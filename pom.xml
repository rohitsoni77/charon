--- conflicted
+++ resolved
@@ -339,14 +339,9 @@
         <commons.logging.version>1.2</commons.logging.version>
         <axiom.api.version>1.2.22</axiom.api.version>
         <axiom.impl.version>1.2.11</axiom.impl.version>
-<<<<<<< HEAD
         <junit.jupiter.version>5.4.0</junit.jupiter.version>
         <junit.platform.version>1.4.0</junit.platform.version>
-        <servlet.api.version>2.3</servlet.api.version>
-=======
-        <junit.version>4.8.1</junit.version>
         <servlet.api.version>2.5</servlet.api.version>
->>>>>>> 360a840a
         <jsr311.api.version>1.1.1</jsr311.api.version>
         <project.scm.id>my-scm-server</project.scm.id>
 
@@ -363,7 +358,7 @@
 
         <msf4j.version>2.7.0</msf4j.version>
         <fasterxml.jackson.core.version>2.9.8</fasterxml.jackson.core.version>
-  
+
         <log4j.version>1.2.16</log4j.version>
         <slf4j.version>1.7.21</slf4j.version>
 
