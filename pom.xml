--- conflicted
+++ resolved
@@ -30,77 +30,6 @@
 
     <dependencyManagement>
         <dependencies>
-<<<<<<< HEAD
-            <dependency>
-                <groupId>org.json</groupId>
-                <artifactId>json</artifactId>
-                <version>${json.version}</version>
-            </dependency>
-            <dependency>
-                <groupId>commons-logging</groupId>
-                <artifactId>commons-logging</artifactId>
-                <version>${commons-logging.version}</version>
-            </dependency>
-            <dependency>
-                <groupId>org.apache.ws.commons.axiom</groupId>
-                <artifactId>axiom-api</artifactId>
-                <version>${axiom.version}</version>
-            </dependency>
-            <dependency>
-                <groupId>org.apache.ws.commons.axiom</groupId>
-                <artifactId>axiom-impl</artifactId>
-                <version>${axiom.version}</version>
-            </dependency>
-            <dependency>
-                <groupId>junit</groupId>
-                <artifactId>junit</artifactId>
-                <version>${junit.version}</version>
-            </dependency>
-            <dependency>
-                <groupId>org.wso2.charon</groupId>
-                <artifactId>org.wso2.charon.core</artifactId>
-                <version>${charon.version}</version>
-            </dependency>
-            <dependency>
-                <groupId>org.wso2.charon</groupId>
-                <artifactId>org.wso2.charon.utils</artifactId>
-                <version>${charon.version}</version>
-            </dependency>
-            <dependency>
-                <groupId>javax.ws.rs</groupId>
-                <artifactId>jsr311-api</artifactId>
-                <version>${jsr-api.version}</version>
-            </dependency>
-            <dependency>
-                <groupId>org.apache.wink</groupId>
-                <artifactId>wink-client</artifactId>
-                <version>${wink.version}</version>
-            </dependency>
-            <dependency>
-                <groupId>org.apache.wink</groupId>
-                <artifactId>wink-server</artifactId>
-                <version>${wink.version}</version>
-            </dependency>
-            <dependency>
-                <groupId>javax.servlet</groupId>
-                <artifactId>servlet-api</artifactId>
-                <version>${servlet-api.version}</version>
-            </dependency>
-        </dependencies>
-    </dependencyManagement>
-
-    <distributionManagement>
-        <repository>
-            <id>wso2.releases</id>
-            <name>WSO2 Release Distribution Repository</name>
-            <url>http://maven.wso2.org/nexus/content/repositories/releases/</url>
-        </repository>
-        <snapshotRepository>
-            <id>wso2.snapshots</id>
-            <name>Internal Releases</name>
-            <url>http://maven.wso2.org/nexus/content/repositories/snapshots/</url>
-        </snapshotRepository>
-=======
           <dependency>
             <groupId>org.wso2.charon</groupId>
             <artifactId>org.wso2.charon.core</artifactId>
@@ -140,21 +69,20 @@
         <name>Internal Releases</name>
         <url>http://maven.wso2.org/nexus/content/repositories/snapshots/</url>
      </snapshotRepository>
->>>>>>> d0b45403
     </distributionManagement>
 
     <repositories>
-        <repository>
-            <id>wso2-nexus</id>
-            <name>WSO2 internal Repository</name>
-            <url>http://maven.wso2.org/nexus/content/groups/wso2-public/</url>
-            <releases>
-                <enabled>true</enabled>
-                <updatePolicy>daily</updatePolicy>
-                <checksumPolicy>ignore</checksumPolicy>
-            </releases>
-        </repository>
-        <repository>
+     <repository>
+	<id>wso2-nexus</id>
+	<name>WSO2 internal Repository</name>
+	<url>http://maven.wso2.org/nexus/content/groups/wso2-public/</url>
+	<releases>
+		<enabled>true</enabled>
+		<updatePolicy>daily</updatePolicy>
+		<checksumPolicy>ignore</checksumPolicy>
+	</releases>
+     </repository>
+     <repository>
             <id>wso2.releases</id>
             <name>WSO2 internal Repository</name>
             <url>http://maven.wso2.org/nexus/content/repositories/releases/</url>
@@ -163,13 +91,8 @@
                 <updatePolicy>daily</updatePolicy>
                 <checksumPolicy>ignore</checksumPolicy>
             </releases>
-        </repository>
-        <repository>
-            <id>central</id>
-            <name>Maven Repository Switchboard</name>
-            <url>http://repo1.maven.org/maven2</url>
-        </repository>
-        <repository>
+     </repository>
+     <repository>
             <id>wso2.snapshots</id>
             <name>WSO2 Snapshot Repository</name>
             <url>http://maven.wso2.org/nexus/content/repositories/snapshots/</url>
@@ -180,56 +103,11 @@
             <releases>
                 <enabled>false</enabled>
             </releases>
-        </repository>
-    </repositories>
+     </repository>
+  </repositories>
 
-    <build>
+   <build>
         <extensions>
-<<<<<<< HEAD
-            <extension>
-                <groupId>org.apache.maven.wagon</groupId>
-                <artifactId>wagon-ssh</artifactId>
-                <version>2.1</version>
-            </extension>
-        </extensions>
-        <pluginManagement>
-            <plugins>
-                <plugin>
-                    <groupId>org.apache.maven.plugins</groupId>
-                    <artifactId>maven-compiler-plugin</artifactId>
-                    <version>2.3.1</version>
-                    <configuration>
-                        <source>1.7</source>
-                        <target>1.7</target>
-                        <encoding>UTF-8</encoding>
-                    </configuration>
-                </plugin>
-                <plugin>
-                    <groupId>org.apache.felix</groupId>
-                    <artifactId>maven-bundle-plugin</artifactId>
-                    <version>1.4.0</version>
-                </plugin>
-                <plugin>
-                    <groupId>org.apache.maven.plugins</groupId>
-                    <artifactId>maven-war-plugin</artifactId>
-                    <version>2.1-alpha-2</version>
-                </plugin>
-            </plugins>
-        </pluginManagement>
-    </build>
-
-    <properties>
-        <charon.version>2.0.0-wso2v2-SNAPSHOT</charon.version>
-        <commons-logging.osgi.version.range>[1.2,2.0)</commons-logging.osgi.version.range>
-        <axiom.osgi.version.range>[1.2.11, 2.0.0)</axiom.osgi.version.range>
-        <axiom.version>1.2.11</axiom.version>
-        <junit.version>4.8.1</junit.version>
-        <commons-logging.version>1.2</commons-logging.version>
-        <json.version>20090211</json.version>
-        <jsr-api.version>1.1.1</jsr-api.version>
-        <servlet-api.version>2.3</servlet-api.version>
-        <wink.version>1.1.3-incubating</wink.version>
-=======
       	    <extension>
         	<groupId>org.apache.maven.wagon</groupId>
         	<artifactId>wagon-ssh</artifactId>
@@ -275,7 +153,6 @@
       <servlet.api.version>2.3</servlet.api.version>
       <jsr311.api.version>1.1.1</jsr311.api.version>
       <project.scm.id>my-scm-server</project.scm.id>
->>>>>>> d0b45403
     </properties>
 
 </project>