<?xml version="1.0" encoding="UTF-8"?>
<!--
  ~ Copyright (c) 2018, WSO2 Inc. (http://www.wso2.org) All Rights Reserved.
  ~
  ~  WSO2 Inc. licenses this file to you under the Apache License,
  ~  Version 2.0 (the "License"); you may not use this file except
  ~  in compliance with the License.
  ~  You may obtain a copy of the License at
  ~
  ~  http://www.apache.org/licenses/LICENSE-2.0
  ~
  ~  Unless required by applicable law or agreed to in writing,
  ~  software distributed under the License is distributed on an
  ~  "AS IS" BASIS, WITHOUT WARRANTIES OR CONDITIONS OF ANY
  ~  KIND, either express or implied.  See the License for the
  ~  specific language governing permissions and limitations
  ~  under the License.
  -->

<project xmlns="http://maven.apache.org/POM/4.0.0" xmlns:xsi="http://www.w3.org/2001/XMLSchema-instance" xsi:schemaLocation="http://maven.apache.org/POM/4.0.0 http://maven.apache.org/xsd/maven-4.0.0.xsd">
    <modelVersion>4.0.0</modelVersion>
    <parent>
        <groupId>org.wso2</groupId>
        <artifactId>wso2</artifactId>
        <version>5</version>
    </parent>
    <groupId>org.wso2.charon</groupId>
    <artifactId>charon-parent</artifactId>
    <packaging>pom</packaging>
    <version>3.1.15-SNAPSHOT</version>
    <name>WSO2 Charon - Parent</name>
    <description>WSO2 Charon - SCIM Implementation</description>
    <url>http://wso2.com</url>

    <scm>
        <connection>scm:git:https://github.com/wso2/charon</connection>
        <developerConnection>scm:git:https://github.com/wso2/charon</developerConnection>
        <url>https://github.com/wso2/charon</url>
        <tag>HEAD</tag>
    </scm>

    <modules>
        <module>modules/charon-core</module>
        <module>modules/charon-utils</module>
        <module>modules/charon-impl</module>
        <module>modules/charon-samples</module>
    </modules>

    <dependencyManagement>
        <dependencies>
            <dependency>
                <groupId>org.json</groupId>
                <artifactId>json</artifactId>
                <version>${json.version}</version>
            </dependency>
            <dependency>
                <groupId>commons-logging</groupId>
                <artifactId>commons-logging</artifactId>
                <version>${commons.logging.version}</version>
            </dependency>
            <dependency>
                <groupId>org.apache.ws.commons.axiom</groupId>
                <artifactId>axiom-api</artifactId>
                <version>${axiom.api.version}</version>
            </dependency>
            <dependency>
                <groupId>org.apache.ws.commons.axiom</groupId>
                <artifactId>axiom-impl</artifactId>
                <version>${axiom.impl.version}</version>
            </dependency>
            <dependency>
                <groupId>junit</groupId>
                <artifactId>junit</artifactId>
                <version>${junit.version}</version>
            </dependency>
            <dependency>
                <groupId>javax.servlet</groupId>
                <artifactId>servlet-api</artifactId>
                <version>${servlet.api.version}</version>
            </dependency>
            <dependency>
                <groupId>javax.ws.rs</groupId>
                <artifactId>jsr311-api</artifactId>
                <version>${jsr311.api.version}</version>
            </dependency>
            <dependency>
                <groupId>org.wso2.msf4j</groupId>
                <artifactId>msf4j-swagger</artifactId>
                <version>${msf4j.version}</version>
            </dependency>
            <dependency>
                <groupId>org.wso2.msf4j</groupId>
                <artifactId>msf4j-core</artifactId>
                <version>${msf4j.version}</version>
            </dependency>
            <dependency>
                <groupId>org.wso2.charon</groupId>
                <artifactId>org.wso2.charon3.core</artifactId>
                <version>${project.version}</version>
            </dependency>
            <dependency>
                <groupId>org.wso2.charon</groupId>
                <artifactId>org.wso2.charon3.utils</artifactId>
                <version>${project.version}</version>
            </dependency>
            <dependency>
                <groupId>com.fasterxml.jackson.core</groupId>
                <artifactId>jackson-databind</artifactId>
                <version>${fasterxml.jackson.core.version}</version>
            </dependency>
            <dependency>
                <groupId>log4j</groupId>
                <artifactId>log4j</artifactId>
                <version>${log4j.version}</version>
            </dependency>
            <dependency>
                <groupId>org.slf4j</groupId>
                <artifactId>slf4j-api</artifactId>
                <version>${slf4j.version}</version>
            </dependency>

        </dependencies>
    </dependencyManagement>

    <distributionManagement>
        <repository>
            <id>nexus-releases</id>
            <name>WSO2 Nexus Release Repository</name>
            <url>http://maven.wso2.org/nexus/service/local/staging/deploy/maven2/</url>
        </repository>
<!--
        <snapshotRepository>
            <id>wso2.snapshots</id>
            <name>Internal Releases</name>
            <url>http://maven.wso2.org/nexus/content/repositories/snapshots/</url>
        </snapshotRepository>
-->
    </distributionManagement>

    <repositories>
        <repository>
            <id>wso2-nexus</id>
            <name>WSO2 internal Repository</name>
            <url>http://maven.wso2.org/nexus/content/groups/wso2-public/</url>
            <releases>
                <enabled>true</enabled>
                <updatePolicy>daily</updatePolicy>
                <checksumPolicy>ignore</checksumPolicy>
            </releases>
        </repository>
        <repository>
            <id>wso2.releases</id>
            <name>WSO2 internal Repository</name>
            <url>http://maven.wso2.org/nexus/content/repositories/releases/</url>
            <releases>
                <enabled>true</enabled>
                <updatePolicy>daily</updatePolicy>
                <checksumPolicy>ignore</checksumPolicy>
            </releases>
        </repository>
        <repository>
            <id>central</id>
            <name>Maven Repository Switchboard</name>
            <url>http://repo1.maven.org/maven2</url>
        </repository>
        <!--<repository>
            <id>wso2.snapshots</id>
            <name>WSO2 Snapshot Repository</name>
            <url>http://maven.wso2.org/nexus/content/repositories/snapshots/</url>
            <snapshots>
                <enabled>true</enabled>
                <updatePolicy>daily</updatePolicy>
            </snapshots>
            <releases>
                <enabled>false</enabled>
            </releases>
        </repository>-->
    </repositories>

    <build>
        <extensions>
            <extension>
                <groupId>org.apache.maven.wagon</groupId>
                <artifactId>wagon-ssh</artifactId>
                <version>3.3.2</version>
            </extension>
        </extensions>
        <pluginManagement>
            <plugins>
                <plugin>
                    <artifactId>maven-compiler-plugin</artifactId>
                    <version>${compiler.plugin.version}</version>
                    <inherited>true</inherited>
                    <configuration>
                        <encoding>UTF-8</encoding>
                        <source>${src.java.version}</source>
                        <target>${target.java.version}</target>
                    </configuration>
                </plugin>
                <plugin>
                    <groupId>org.apache.maven.plugins</groupId>
                    <artifactId>maven-war-plugin</artifactId>
                    <version>${war.plugin.version}</version>
                </plugin>
                <plugin>
                    <groupId>org.codehaus.mojo</groupId>
                    <artifactId>build-helper-maven-plugin</artifactId>
                </plugin>
                <plugin>
                    <groupId>org.apache.felix</groupId>
                    <artifactId>maven-bundle-plugin</artifactId>
                    <version>${bundle.plugin.version}</version>
                    <configuration>
                        <obrRepository>NONE</obrRepository>
                        <instructions>
                            <SCM-Revision>${buildNumber}</SCM-Revision>
                        </instructions>
                    </configuration>
                </plugin>
                <plugin>
                    <groupId>org.codehaus.mojo</groupId>
                    <artifactId>buildnumber-maven-plugin</artifactId>
                    <version>${maven.buildnumber.plugin.version}</version>
                    <executions>
                        <execution>
                            <phase>validate</phase>
                            <goals>
                                <goal>create</goal>
                            </goals>
                        </execution>
                    </executions>
                    <configuration>
                        <doCheck>false</doCheck>
                        <doUpdate>false</doUpdate>
                    </configuration>
                </plugin>
            </plugins>
        </pluginManagement>
        <plugins>
            <plugin>
                <groupId>org.apache.maven.plugins</groupId>
                <artifactId>maven-release-plugin</artifactId>
                <configuration>
                    <preparationGoals>clean install</preparationGoals>
                    <autoVersionSubmodules>false</autoVersionSubmodules>
                </configuration>
            </plugin>
            <plugin>
                <groupId>org.codehaus.mojo</groupId>
                <artifactId>buildnumber-maven-plugin</artifactId>
            </plugin>
        </plugins>
    </build>

    <profiles>
        <profile>
            <id>wso2-release</id>
            <build>
                <plugins>
                    <plugin>
                        <groupId>org.apache.maven.plugins</groupId>
                        <artifactId>maven-javadoc-plugin</artifactId>
                        <version>2.10.1</version>
                        <executions>
                            <execution>
                                <id>attach-javadocs</id>
                                <goals>
                                    <goal>jar</goal>
                                </goals>
                                <configuration> <!-- add this to disable checking -->
                                    <additionalparam>-Xdoclint:none</additionalparam>
                                </configuration>
                            </execution>
                        </executions>
                    </plugin>
                </plugins>
            </build>
        </profile>
    </profiles>

    <properties>
        <charon.parent.version>3.0.0-SNAPSHOT</charon.parent.version>
        <charon.parent.package.export.version>${charon.parent.version}</charon.parent.package.export.version>
        <commons-logging.osgi.version.range>[1.2,2.0)</commons-logging.osgi.version.range>
        <axiom.osgi.version.range>[1.2.11, 2.0.0)</axiom.osgi.version.range>
        <json.version>20180813</json.version>
        <commons.logging.version>1.2</commons.logging.version>
        <axiom.api.version>1.2.22</axiom.api.version>
        <axiom.impl.version>1.2.11</axiom.impl.version>
        <junit.version>4.8.1</junit.version>
        <servlet.api.version>2.3</servlet.api.version>
        <jsr311.api.version>1.1.1</jsr311.api.version>
        <project.scm.id>my-scm-server</project.scm.id>

        <!--plugin versions-->
        <compiler.plugin.version>2.3.1</compiler.plugin.version>
        <war.plugin.version>2.1-alpha-2</war.plugin.version>
        <bundle.plugin.version>4.0.0</bundle.plugin.version>
        <maven.buildnumber.plugin.version>1.4</maven.buildnumber.plugin.version>

        <src.java.version>1.8</src.java.version>
        <target.java.version>1.8</target.java.version>
<<<<<<< HEAD
        <msf4j.version>2.7.0</msf4j.version>
        <fasterxml.jackson.core.version>2.7.4</fasterxml.jackson.core.version>
=======
        <msf4j.version>2.1.0</msf4j.version>
        <fasterxml.jackson.core.version>2.9.8</fasterxml.jackson.core.version>
>>>>>>> 30041119
        <log4j.version>1.2.16</log4j.version>
        <slf4j.version>1.7.21</slf4j.version>
        <maven.findbugsplugin.version>3.0.4</maven.findbugsplugin.version>
    </properties>

</project><|MERGE_RESOLUTION|>--- conflicted
+++ resolved
@@ -300,13 +300,10 @@
 
         <src.java.version>1.8</src.java.version>
         <target.java.version>1.8</target.java.version>
-<<<<<<< HEAD
+
         <msf4j.version>2.7.0</msf4j.version>
-        <fasterxml.jackson.core.version>2.7.4</fasterxml.jackson.core.version>
-=======
-        <msf4j.version>2.1.0</msf4j.version>
         <fasterxml.jackson.core.version>2.9.8</fasterxml.jackson.core.version>
->>>>>>> 30041119
+  
         <log4j.version>1.2.16</log4j.version>
         <slf4j.version>1.7.21</slf4j.version>
         <maven.findbugsplugin.version>3.0.4</maven.findbugsplugin.version>
