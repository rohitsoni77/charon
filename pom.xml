--- conflicted
+++ resolved
@@ -365,12 +365,7 @@
         <json.version>3.0.0.wso2v1</json.version>
         <commons.logging.version>1.2</commons.logging.version>
         <axiom.api.version>1.2.22</axiom.api.version>
-<<<<<<< HEAD
         <axiom.impl.version>1.2.11</axiom.impl.version>
-=======
-        <axiom.impl.version>1.2.22</axiom.impl.version>
-        <junit.version>4.12</junit.version>
->>>>>>> 94c35b9e
         <servlet.api.version>2.5</servlet.api.version>
         <junit.jupiter.version>5.4.0</junit.jupiter.version>
         <junit.platform.version>1.4.0</junit.platform.version>
@@ -398,15 +393,9 @@
 
         <msf4j.version>2.7.3</msf4j.version>
         <fasterxml.jackson.core.version>2.9.8</fasterxml.jackson.core.version>
-<<<<<<< HEAD
 
         <slf4j.version>1.7.26</slf4j.version>
 
-=======
-  
-        <log4j.version>1.2.17</log4j.version>
-        <slf4j.version>1.7.26</slf4j.version>
->>>>>>> 94c35b9e
         <maven.findbugsplugin.version>3.0.4</maven.findbugsplugin.version>
 
         <commons.io.version>2.6</commons.io.version>
