--- conflicted
+++ resolved
@@ -68,7 +68,6 @@
                 <artifactId>axiom-impl</artifactId>
                 <version>${axiom.impl.version}</version>
             </dependency>
-
             <dependency>
                 <groupId>org.junit.jupiter</groupId>
                 <artifactId>junit-jupiter-api</artifactId>
@@ -106,52 +105,9 @@
                 <scope>test</scope>
             </dependency>
             <dependency>
-<<<<<<< HEAD
                 <groupId>org.apache.logging.log4j</groupId>
                 <artifactId>log4j-slf4j-impl</artifactId>
                 <version>${log4j2.version}</version>
-=======
-                <groupId>org.junit.jupiter</groupId>
-                <artifactId>junit-jupiter-api</artifactId>
-                <version>${junit.jupiter.version}</version>
->>>>>>> 4bec1488
-                <scope>test</scope>
-            </dependency>
-
-            <dependency>
-                <groupId>org.junit.jupiter</groupId>
-                <artifactId>junit-jupiter-params</artifactId>
-                <version>${junit.jupiter.version}</version>
-                <scope>test</scope>
-            </dependency>
-            <dependency>
-                <groupId>org.junit.jupiter</groupId>
-                <artifactId>junit-jupiter-engine</artifactId>
-                <version>${junit.jupiter.version}</version>
-                <scope>test</scope>
-            </dependency>
-            <dependency>
-                <groupId>org.junit.platform</groupId>
-                <artifactId>junit-platform-launcher</artifactId>
-                <version>${junit.platform.version}</version>
-                <scope>test</scope>
-            </dependency>
-            <dependency>
-                <groupId>org.mockito</groupId>
-                <artifactId>mockito-core</artifactId>
-                <version>${mockito.version}</version>
-                <scope>test</scope>
-            </dependency>
-            <dependency>
-                <groupId>org.hamcrest</groupId>
-                <artifactId>hamcrest-junit</artifactId>
-                <version>${hamcrest.version}</version>
-                <scope>test</scope>
-            </dependency>
-            <dependency>
-                <groupId>org.apache.logging.log4j</groupId>
-                <artifactId>log4j-slf4j-impl</artifactId>
-                <version>${log4j2.version}</version>
                 <scope>test</scope>
             </dependency>
 
@@ -195,10 +151,6 @@
                 <artifactId>slf4j-api</artifactId>
                 <version>${slf4j.version}</version>
             </dependency>
-<<<<<<< HEAD
-
-=======
->>>>>>> 4bec1488
             <dependency>
                 <groupId>commons-io</groupId>
                 <artifactId>commons-io</artifactId>
@@ -209,10 +161,6 @@
                 <artifactId>commons-lang3</artifactId>
                 <version>${commons.lang3.version}</version>
             </dependency>
-<<<<<<< HEAD
-
-=======
->>>>>>> 4bec1488
         </dependencies>
     </dependencyManagement>
 
@@ -446,10 +394,6 @@
         <msf4j.version>2.7.0</msf4j.version>
         <fasterxml.jackson.core.version>2.9.8</fasterxml.jackson.core.version>
 
-<<<<<<< HEAD
-        <log4j.version>1.2.16</log4j.version>
-=======
->>>>>>> 4bec1488
         <slf4j.version>1.7.26</slf4j.version>
 
         <maven.findbugsplugin.version>3.0.4</maven.findbugsplugin.version>
