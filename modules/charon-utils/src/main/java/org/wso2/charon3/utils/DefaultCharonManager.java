/*
 *  Copyright (c) 2005-2010, WSO2 Inc. (http://www.wso2.org) All Rights Reserved.
 *
 *  WSO2 Inc. licenses this file to you under the Apache License,
 *  Version 2.0 (the "License"); you may not use this file except
 *  in compliance with the License.
 *  You may obtain a copy of the License at
 *
 *    http://www.apache.org/licenses/LICENSE-2.0
 *
 * Unless required by applicable law or agreed to in writing,
 * software distributed under the License is distributed on an
 * "AS IS" BASIS, WITHOUT WARRANTIES OR CONDITIONS OF ANY
 * KIND, either express or implied.  See the License for the
 * specific language governing permissions and limitations
 * under the License.
 */
package org.wso2.charon3.utils;

import org.wso2.charon3.core.encoder.JSONDecoder;
import org.wso2.charon3.core.encoder.JSONEncoder;
import org.wso2.charon3.core.exceptions.CharonException;
<<<<<<< HEAD
import org.wso2.charon3.core.exceptions.FormatNotSupportedException;
=======
>>>>>>> 513f60b3
import org.wso2.charon3.core.extensions.ResourceHandler;
import org.wso2.charon3.core.objects.Group;
import org.wso2.charon3.core.objects.User;
import org.wso2.charon3.core.protocol.endpoints.AbstractResourceManager;
import org.wso2.charon3.core.schema.SCIMConstants;
import org.wso2.charon3.utils.usermanager.InMemoryGroupManager;
import org.wso2.charon3.utils.usermanager.InMemoryUserManager;

import java.util.HashMap;
import java.util.Map;

/**
<<<<<<< HEAD
 * This illustrates what are the core tasks an implementation should take care of,..
 * according to their specific implementation, and how the extension points and supportutils
 * implementation provided by charon can be initialized/utilized here.
=======
 * This illustrates what are the core tasks an implementation should take care of, according to their specific
 * implementation, and how the extension points and supportutils implementation provided by charon can be
 * initialized/utilized here.
>>>>>>> 513f60b3
 */
public class DefaultCharonManager {

    private static final String USERS_URL = "http://localhost:8080/scim/Users";
    private static final String GROUPS_URL = "http://localhost:8080/scim/Groups";
    private static volatile DefaultCharonManager defaultCharonManager;
    private static Map<String, String> endpointURLs = new HashMap<String, String>();
    private static ResourceHandler<User> userResourceHandler = new InMemoryUserManager();
    private static ResourceHandler<Group> groupResourceHandler = new InMemoryGroupManager();
    private static JSONDecoder jsonDecoder = new JSONDecoder();
    private static JSONEncoder jsonEncoder = new JSONEncoder();

<<<<<<< HEAD
    private static final String USERS_URL = "http://localhost:8080/scim/Users";
    private static final String GROUPS_URL = "http://localhost:8080/scim/Groups";

    /**
     * Perform initialization..
     */
    private void init() throws CharonException {
        //Define endpoint urls to be used in Location Header
        endpointURLs.put(SCIMConstants.USER_ENDPOINT, USERS_URL);
        endpointURLs.put(SCIMConstants.GROUP_ENDPOINT, GROUPS_URL);
        //register endpoint URLs in AbstractResourceEndpoint since they are called with in the API
        registerEndpointURLs();
    }

    private DefaultCharonManager() throws CharonException {
=======
    private DefaultCharonManager () {
>>>>>>> 513f60b3
        init();
    }

    /**
<<<<<<< HEAD
     * Should return the static instance of CharonManager implementation..
     * Read the config and initialize extensions as specified in the config.
=======
     * Should return the static instance of CharonManager implementation. Read the config and initialize extensions as
     * specified in the config.
>>>>>>> 513f60b3
     *
     * @return
     */
    public static DefaultCharonManager getInstance () throws CharonException {
        if (defaultCharonManager == null) {
            synchronized (DefaultCharonManager.class) {
                if (defaultCharonManager == null) {
                    defaultCharonManager = new DefaultCharonManager();
                    return defaultCharonManager;
                } else {
                    return defaultCharonManager;
                }
            }
        } else {
            return defaultCharonManager;
        }
    }

    /**
<<<<<<< HEAD
     * Obtain the encoder for the given format..
=======
     * Perform initialization.
     */
    private void init () {
        //Define endpoint urls to be used in Location Header
        endpointURLs.put(SCIMConstants.USER_ENDPOINT, USERS_URL);
        endpointURLs.put(SCIMConstants.GROUP_ENDPOINT, GROUPS_URL);
        //register endpoint URLs in AbstractResourceEndpoint since they are called with in the API
        registerEndpointURLs();
    }

    /**
     * Obtain the encoder for the given format.
>>>>>>> 513f60b3
     *
     * @return
     */
    public JSONDecoder getDecoder () {
        return jsonDecoder;
    }

    /**
     * Obtain the decoder for the given format..
     *
     * @return
     */
    public JSONEncoder getEncoder () {
        return jsonEncoder;
    }

<<<<<<< HEAD
    private void registerEndpointURLs() {
=======
    private void registerEndpointURLs () {
>>>>>>> 513f60b3
        if (endpointURLs != null && endpointURLs.size() != 0) {
            AbstractResourceManager.setEndpointURLMap(endpointURLs);
        }
    }

<<<<<<< HEAD
    public ResourceHandler<User> getUserResourceHandler() {
        return userResourceHandler;
    }

    public ResourceHandler<Group> getGroupResourceHandler() {
=======
    public ResourceHandler<User> getUserResourceHandler () {
        return userResourceHandler;
    }

    public ResourceHandler<Group> getGroupResourceHandler () {
>>>>>>> 513f60b3
        return groupResourceHandler;
    }
}
<|MERGE_RESOLUTION|>--- conflicted
+++ resolved
@@ -20,10 +20,6 @@
 import org.wso2.charon3.core.encoder.JSONDecoder;
 import org.wso2.charon3.core.encoder.JSONEncoder;
 import org.wso2.charon3.core.exceptions.CharonException;
-<<<<<<< HEAD
-import org.wso2.charon3.core.exceptions.FormatNotSupportedException;
-=======
->>>>>>> 513f60b3
 import org.wso2.charon3.core.extensions.ResourceHandler;
 import org.wso2.charon3.core.objects.Group;
 import org.wso2.charon3.core.objects.User;
@@ -36,15 +32,9 @@
 import java.util.Map;
 
 /**
-<<<<<<< HEAD
- * This illustrates what are the core tasks an implementation should take care of,..
- * according to their specific implementation, and how the extension points and supportutils
- * implementation provided by charon can be initialized/utilized here.
-=======
  * This illustrates what are the core tasks an implementation should take care of, according to their specific
  * implementation, and how the extension points and supportutils implementation provided by charon can be
  * initialized/utilized here.
->>>>>>> 513f60b3
  */
 public class DefaultCharonManager {
 
@@ -57,36 +47,13 @@
     private static JSONDecoder jsonDecoder = new JSONDecoder();
     private static JSONEncoder jsonEncoder = new JSONEncoder();
 
-<<<<<<< HEAD
-    private static final String USERS_URL = "http://localhost:8080/scim/Users";
-    private static final String GROUPS_URL = "http://localhost:8080/scim/Groups";
-
-    /**
-     * Perform initialization..
-     */
-    private void init() throws CharonException {
-        //Define endpoint urls to be used in Location Header
-        endpointURLs.put(SCIMConstants.USER_ENDPOINT, USERS_URL);
-        endpointURLs.put(SCIMConstants.GROUP_ENDPOINT, GROUPS_URL);
-        //register endpoint URLs in AbstractResourceEndpoint since they are called with in the API
-        registerEndpointURLs();
-    }
-
-    private DefaultCharonManager() throws CharonException {
-=======
     private DefaultCharonManager () {
->>>>>>> 513f60b3
         init();
     }
 
     /**
-<<<<<<< HEAD
-     * Should return the static instance of CharonManager implementation..
-     * Read the config and initialize extensions as specified in the config.
-=======
      * Should return the static instance of CharonManager implementation. Read the config and initialize extensions as
      * specified in the config.
->>>>>>> 513f60b3
      *
      * @return
      */
@@ -106,9 +73,6 @@
     }
 
     /**
-<<<<<<< HEAD
-     * Obtain the encoder for the given format..
-=======
      * Perform initialization.
      */
     private void init () {
@@ -121,7 +85,6 @@
 
     /**
      * Obtain the encoder for the given format.
->>>>>>> 513f60b3
      *
      * @return
      */
@@ -130,7 +93,7 @@
     }
 
     /**
-     * Obtain the decoder for the given format..
+     * Obtain the decoder for the given format.
      *
      * @return
      */
@@ -138,29 +101,17 @@
         return jsonEncoder;
     }
 
-<<<<<<< HEAD
-    private void registerEndpointURLs() {
-=======
     private void registerEndpointURLs () {
->>>>>>> 513f60b3
         if (endpointURLs != null && endpointURLs.size() != 0) {
             AbstractResourceManager.setEndpointURLMap(endpointURLs);
         }
     }
 
-<<<<<<< HEAD
-    public ResourceHandler<User> getUserResourceHandler() {
-        return userResourceHandler;
-    }
-
-    public ResourceHandler<Group> getGroupResourceHandler() {
-=======
     public ResourceHandler<User> getUserResourceHandler () {
         return userResourceHandler;
     }
 
     public ResourceHandler<Group> getGroupResourceHandler () {
->>>>>>> 513f60b3
         return groupResourceHandler;
     }
 }
