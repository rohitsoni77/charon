--- conflicted
+++ resolved
@@ -20,10 +20,6 @@
 import org.wso2.charon3.core.encoder.JSONDecoder;
 import org.wso2.charon3.core.encoder.JSONEncoder;
 import org.wso2.charon3.core.exceptions.CharonException;
-<<<<<<< HEAD
-import org.wso2.charon3.core.exceptions.FormatNotSupportedException;
-=======
->>>>>>> 4bec1488
 import org.wso2.charon3.core.extensions.ResourceHandler;
 import org.wso2.charon3.core.objects.Group;
 import org.wso2.charon3.core.objects.User;
@@ -105,29 +101,17 @@
         return jsonEncoder;
     }
 
-<<<<<<< HEAD
-    private void registerEndpointURLs() {
-=======
     private void registerEndpointURLs () {
->>>>>>> 4bec1488
         if (endpointURLs != null && endpointURLs.size() != 0) {
             AbstractResourceManager.setEndpointURLMap(endpointURLs);
         }
     }
 
-<<<<<<< HEAD
-    public ResourceHandler<User> getUserResourceHandler() {
-        return userResourceHandler;
-    }
-
-    public ResourceHandler<Group> getGroupResourceHandler() {
-=======
     public ResourceHandler<User> getUserResourceHandler () {
         return userResourceHandler;
     }
 
     public ResourceHandler<Group> getGroupResourceHandler () {
->>>>>>> 4bec1488
         return groupResourceHandler;
     }
 }
