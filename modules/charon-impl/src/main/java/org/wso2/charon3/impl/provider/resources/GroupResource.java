--- conflicted
+++ resolved
@@ -289,11 +289,7 @@
     }
 
     /**
-<<<<<<< HEAD
-     * the group resource manager implementation
-=======
      * the group resource manager implementation.
->>>>>>> 4bec1488
      */
     public static class GroupResourceManager extends ResourceManager<Group> {
 
