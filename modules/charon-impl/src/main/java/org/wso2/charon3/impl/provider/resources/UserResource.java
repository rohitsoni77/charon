/*
 * Copyright (c) 2016, WSO2 Inc. (http://www.wso2.org) All Rights Reserved.
 *
 * Licensed under the Apache License, Version 2.0 (the "License");
 * you may not use this file except in compliance with the License.
 * You may obtain a copy of the License at
 *
 * http://www.apache.org/licenses/LICENSE-2.0
 *
 * Unless required by applicable law or agreed to in writing, software
 * distributed under the License is distributed on an "AS IS" BASIS,
 * WITHOUT WARRANTIES OR CONDITIONS OF ANY KIND, either express or implied.
 * See the License for the specific language governing permissions and
 * limitations under the License.
 */

package org.wso2.charon3.impl.provider.resources;


import io.swagger.annotations.Api;
import io.swagger.annotations.ApiOperation;
import io.swagger.annotations.ApiParam;
import io.swagger.annotations.ApiResponse;
import io.swagger.annotations.ApiResponses;
import io.swagger.annotations.Contact;
import io.swagger.annotations.Info;
import io.swagger.annotations.License;
import io.swagger.annotations.SwaggerDefinition;

import org.wso2.charon3.core.exceptions.CharonException;
import org.wso2.charon3.core.exceptions.FormatNotSupportedException;
import org.wso2.charon3.core.extensions.ResourceHandler;
import org.wso2.charon3.core.objects.User;
import org.wso2.charon3.core.protocol.SCIMResponse;
import org.wso2.charon3.core.protocol.endpoints.ResourceManager;
import org.wso2.charon3.impl.provider.util.SCIMProviderConstants;
import org.wso2.charon3.utils.DefaultCharonManager;

import javax.ws.rs.Consumes;
import javax.ws.rs.DELETE;
import javax.ws.rs.GET;
import javax.ws.rs.POST;
import javax.ws.rs.PUT;
import javax.ws.rs.Path;
import javax.ws.rs.PathParam;
import javax.ws.rs.Produces;
import javax.ws.rs.QueryParam;
import javax.ws.rs.core.Response;

/**
 * Endpoints of the UserResource in micro service. This will basically captures
 * the requests from the remote clients and hand over the request to respective operation performer.
 *
 */

@Api(value = "scim/v2/Users")
@SwaggerDefinition(
        info = @Info(
                title = "/Users Endpoint Swagger Definition", version = "1.0",
                description = "SCIM 2.0 /Users endpoint",
                license = @License(name = "Apache 2.0", url = "http://www.apache.org/licenses/LICENSE-2.0"),
                contact = @Contact(
                        name = "WSO2 Identity Server Team",
                        email = "vindula@wso2.com",
                        url = "http://wso2.com"
                ))
)
@Path("/scim/v2/Users")
public class UserResource extends AbstractResource {

    @GET
    @Path("/{id}")
    @Produces({"application/json", "application/scim+json"})

    @ApiOperation(
            value = "Return the user with the given id",
            notes = "Returns HTTP 200 if the user is found.")

    @ApiResponses(value = {
            @ApiResponse(code = 200, message = "Valid user is found"),
            @ApiResponse(code = 404, message = "Valid user is not found")})

    public Response getUser(@ApiParam(value = SCIMProviderConstants.ID_DESC, required = true)
                            @PathParam(SCIMProviderConstants.ID) String id,
                            @ApiParam(value = SCIMProviderConstants.ATTRIBUTES_DESC, required = false)
                            @QueryParam(SCIMProviderConstants.ATTRIBUTES) String attribute,
                            @ApiParam(value = SCIMProviderConstants.EXCLUDED_ATTRIBUTES_DESC, required = false)
                            @QueryParam(SCIMProviderConstants.EXCLUDE_ATTRIBUTES) String excludedAttributes)
            throws FormatNotSupportedException, CharonException {

        try {
            // obtain the user store manager
            ResourceHandler<User> userManager = DefaultCharonManager.getInstance().getUserResourceHandler();

            // create charon-SCIM user endpoint and hand-over the request.
            UserResourceManager userResourceManager = new UserResourceManager(userManager);

            SCIMResponse scimResponse = userResourceManager.get(id, attribute, excludedAttributes);
            // needs to check the code of the response and return 200 0k or other error codes
            // appropriately.
            return buildResponse(scimResponse);

        } catch (CharonException e) {
            throw new CharonException(e.getDetail(), e);
        }
    }

    @ApiOperation(
            value = "Return the user which was created",
            notes = "Returns HTTP 201 if the user is successfully created.")

    @POST
    @Produces({"application/json", "application/scim+json"})
    @Consumes("application/scim+json")

    @ApiResponses(value = {
            @ApiResponse(code = 201, message = "Valid user is created"),
            @ApiResponse(code = 404, message = "User is not found")})

    public Response createUser(@ApiParam(value = SCIMProviderConstants.ATTRIBUTES_DESC, required = false)
                               @QueryParam(SCIMProviderConstants.ATTRIBUTES) String attribute,
                               @ApiParam(value = SCIMProviderConstants.EXCLUDED_ATTRIBUTES_DESC, required = false)
                               @QueryParam(SCIMProviderConstants.EXCLUDE_ATTRIBUTES) String excludedAttributes,
                               String resourceString) throws CharonException, FormatNotSupportedException {

        try {
            // obtain the user store manager
            ResourceHandler<User> userManager = DefaultCharonManager.getInstance().getUserResourceHandler();

            // create charon-SCIM user endpoint and hand-over the request.
            UserResourceManager userResourceManager = new UserResourceManager(userManager);

            SCIMResponse response = userResourceManager.create(resourceString,
                    attribute, excludedAttributes);

            return buildResponse(response);

        } catch (CharonException e) {
            throw new CharonException(e.getDetail(), e);
        }

    }

    @DELETE
    @Path("/{id}")
    @Produces({"application/json", "application/scim+json"})
    @ApiOperation(
            value = "Delete the user with the given id",
            notes = "Returns HTTP 204 if the user is successfully deleted.")

    @ApiResponses(value = {
            @ApiResponse(code = 204, message = "User is deleted"),
            @ApiResponse(code = 404, message = "Valid user is not found")})

    public Response deleteUser(@ApiParam(value = SCIMProviderConstants.ID_DESC, required = true)
                               @PathParam(SCIMProviderConstants.ID) String id)
            throws FormatNotSupportedException, CharonException {

        try {
            // obtain the user store manager
            ResourceHandler<User> userManager = DefaultCharonManager.getInstance().getUserResourceHandler();

            // create charon-SCIM user resource manager and hand-over the request.
            UserResourceManager userResourceManager = new UserResourceManager(userManager);

            SCIMResponse scimResponse = userResourceManager.delete(id);
            // needs to check the code of the response and return 200 0k or other error codes
            // appropriately.
            return buildResponse(scimResponse);

        } catch (CharonException e) {
            throw new CharonException(e.getDetail(), e);
        }
    }

    @GET
    @Produces({"application/json", "application/scim+json"})
    @ApiOperation(
            value = "Return users according to the filter, sort and pagination parameters",
            notes = "Returns HTTP 404 if the users are not found.")

    @ApiResponses(value = {
            @ApiResponse(code = 200, message = "Valid users are found"),
            @ApiResponse(code = 404, message = "Valid users are not found")})

    public Response getUser(@ApiParam(value = SCIMProviderConstants.ATTRIBUTES_DESC, required = false)
                            @QueryParam(SCIMProviderConstants.ATTRIBUTES) String attribute,
                            @ApiParam(value = SCIMProviderConstants.EXCLUDED_ATTRIBUTES_DESC, required = false)
                            @QueryParam(SCIMProviderConstants.EXCLUDE_ATTRIBUTES) String excludedAttributes,
                            @ApiParam(value = SCIMProviderConstants.FILTER_DESC, required = false)
                            @QueryParam(SCIMProviderConstants.FILTER) String filter,
                            @ApiParam(value = SCIMProviderConstants.START_INDEX_DESC, required = false)
                            @QueryParam(SCIMProviderConstants.START_INDEX) int startIndex,
                            @ApiParam(value = SCIMProviderConstants.COUNT_DESC, required = false)
                            @QueryParam(SCIMProviderConstants.COUNT) int count,
                            @ApiParam(value = SCIMProviderConstants.SORT_BY_DESC, required = false)
                            @QueryParam(SCIMProviderConstants.SORT_BY) String sortBy,
                            @ApiParam(value = SCIMProviderConstants.SORT_ORDER_DESC, required = false)
                            @QueryParam(SCIMProviderConstants.SORT_ORDER) String sortOrder,
                            @ApiParam(value = SCIMProviderConstants.DOMAIN_DESC, required = false)
                            @QueryParam(SCIMProviderConstants.DOMAIN) String domainName)
            throws FormatNotSupportedException, CharonException {

        try {
            // obtain the user store manager
            ResourceHandler<User> userManager = DefaultCharonManager.getInstance().getUserResourceHandler();

            // create charon-SCIM user resource manager and hand-over the request.
            UserResourceManager userResourceManager = new UserResourceManager(userManager);

            SCIMResponse scimResponse = userResourceManager.listWithGET(filter, startIndex, count,
                    sortBy, sortOrder, domainName, attribute, excludedAttributes);

            return buildResponse(scimResponse);

        } catch (CharonException e) {
            throw new CharonException(e.getDetail(), e);
        }
    }

    @POST
    @Path("/.search")
    @Produces({"application/json", "application/scim+json"})
    @Consumes("application/scim+json")

    @ApiOperation(
            value = "Return users according to the filter, sort and pagination parameters",
            notes = "Returns HTTP 404 if the users are not found.")

    @ApiResponses(value = {
            @ApiResponse(code = 200, message = "Valid users are found"),
            @ApiResponse(code = 404, message = "Valid users are not found")})

    public Response getUsersByPost(String resourceString)
            throws FormatNotSupportedException, CharonException {

        try {
            // obtain the user store manager
            ResourceHandler<User> userManager = DefaultCharonManager.getInstance().getUserResourceHandler();

            // create charon-SCIM user resource manager and hand-over the request.
            UserResourceManager userResourceManager = new UserResourceManager(userManager);

            SCIMResponse scimResponse = userResourceManager.listWithPOST(resourceString);

            return buildResponse(scimResponse);

        } catch (CharonException e) {
            throw new CharonException(e.getDetail(), e);
        }
    }

    @PUT
    @Path("{id}")
    @Produces({"application/json", "application/scim+json"})
    @Consumes("application/scim+json")
    @ApiOperation(
            value = "Return the updated user",
            notes = "Returns HTTP 404 if the user is not found.")

    @ApiResponses(value = {
            @ApiResponse(code = 200, message = "User is updated"),
            @ApiResponse(code = 404, message = "Valid user is not found")})

    public Response updateUser(@ApiParam(value = SCIMProviderConstants.ID_DESC, required = true)
                               @PathParam(SCIMProviderConstants.ID) String id,
                               @ApiParam(value = SCIMProviderConstants.ATTRIBUTES_DESC, required = false)
                               @QueryParam(SCIMProviderConstants.ATTRIBUTES) String attribute,
                               @ApiParam(value = SCIMProviderConstants.EXCLUDED_ATTRIBUTES_DESC, required = false)
                               @QueryParam(SCIMProviderConstants.EXCLUDE_ATTRIBUTES) String excludedAttributes,
                               String resourceString) throws FormatNotSupportedException, CharonException {

        try {
            // obtain the user store manager
            ResourceHandler<User> userManager = DefaultCharonManager.getInstance().getUserResourceHandler();

            // create charon-SCIM user endpoint and hand-over the request.
            UserResourceManager userResourceManager = new UserResourceManager(userManager);

            SCIMResponse response = userResourceManager.updateWithPUT(id, resourceString, attribute,
                                                                      excludedAttributes);

            return buildResponse(response);

        } catch (CharonException e) {
            throw new CharonException(e.getDetail(), e);
        }
    }

    /**
<<<<<<< HEAD
     * the user resource manager implementation
=======
     * the user resource manager implementation.
>>>>>>> 4bec1488
     */
    public static class UserResourceManager extends ResourceManager<User> {

        public UserResourceManager(ResourceHandler<User> resourceHandler) {
            super(resourceHandler);
        }
    }
}<|MERGE_RESOLUTION|>--- conflicted
+++ resolved
@@ -288,11 +288,7 @@
     }
 
     /**
-<<<<<<< HEAD
-     * the user resource manager implementation
-=======
      * the user resource manager implementation.
->>>>>>> 4bec1488
      */
     public static class UserResourceManager extends ResourceManager<User> {
 
