--- conflicted
+++ resolved
@@ -26,7 +26,6 @@
 import io.swagger.annotations.Info;
 import io.swagger.annotations.License;
 import io.swagger.annotations.SwaggerDefinition;
-
 import org.wso2.charon3.core.exceptions.CharonException;
 import org.wso2.charon3.core.exceptions.FormatNotSupportedException;
 import org.wso2.charon3.core.extensions.ResourceHandler;
@@ -48,7 +47,7 @@
 import javax.ws.rs.core.Response;
 
 /**
- * Endpoints of the UserResource in micro service. This will basically captures..
+ * Endpoints of the UserResource in micro service. This will basically captures
  * the requests from the remote clients and hand over the request to respective operation performer.
  *
  */
@@ -288,11 +287,7 @@
     }
 
     /**
-<<<<<<< HEAD
-     * the user resource manager implementation..
-=======
      * the user resource manager implementation.
->>>>>>> 513f60b3
      */
     public static class UserResourceManager extends ResourceManager<User> {
 
