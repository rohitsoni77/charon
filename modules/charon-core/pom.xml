<?xml version="1.0" encoding="UTF-8"?>
<!--
  ~ Copyright (c) 2016, WSO2 Inc. (http://www.wso2.org) All Rights Reserved.
  ~
  ~ Licensed under the Apache License, Version 2.0 (the "License");
  ~ you may not use this file except in compliance with the License.
  ~ You may obtain a copy of the License at
  ~
  ~ http://www.apache.org/licenses/LICENSE-2.0
  ~
  ~ Unless required by applicable law or agreed to in writing, software
  ~ distributed under the License is distributed on an "AS IS" BASIS,
  ~ WITHOUT WARRANTIES OR CONDITIONS OF ANY KIND, either express or implied.
  ~ See the License for the specific language governing permissions and
  ~ limitations under the License.
  -->
<project xmlns="http://maven.apache.org/POM/4.0.0" xmlns:xsi="http://www.w3.org/2001/XMLSchema-instance" xsi:schemaLocation="http://maven.apache.org/POM/4.0.0 http://maven.apache.org/xsd/maven-4.0.0.xsd">
    <parent>
        <groupId>org.wso2.charon</groupId>
        <artifactId>charon-parent</artifactId>
        <version>3.1.22-SNAPSHOT</version>
        <relativePath>../../pom.xml</relativePath>
    </parent>

    <modelVersion>4.0.0</modelVersion>
    <artifactId>org.wso2.charon3.core</artifactId>
    <packaging>bundle</packaging>
    <name>WSO2 Charon - Core </name>
    <description>WSO2 Charon - SCIM Implementation</description>
    <url>http://wso2.com</url>

    <dependencies>
        <dependency>
            <groupId>org.json</groupId>
            <artifactId>json</artifactId>
        </dependency>
        <dependency>
            <groupId>org.apache.ws.commons.axiom</groupId>
            <artifactId>axiom-api</artifactId>
        </dependency>
        <dependency>
            <groupId>org.apache.ws.commons.axiom</groupId>
            <artifactId>axiom-impl</artifactId>
        </dependency>
<<<<<<< HEAD
        <dependency>
            <groupId>org.apache.commons</groupId>
            <artifactId>commons-lang3</artifactId>
        </dependency>
        
=======

>>>>>>> 4bec1488
        <dependency>
            <groupId>commons-io</groupId>
            <artifactId>commons-io</artifactId>
            <scope>test</scope>
        </dependency>
        <dependency>
            <groupId>org.apache.commons</groupId>
            <artifactId>commons-lang3</artifactId>
        </dependency>
        <dependency>
            <groupId>commons-io</groupId>
            <artifactId>commons-io</artifactId>
            <scope>test</scope>
        </dependency>
    </dependencies>
<<<<<<< HEAD
    
=======

>>>>>>> 4bec1488
    <build>
        <plugins>
            <plugin>
                <groupId>org.apache.maven.plugins</groupId>
                <artifactId>maven-compiler-plugin</artifactId>
            </plugin>
            <plugin>
                <groupId>org.apache.felix</groupId>
                <artifactId>maven-bundle-plugin</artifactId>
                <extensions>true</extensions>
                <configuration>
                    <instructions>
                        <Bundle-SymbolicName>${project.artifactId}</Bundle-SymbolicName>
                        <Bundle-Name>${project.artifactId}</Bundle-Name>
                        <Export-Package>
                            org.wso2.charon3.core.*;version=${project.version}
                        </Export-Package>
                        <Import-Package>
                            org.json.*,
                            org.apache.commons.logging.*; version="${commons-logging.osgi.version.range}",
                            org.apache.axiom.om.*; version="${axiom.osgi.version.range}",
                            javax.xml.namespace.*,
                            javax.xml.stream.*,
                            org.slf4j.*,
                        </Import-Package>
                    </instructions>
                </configuration>
            </plugin>
        </plugins>
    </build>
</project><|MERGE_RESOLUTION|>--- conflicted
+++ resolved
@@ -42,19 +42,10 @@
             <groupId>org.apache.ws.commons.axiom</groupId>
             <artifactId>axiom-impl</artifactId>
         </dependency>
-<<<<<<< HEAD
+
         <dependency>
-            <groupId>org.apache.commons</groupId>
-            <artifactId>commons-lang3</artifactId>
-        </dependency>
-        
-=======
-
->>>>>>> 4bec1488
-        <dependency>
-            <groupId>commons-io</groupId>
-            <artifactId>commons-io</artifactId>
-            <scope>test</scope>
+            <groupId>org.slf4j</groupId>
+            <artifactId>slf4j-api</artifactId>
         </dependency>
         <dependency>
             <groupId>org.apache.commons</groupId>
@@ -66,11 +57,7 @@
             <scope>test</scope>
         </dependency>
     </dependencies>
-<<<<<<< HEAD
-    
-=======
 
->>>>>>> 4bec1488
     <build>
         <plugins>
             <plugin>
