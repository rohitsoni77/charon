--- conflicted
+++ resolved
@@ -89,11 +89,7 @@
     }
 
     /**
-<<<<<<< HEAD
-     * Returns SCIM Response object after json encoding the exception
-=======
      * Returns SCIM Response object after json encoding the exception.
->>>>>>> 4bec1488
      *
      * @param exception - exception message
      * @return SCIMResponse
