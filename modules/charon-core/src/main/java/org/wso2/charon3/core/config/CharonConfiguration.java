/*
 * Copyright (c) 2016, WSO2 Inc. (http://www.wso2.org) All Rights Reserved.
 *
 * Licensed under the Apache License, Version 2.0 (the "License");
 * you may not use this file except in compliance with the License.
 * You may obtain a copy of the License at
 *
 * http://www.apache.org/licenses/LICENSE-2.0
 *
 * Unless required by applicable law or agreed to in writing, software
 * distributed under the License is distributed on an "AS IS" BASIS,
 * WITHOUT WARRANTIES OR CONDITIONS OF ANY KIND, either express or implied.
 * See the License for the specific language governing permissions and
 * limitations under the License.
 */
package org.wso2.charon3.core.config;

import org.wso2.charon3.core.attributes.AbstractAttribute;
import org.wso2.charon3.core.attributes.Attribute;
import org.wso2.charon3.core.attributes.ComplexAttribute;
import org.wso2.charon3.core.attributes.DefaultAttributeFactory;
import org.wso2.charon3.core.attributes.MultiValuedAttribute;
import org.wso2.charon3.core.objects.AbstractSCIMObject;
import org.wso2.charon3.core.schema.SCIMAttributeSchema;
import org.wso2.charon3.core.schema.SCIMConstants;
import org.wso2.charon3.core.schema.SCIMSchemaDefinitions;

import java.net.URL;
import java.util.ArrayList;
import java.util.Arrays;
import java.util.Collections;
import java.util.List;
import java.util.Optional;

import static org.wso2.charon3.core.utils.LambdaExceptionUtils.rethrowConsumer;
import static org.wso2.charon3.core.utils.LambdaExceptionUtils.rethrowFunction;
import static org.wso2.charon3.core.utils.LambdaExceptionUtils.rethrowSupplier;

/**
 * This class contains the charon related configurations.
 */
public final class CharonConfiguration extends AbstractSCIMObject {

    private static final long serialVersionUID = -324866822974408761L;

    /**
<<<<<<< HEAD
     * the singleton instance of the service provider configuration
=======
     * the singleton instance of the service provider configuration.
>>>>>>> 4bec1488
     */
    private static final CharonConfiguration CHARON_CONFIGURATION = new CharonConfiguration();

    public static final int DEFAULT_MAX_RESULTS = 1;

    public static final int DEFAULT_MAX_PAYLOAD = 1024 * 50;

    public static final int DEFAULT_MAX_OPERATIONS = 1024 * 50;

    /**
<<<<<<< HEAD
     * private default constructor
     */
    private CharonConfiguration () {
=======
     * private default constructor.
     */
    private CharonConfiguration() {
>>>>>>> 4bec1488
        setSchema(SCIMConstants.SERVICE_PROVIDER_CONFIG_SCHEMA_URI);
        setPatch(null);
        setSort(null);
        seteTag(null);
        setFilter(null);
        setBulk(null);
        setChangePassword(null);
        setAuthenticationSchemes(null);
    }

    /**
<<<<<<< HEAD
     * return the instance of CharonConfiguration
     */
    public static CharonConfiguration getInstance () {
=======
     * return the instance of CharonConfiguration.
     */
    public static CharonConfiguration getInstance() {
>>>>>>> 4bec1488
        return CHARON_CONFIGURATION;
    }

    /**
<<<<<<< HEAD
     * A complex type that specifies PATCH configuration options. REQUIRED.  See Section 3.5.2 of [RFC7644].
     */
    public ScimFeature getPatch () {
=======
     * A complex type that specifies PATCH configuration options.
     * REQUIRED.  See Section 3.5.2 of [RFC7644].
     */
    public ScimFeature getPatch() {
>>>>>>> 4bec1488
        SCIMAttributeSchema patchAttribute = SCIMSchemaDefinitions.SCIMServiceProviderConfigSchemaDefinition.PATCH;
        SCIMAttributeSchema patchSupported =
            SCIMSchemaDefinitions.SCIMServiceProviderConfigSchemaDefinition.PATCH_SUPPORTED;
        ScimFeature patchFeature = new ScimFeature();
        getComplexAttribute(patchAttribute).ifPresent(complex -> {
            getSimpleAttributeBooleanValue(patchSupported, complex).ifPresent(patchFeature::setSupported);
        });
        return patchFeature;
    }

    /**
<<<<<<< HEAD
     * A complex type that specifies PATCH configuration options. REQUIRED.  See Section 3.5.2 of [RFC7644].
     */
    public void setPatch (ScimFeature patch) {
=======
     * A complex type that specifies PATCH configuration options.
     * REQUIRED.  See Section 3.5.2 of [RFC7644].
     */
    public void setPatch(ScimFeature patch) {
>>>>>>> 4bec1488
        SCIMAttributeSchema patchAttribute = SCIMSchemaDefinitions.SCIMServiceProviderConfigSchemaDefinition.PATCH;
        SCIMAttributeSchema patchSupported =
            SCIMSchemaDefinitions.SCIMServiceProviderConfigSchemaDefinition.PATCH_SUPPORTED;
        if (patch == null) {
            setPatch(new ScimFeature(false));
            return;
        }
        ComplexAttribute complexAttribute = getOrCrateComplexAttribute(patchAttribute);
        super.getSetSubAttributeConsumer(complexAttribute).accept(patchSupported, patch::isSupported);
    }

    /**
<<<<<<< HEAD
     * An HTTP-addressable URL pointing to the service provider's human-consumable help documentation.  OPTIONAL.
     */
    public URL getDocumentationUri () {
=======
     * An HTTP-addressable URL pointing to the service provider's
     * human-consumable help documentation.  OPTIONAL.
     */
    public URL getDocumentationUri() {
>>>>>>> 4bec1488
        SCIMAttributeSchema documentationUriAttribute =
            SCIMSchemaDefinitions.SCIMServiceProviderConfigSchemaDefinition.DOCUMENTATION_URI;
        return getSimpleAttribute(documentationUriAttribute).map(rethrowFunction(simpleAttribute -> {
            return new URL((String) simpleAttribute.getValue());
        })).orElse(null);
    }

    /**
<<<<<<< HEAD
     * An HTTP-addressable URL pointing to the service provider's human-consumable help documentation.  OPTIONAL.
     */
    public void setDocumentationUri (URL documentationUri) {
=======
     * An HTTP-addressable URL pointing to the service provider's
     * human-consumable help documentation.  OPTIONAL.
     */
    public void setDocumentationUri(URL documentationUri) {
>>>>>>> 4bec1488
        SCIMAttributeSchema documentationUriAttribute =
            SCIMSchemaDefinitions.SCIMServiceProviderConfigSchemaDefinition.DOCUMENTATION_URI;
        replaceSimpleAttribute(documentationUriAttribute, documentationUri.toString());
    }

    /**
<<<<<<< HEAD
     * A complex type that specifies FILTER options.  REQUIRED.  See Section 3.4.2.2 of [RFC7644].
     * <p>
     * supported  A Boolean value specifying whether or not the operation is supported.  REQUIRED.
     * <p>
     * maxResults  An integer value specifying the maximum number of resources returned in a response.  REQUIRED.
     */
    public FilterFeature getFilter () {
=======
     * A complex type that specifies FILTER options.  REQUIRED.  See
     * Section 3.4.2.2 of [RFC7644].
     *
     * supported  A Boolean value specifying whether or not the operation
     *            is supported.  REQUIRED.
     *
     * maxResults  An integer value specifying the maximum number of
     *             resources returned in a response.  REQUIRED.
     */
    public FilterFeature getFilter() {
>>>>>>> 4bec1488
        SCIMAttributeSchema filterAttribute = SCIMSchemaDefinitions.SCIMServiceProviderConfigSchemaDefinition.FILTER;
        SCIMAttributeSchema filterSupported =
            SCIMSchemaDefinitions.SCIMServiceProviderConfigSchemaDefinition.FILTER_SUPPORTED;
        SCIMAttributeSchema maxResults = SCIMSchemaDefinitions.SCIMServiceProviderConfigSchemaDefinition.MAX_RESULTS;

        FilterFeature filterFeature = new FilterFeature();
        getComplexAttribute(filterAttribute).ifPresent(complex -> {
            getSimpleAttributeBooleanValue(filterSupported, complex).ifPresent(filterFeature::setSupported);
            getSimpleAttributeIntegerValue(maxResults, complex).ifPresent(filterFeature::setMaxResults);
        });
        return filterFeature;
    }

    /**
<<<<<<< HEAD
     * A complex type that specifies FILTER options.  REQUIRED.  See Section 3.4.2.2 of [RFC7644].
     * <p>
     * supported  A Boolean value specifying whether or not the operation is supported.  REQUIRED.
     * <p>
     * maxResults  An integer value specifying the maximum number of resources returned in a response.  REQUIRED.
     */
    public void setFilter (FilterFeature filter) {
=======
     * A complex type that specifies FILTER options.  REQUIRED.  See
     * Section 3.4.2.2 of [RFC7644].
     *
     * supported  A Boolean value specifying whether or not the operation
     *            is supported.  REQUIRED.
     *
     * maxResults  An integer value specifying the maximum number of
     *             resources returned in a response.  REQUIRED.
     */
    public void setFilter(FilterFeature filter) {
>>>>>>> 4bec1488
        SCIMAttributeSchema filterAttribute = SCIMSchemaDefinitions.SCIMServiceProviderConfigSchemaDefinition.FILTER;
        SCIMAttributeSchema filterSupported =
            SCIMSchemaDefinitions.SCIMServiceProviderConfigSchemaDefinition.FILTER_SUPPORTED;
        SCIMAttributeSchema maxResults = SCIMSchemaDefinitions.SCIMServiceProviderConfigSchemaDefinition.MAX_RESULTS;
        if (filter == null) {
            setFilter(new FilterFeature(false, DEFAULT_MAX_RESULTS));
            return;
        }
        ComplexAttribute complexAttribute = getOrCrateComplexAttribute(filterAttribute);
        super.getSetSubAttributeConsumer(complexAttribute).accept(filterSupported, filter::isSupported);
        super.getSetSubAttributeConsumer(complexAttribute).accept(maxResults, filter::getMaxResults);
    }

    /**
<<<<<<< HEAD
     * A complex type that specifies bulk configuration options.  See Section 3.7 of [RFC7644].  REQUIRED.
     * <p>
     * supported  A Boolean value specifying whether or not the operation is supported.  REQUIRED.
     * <p>
     * maxOperations  An integer value specifying the maximum number of operations.  REQUIRED.
     * <p>
     * maxPayloadSize  An integer value specifying the maximum payload size in bytes.  REQUIRED.
     */
    public BulkFeature getBulk () {
=======
     * A complex type that specifies bulk configuration options.  See
     * Section 3.7 of [RFC7644].  REQUIRED.
     *
     * supported  A Boolean value specifying whether or not the operation
     *            is supported.  REQUIRED.
     *
     * maxOperations  An integer value specifying the maximum number of
     *                operations.  REQUIRED.
     *
     * maxPayloadSize  An integer value specifying the maximum payload
     *                 size in bytes.  REQUIRED.
     */
    public BulkFeature getBulk() {
>>>>>>> 4bec1488
        SCIMAttributeSchema bulkAttribute = SCIMSchemaDefinitions.SCIMServiceProviderConfigSchemaDefinition.BULK;
        SCIMAttributeSchema bulkSupported =
            SCIMSchemaDefinitions.SCIMServiceProviderConfigSchemaDefinition.BULK_SUPPORTED;
        SCIMAttributeSchema maxOperations =
            SCIMSchemaDefinitions.SCIMServiceProviderConfigSchemaDefinition.MAX_OPERATIONS;
        SCIMAttributeSchema maxPayloadSize =
            SCIMSchemaDefinitions.SCIMServiceProviderConfigSchemaDefinition.MAX_PAYLOAD_SIZE;
        BulkFeature bulkFeature = new BulkFeature();
        getComplexAttribute(bulkAttribute).ifPresent(complex -> {
            getSimpleAttributeBooleanValue(bulkSupported, complex).ifPresent(bulkFeature::setSupported);
            getSimpleAttributeIntegerValue(maxOperations, complex).ifPresent(bulkFeature::setMaxOperations);
            getSimpleAttributeIntegerValue(maxPayloadSize, complex).ifPresent(bulkFeature::setMaxPayLoadSize);
        });
        return bulkFeature;
    }

    /**
<<<<<<< HEAD
     * A complex type that specifies bulk configuration options.  See Section 3.7 of [RFC7644].  REQUIRED.
     * <p>
     * supported  A Boolean value specifying whether or not the operation is supported.  REQUIRED.
     * <p>
     * maxOperations  An integer value specifying the maximum number of operations.  REQUIRED.
     * <p>
     * maxPayloadSize  An integer value specifying the maximum payload size in bytes.  REQUIRED.
     */
    public void setBulk (BulkFeature bulk) {
=======
     * A complex type that specifies bulk configuration options.  See
     * Section 3.7 of [RFC7644].  REQUIRED.
     *
     * supported  A Boolean value specifying whether or not the operation
     *            is supported.  REQUIRED.
     *
     * maxOperations  An integer value specifying the maximum number of
     *                operations.  REQUIRED.
     *
     * maxPayloadSize  An integer value specifying the maximum payload
     *                 size in bytes.  REQUIRED.
     */
    public void setBulk(BulkFeature bulk) {
>>>>>>> 4bec1488
        SCIMAttributeSchema bulkAttribute = SCIMSchemaDefinitions.SCIMServiceProviderConfigSchemaDefinition.BULK;
        SCIMAttributeSchema bulkSupported =
            SCIMSchemaDefinitions.SCIMServiceProviderConfigSchemaDefinition.BULK_SUPPORTED;
        SCIMAttributeSchema maxOperations =
            SCIMSchemaDefinitions.SCIMServiceProviderConfigSchemaDefinition.MAX_OPERATIONS;
        SCIMAttributeSchema maxPayloadSize =
            SCIMSchemaDefinitions.SCIMServiceProviderConfigSchemaDefinition.MAX_PAYLOAD_SIZE;
        if (bulk == null) {
            setBulk(new BulkFeature(false, DEFAULT_MAX_OPERATIONS, DEFAULT_MAX_PAYLOAD));
            return;
        }
        ComplexAttribute complexAttribute = getOrCrateComplexAttribute(bulkAttribute);
        super.getSetSubAttributeConsumer(complexAttribute).accept(bulkSupported, bulk::isSupported);
        super.getSetSubAttributeConsumer(complexAttribute).accept(maxOperations, bulk::getMaxOperations);
        super.getSetSubAttributeConsumer(complexAttribute).accept(maxPayloadSize, bulk::getMaxPayLoadSize);
    }

    /**
<<<<<<< HEAD
     * A complex type that specifies Sort configuration options. REQUIRED.
     * <p>
     * supported  A Boolean value specifying whether or not sorting is supported.  REQUIRED.
     */
    public ScimFeature getSort () {
=======
     * A complex type that specifies Sort configuration options.
     * REQUIRED.
     *
     * supported  A Boolean value specifying whether or not sorting is
     *            supported.  REQUIRED.
     */
    public ScimFeature getSort() {
>>>>>>> 4bec1488
        SCIMAttributeSchema sortAttribute = SCIMSchemaDefinitions.SCIMServiceProviderConfigSchemaDefinition.SORT;
        SCIMAttributeSchema sortSupported =
            SCIMSchemaDefinitions.SCIMServiceProviderConfigSchemaDefinition.SORT_SUPPORTED;
        ScimFeature sortFeature = new ScimFeature();
        getComplexAttribute(sortAttribute).ifPresent(complex -> {
            getSimpleAttributeBooleanValue(sortSupported, complex).ifPresent(sortFeature::setSupported);
        });
        return sortFeature;
    }

    /**
<<<<<<< HEAD
     * A complex type that specifies Sort configuration options. REQUIRED.
     * <p>
     * supported  A Boolean value specifying whether or not sorting is supported.  REQUIRED.
     */
    public void setSort (ScimFeature sort) {
        SCIMAttributeSchema sortAttribute = SCIMSchemaDefinitions.SCIMServiceProviderConfigSchemaDefinition.SORT;
        SCIMAttributeSchema sortSupported =
            SCIMSchemaDefinitions.SCIMServiceProviderConfigSchemaDefinition.SORT_SUPPORTED;
        if (sort == null) {
            setSort(new ScimFeature(false));
            return;
        }
        ComplexAttribute complexAttribute = getOrCrateComplexAttribute(sortAttribute);
        super.getSetSubAttributeConsumer(complexAttribute).accept(sortSupported, sort::isSupported);
    }

    /**
     * A complex type that specifies ETag configuration options. REQUIRED.
     * <p>
     * supported  A Boolean value specifying whether or not the operation is supported.  REQUIRED.
     */
    public ScimFeature geteTag () {
        SCIMAttributeSchema etagAttribute = SCIMSchemaDefinitions.SCIMServiceProviderConfigSchemaDefinition.ETAG;
        SCIMAttributeSchema etagSupported =
            SCIMSchemaDefinitions.SCIMServiceProviderConfigSchemaDefinition.ETAG_SUPPORTED;
        ScimFeature etagFeature = new ScimFeature();
        getComplexAttribute(etagAttribute).ifPresent(complex -> {
            getSimpleAttributeBooleanValue(etagSupported, complex).ifPresent(etagFeature::setSupported);
        });
        return etagFeature;
    }

    /**
     * A complex type that specifies ETag configuration options. REQUIRED.
     * <p>
     * supported  A Boolean value specifying whether or not the operation is supported.  REQUIRED.
     */
    public void seteTag (ScimFeature eTag) {
        SCIMAttributeSchema etagAttribute = SCIMSchemaDefinitions.SCIMServiceProviderConfigSchemaDefinition.ETAG;
        SCIMAttributeSchema etagSupported =
            SCIMSchemaDefinitions.SCIMServiceProviderConfigSchemaDefinition.ETAG_SUPPORTED;
        if (eTag == null) {
            seteTag(new ScimFeature(false));
            return;
        }
        ComplexAttribute complexAttribute = getOrCrateComplexAttribute(etagAttribute);
        super.getSetSubAttributeConsumer(complexAttribute).accept(etagSupported, eTag::isSupported);
    }

    /**
     * A complex type that specifies configuration options related to changing a password.  REQUIRED.
     * <p>
     * supported  A Boolean value specifying whether or not the operation is supported.  REQUIRED.
     */
    public ScimFeature getChangePassword () {
=======
     * A complex type that specifies Sort configuration options.
     * REQUIRED.
     *
     * supported  A Boolean value specifying whether or not sorting is
     *            supported.  REQUIRED.
     */
    public void setSort(ScimFeature sort) {
        SCIMAttributeSchema sortAttribute = SCIMSchemaDefinitions.SCIMServiceProviderConfigSchemaDefinition.SORT;
        SCIMAttributeSchema sortSupported =
            SCIMSchemaDefinitions.SCIMServiceProviderConfigSchemaDefinition.SORT_SUPPORTED;
        if (sort == null) {
            setSort(new ScimFeature(false));
            return;
        }
        ComplexAttribute complexAttribute = getOrCrateComplexAttribute(sortAttribute);
        super.getSetSubAttributeConsumer(complexAttribute).accept(sortSupported, sort::isSupported);
    }

    /**
     * A complex type that specifies ETag configuration options.
     * REQUIRED.
     *
     * supported  A Boolean value specifying whether or not the operation
     *            is supported.  REQUIRED.
     */
    public ScimFeature geteTag() {
        SCIMAttributeSchema etagAttribute = SCIMSchemaDefinitions.SCIMServiceProviderConfigSchemaDefinition.ETAG;
        SCIMAttributeSchema etagSupported =
            SCIMSchemaDefinitions.SCIMServiceProviderConfigSchemaDefinition.ETAG_SUPPORTED;
        ScimFeature etagFeature = new ScimFeature();
        getComplexAttribute(etagAttribute).ifPresent(complex -> {
            getSimpleAttributeBooleanValue(etagSupported, complex).ifPresent(etagFeature::setSupported);
        });
        return etagFeature;
    }

    /**
     * A complex type that specifies ETag configuration options.
     * REQUIRED.
     *
     * supported  A Boolean value specifying whether or not the operation
     *            is supported.  REQUIRED.
     */
    public void seteTag(ScimFeature eTag) {
        SCIMAttributeSchema etagAttribute = SCIMSchemaDefinitions.SCIMServiceProviderConfigSchemaDefinition.ETAG;
        SCIMAttributeSchema etagSupported =
            SCIMSchemaDefinitions.SCIMServiceProviderConfigSchemaDefinition.ETAG_SUPPORTED;
        if (eTag == null) {
            seteTag(new ScimFeature(false));
            return;
        }
        ComplexAttribute complexAttribute = getOrCrateComplexAttribute(etagAttribute);
        super.getSetSubAttributeConsumer(complexAttribute).accept(etagSupported, eTag::isSupported);
    }

    /**
     *  A complex type that specifies configuration options related to
     *  changing a password.  REQUIRED.
     *
     *  supported  A Boolean value specifying whether or not the operation
     *             is supported.  REQUIRED.
     */
    public ScimFeature getChangePassword() {
>>>>>>> 4bec1488
        SCIMAttributeSchema changePasswordAttribute =
            SCIMSchemaDefinitions.SCIMServiceProviderConfigSchemaDefinition.CHANGE_PASSWORD;
        SCIMAttributeSchema changePasswordSupported =
            SCIMSchemaDefinitions.SCIMServiceProviderConfigSchemaDefinition.CHANGE_PASSWORD_SUPPORTED;
        ScimFeature changePassword = new ScimFeature();
        getComplexAttribute(changePasswordAttribute).ifPresent(complex -> {
            getSimpleAttributeBooleanValue(changePasswordSupported, complex).ifPresent(changePassword::setSupported);
        });
        return changePassword;
    }

    /**
<<<<<<< HEAD
     * A complex type that specifies configuration options related to changing a password.  REQUIRED.
     * <p>
     * supported  A Boolean value specifying whether or not the operation is supported.  REQUIRED.
     */
    public void setChangePassword (ScimFeature changePassword) {
=======
     *  A complex type that specifies configuration options related to
     *  changing a password.  REQUIRED.
     *
     *  supported  A Boolean value specifying whether or not the operation
     *             is supported.  REQUIRED.
     */
    public void setChangePassword(ScimFeature changePassword) {
>>>>>>> 4bec1488
        SCIMAttributeSchema changePasswordAttribute =
            SCIMSchemaDefinitions.SCIMServiceProviderConfigSchemaDefinition.CHANGE_PASSWORD;
        SCIMAttributeSchema changePasswordSupported =
            SCIMSchemaDefinitions.SCIMServiceProviderConfigSchemaDefinition.CHANGE_PASSWORD_SUPPORTED;
        if (changePassword == null) {
            setChangePassword(new ScimFeature(false));
            return;
        }
        ComplexAttribute complexAttribute = getOrCrateComplexAttribute(changePasswordAttribute);
        super.getSetSubAttributeConsumer(complexAttribute).accept(changePasswordSupported, changePassword::isSupported);
    }

    /**
<<<<<<< HEAD
     * A multi-valued complex type that specifies supported authentication scheme properties.  To enable seamless
     * discovery of configurations, the service provider SHOULD, with the appropriate security considerations, make the
     * authenticationSchemes attribute publicly accessible without prior authentication.  REQUIRED.  The following
     * sub-attributes are defined:
     * <p>
     * type  The authentication scheme.  This specification defines the values "oauth", "oauth2", "oauthbearertoken",
     * "httpbasic", and "httpdigest".  REQUIRED.
     * <p>
     * name  The common authentication scheme name, e.g., HTTP Basic. REQUIRED.
     * <p>
     * description  A description of the authentication scheme. REQUIRED.
     * <p>
     * specUri  An HTTP-addressable URL pointing to the authentication scheme's specification.  OPTIONAL.
     * <p>
     * documentationUri  An HTTP-addressable URL pointing to the authentication scheme's usage documentation. OPTIONAL.
     */
    public List<AuthenticationScheme> getAuthenticationSchemes () {
=======
     * A multi-valued complex type that specifies supported
     * authentication scheme properties.  To enable seamless discovery of
     * configurations, the service provider SHOULD, with the appropriate
     * security considerations, make the authenticationSchemes attribute
     * publicly accessible without prior authentication.  REQUIRED.  The
     * following sub-attributes are defined:
     *
     * type  The authentication scheme.  This specification defines the
     *       values "oauth", "oauth2", "oauthbearertoken", "httpbasic", and
     *       "httpdigest".  REQUIRED.
     *
     * name  The common authentication scheme name, e.g., HTTP Basic.
     *       REQUIRED.
     *
     * description  A description of the authentication scheme.
     *              REQUIRED.
     *
     * specUri  An HTTP-addressable URL pointing to the authentication
     *          scheme's specification.  OPTIONAL.
     *
     * documentationUri  An HTTP-addressable URL pointing to the
     *                   authentication scheme's usage documentation.  OPTIONAL.
     */
    public List<AuthenticationScheme> getAuthenticationSchemes() {
>>>>>>> 4bec1488
        SCIMAttributeSchema authSchemesAttribute =
            SCIMSchemaDefinitions.SCIMServiceProviderConfigSchemaDefinition.AUTHENTICATION_SCHEMES;
        SCIMAttributeSchema type = SCIMSchemaDefinitions.SCIMServiceProviderConfigSchemaDefinition.TYPE;
        SCIMAttributeSchema name = SCIMSchemaDefinitions.SCIMServiceProviderConfigSchemaDefinition.NAME;
        SCIMAttributeSchema description = SCIMSchemaDefinitions.SCIMServiceProviderConfigSchemaDefinition.DESCRIPTION;
        SCIMAttributeSchema specUri = SCIMSchemaDefinitions.SCIMServiceProviderConfigSchemaDefinition.SPEC_URI;
        SCIMAttributeSchema documentationUri =
            SCIMSchemaDefinitions.SCIMServiceProviderConfigSchemaDefinition.DOCUMENTATION_URI;
        Optional<MultiValuedAttribute> authTypes = getMultiValuedAttribute(authSchemesAttribute);
        if (!authTypes.isPresent()) {
            return Collections.emptyList();
        }
        MultiValuedAttribute authenticationSchemes = authTypes.get();
        List<AuthenticationScheme> authenticationSchemeList = new ArrayList<>();

        for (Attribute attributeValue : authenticationSchemes.getAttributeValues()) {
            ComplexAttribute authScheme = (ComplexAttribute) attributeValue;
            AuthenticationScheme authenticationScheme = new AuthenticationScheme();
            getSimpleAttributeValue(type, authScheme).ifPresent(authenticationScheme::setType);
            getSimpleAttributeValue(name, authScheme).ifPresent(authenticationScheme::setName);
            getSimpleAttributeValue(description, authScheme).ifPresent(authenticationScheme::setDescription);
            getSimpleAttributeValue(specUri, authScheme).map(s -> rethrowSupplier(() -> new URL(s)).get()).ifPresent(
                authenticationScheme::setSpecUri);
            getSimpleAttributeValue(documentationUri, authScheme).map(s -> rethrowSupplier(() -> new URL(s)).get())
<<<<<<< HEAD
                .ifPresent(authenticationScheme::setDocumentationUri);
=======
                                                                 .ifPresent(authenticationScheme::setDocumentationUri);
>>>>>>> 4bec1488
            authenticationSchemeList.add(authenticationScheme);
        }

        return authenticationSchemeList;
    }

    /**
<<<<<<< HEAD
     * A multi-valued complex type that specifies supported authentication scheme properties.  To enable seamless
     * discovery of configurations, the service provider SHOULD, with the appropriate security considerations, make the
     * authenticationSchemes attribute publicly accessible without prior authentication.  REQUIRED.  The following
     * sub-attributes are defined:
     * <p>
     * type  The authentication scheme.  This specification defines the values "oauth", "oauth2", "oauthbearertoken",
     * "httpbasic", and "httpdigest".  REQUIRED.
     * <p>
     * name  The common authentication scheme name, e.g., HTTP Basic. REQUIRED.
     * <p>
     * description  A description of the authentication scheme. REQUIRED.
     * <p>
     * specUri  An HTTP-addressable URL pointing to the authentication scheme's specification.  OPTIONAL.
     * <p>
     * documentationUri  An HTTP-addressable URL pointing to the authentication scheme's usage documentation. OPTIONAL.
     */
    public void setAuthenticationSchemes (List<AuthenticationScheme> authenticationSchemes) {
=======
     * A multi-valued complex type that specifies supported
     * authentication scheme properties.  To enable seamless discovery of
     * configurations, the service provider SHOULD, with the appropriate
     * security considerations, make the authenticationSchemes attribute
     * publicly accessible without prior authentication.  REQUIRED.  The
     * following sub-attributes are defined:
     *
     * type  The authentication scheme.  This specification defines the
     *       values "oauth", "oauth2", "oauthbearertoken", "httpbasic", and
     *       "httpdigest".  REQUIRED.
     *
     * name  The common authentication scheme name, e.g., HTTP Basic.
     *       REQUIRED.
     *
     * description  A description of the authentication scheme.
     *              REQUIRED.
     *
     * specUri  An HTTP-addressable URL pointing to the authentication
     *          scheme's specification.  OPTIONAL.
     *
     * documentationUri  An HTTP-addressable URL pointing to the
     *                   authentication scheme's usage documentation.  OPTIONAL.
     */
    public void setAuthenticationSchemes(List<AuthenticationScheme> authenticationSchemes) {
>>>>>>> 4bec1488
        SCIMAttributeSchema authSchemesAttribute =
            SCIMSchemaDefinitions.SCIMServiceProviderConfigSchemaDefinition.AUTHENTICATION_SCHEMES;
        SCIMAttributeSchema type = SCIMSchemaDefinitions.SCIMServiceProviderConfigSchemaDefinition.TYPE;
        SCIMAttributeSchema name = SCIMSchemaDefinitions.SCIMServiceProviderConfigSchemaDefinition.NAME;
        SCIMAttributeSchema description = SCIMSchemaDefinitions.SCIMServiceProviderConfigSchemaDefinition.DESCRIPTION;
        SCIMAttributeSchema specUri = SCIMSchemaDefinitions.SCIMServiceProviderConfigSchemaDefinition.SPEC_URI;
        SCIMAttributeSchema documentationUri =
            SCIMSchemaDefinitions.SCIMServiceProviderConfigSchemaDefinition.DOCUMENTATION_URI;
<<<<<<< HEAD
        deleteAttribute(authSchemesAttribute.getName());
=======
>>>>>>> 4bec1488
        MultiValuedAttribute authSchemes = getOrCrateMultivaluedAttribute(authSchemesAttribute);
        if (authenticationSchemes == null || authenticationSchemes.isEmpty()) {
            return;
        }
        for (AuthenticationScheme authenticationScheme : authenticationSchemes) {
            ComplexAttribute auth = new ComplexAttribute();
            rethrowConsumer(o -> DefaultAttributeFactory.createAttribute(authSchemesAttribute, (AbstractAttribute) o))
                .accept(auth);
            authSchemes.setAttributeValue(auth);

            getSetSubAttributeConsumer(auth).accept(type, authenticationScheme::getType);
            getSetSubAttributeConsumer(auth).accept(name, authenticationScheme::getName);
            getSetSubAttributeConsumer(auth).accept(description, authenticationScheme::getDescription);
            Optional.ofNullable(authenticationScheme.getSpecUri()).ifPresent(url -> {
                getSetSubAttributeConsumer(auth).accept(specUri, url::toString);
            });
            Optional.ofNullable(authenticationScheme.getDocumentationUri()).ifPresent(url -> {
                getSetSubAttributeConsumer(auth).accept(documentationUri, url::toString);
            });
        }
    }

    /**
     * @see #getAuthenticationSchemes()
     * @see #setAuthenticationSchemes(List)
     */
<<<<<<< HEAD
    public void addAuthenticationSchemes (AuthenticationScheme authenticationScheme,
                                          AuthenticationScheme... authenticationSchemes) {
        List<AuthenticationScheme> authenticationSchemeList = new ArrayList<>(getAuthenticationSchemes());
        if (!authenticationSchemeList.contains(authenticationScheme)) {
            authenticationSchemeList.add(authenticationScheme);
        }
        if (authenticationSchemes != null) {
            Arrays.stream(authenticationSchemes)
                .filter(authScheme -> authenticationSchemeList.stream()
                    .noneMatch(s -> s.equals(authScheme)))
                .forEach(authenticationSchemeList::add);
=======
    public void addAuthenticationSchemes(AuthenticationScheme authenticationScheme,
                                         AuthenticationScheme... authenticationSchemes) {
        List<AuthenticationScheme> authenticationSchemeList = new ArrayList<>(getAuthenticationSchemes());
        authenticationSchemeList.add(authenticationScheme);
        if (authenticationSchemes != null) {
>>>>>>> 4bec1488
            authenticationSchemeList.addAll(Arrays.asList(authenticationSchemes));
        }
        setAuthenticationSchemes(authenticationSchemeList);
    }


}<|MERGE_RESOLUTION|>--- conflicted
+++ resolved
@@ -44,11 +44,7 @@
     private static final long serialVersionUID = -324866822974408761L;
 
     /**
-<<<<<<< HEAD
-     * the singleton instance of the service provider configuration
-=======
      * the singleton instance of the service provider configuration.
->>>>>>> 4bec1488
      */
     private static final CharonConfiguration CHARON_CONFIGURATION = new CharonConfiguration();
 
@@ -59,15 +55,9 @@
     public static final int DEFAULT_MAX_OPERATIONS = 1024 * 50;
 
     /**
-<<<<<<< HEAD
-     * private default constructor
+     * private default constructor.
      */
     private CharonConfiguration () {
-=======
-     * private default constructor.
-     */
-    private CharonConfiguration() {
->>>>>>> 4bec1488
         setSchema(SCIMConstants.SERVICE_PROVIDER_CONFIG_SCHEMA_URI);
         setPatch(null);
         setSort(null);
@@ -79,29 +69,16 @@
     }
 
     /**
-<<<<<<< HEAD
-     * return the instance of CharonConfiguration
+     * return the instance of CharonConfiguration.
      */
     public static CharonConfiguration getInstance () {
-=======
-     * return the instance of CharonConfiguration.
-     */
-    public static CharonConfiguration getInstance() {
->>>>>>> 4bec1488
         return CHARON_CONFIGURATION;
     }
 
     /**
-<<<<<<< HEAD
      * A complex type that specifies PATCH configuration options. REQUIRED.  See Section 3.5.2 of [RFC7644].
      */
     public ScimFeature getPatch () {
-=======
-     * A complex type that specifies PATCH configuration options.
-     * REQUIRED.  See Section 3.5.2 of [RFC7644].
-     */
-    public ScimFeature getPatch() {
->>>>>>> 4bec1488
         SCIMAttributeSchema patchAttribute = SCIMSchemaDefinitions.SCIMServiceProviderConfigSchemaDefinition.PATCH;
         SCIMAttributeSchema patchSupported =
             SCIMSchemaDefinitions.SCIMServiceProviderConfigSchemaDefinition.PATCH_SUPPORTED;
@@ -113,16 +90,9 @@
     }
 
     /**
-<<<<<<< HEAD
      * A complex type that specifies PATCH configuration options. REQUIRED.  See Section 3.5.2 of [RFC7644].
      */
     public void setPatch (ScimFeature patch) {
-=======
-     * A complex type that specifies PATCH configuration options.
-     * REQUIRED.  See Section 3.5.2 of [RFC7644].
-     */
-    public void setPatch(ScimFeature patch) {
->>>>>>> 4bec1488
         SCIMAttributeSchema patchAttribute = SCIMSchemaDefinitions.SCIMServiceProviderConfigSchemaDefinition.PATCH;
         SCIMAttributeSchema patchSupported =
             SCIMSchemaDefinitions.SCIMServiceProviderConfigSchemaDefinition.PATCH_SUPPORTED;
@@ -135,16 +105,9 @@
     }
 
     /**
-<<<<<<< HEAD
      * An HTTP-addressable URL pointing to the service provider's human-consumable help documentation.  OPTIONAL.
      */
     public URL getDocumentationUri () {
-=======
-     * An HTTP-addressable URL pointing to the service provider's
-     * human-consumable help documentation.  OPTIONAL.
-     */
-    public URL getDocumentationUri() {
->>>>>>> 4bec1488
         SCIMAttributeSchema documentationUriAttribute =
             SCIMSchemaDefinitions.SCIMServiceProviderConfigSchemaDefinition.DOCUMENTATION_URI;
         return getSimpleAttribute(documentationUriAttribute).map(rethrowFunction(simpleAttribute -> {
@@ -153,23 +116,15 @@
     }
 
     /**
-<<<<<<< HEAD
      * An HTTP-addressable URL pointing to the service provider's human-consumable help documentation.  OPTIONAL.
      */
     public void setDocumentationUri (URL documentationUri) {
-=======
-     * An HTTP-addressable URL pointing to the service provider's
-     * human-consumable help documentation.  OPTIONAL.
-     */
-    public void setDocumentationUri(URL documentationUri) {
->>>>>>> 4bec1488
         SCIMAttributeSchema documentationUriAttribute =
             SCIMSchemaDefinitions.SCIMServiceProviderConfigSchemaDefinition.DOCUMENTATION_URI;
         replaceSimpleAttribute(documentationUriAttribute, documentationUri.toString());
     }
 
     /**
-<<<<<<< HEAD
      * A complex type that specifies FILTER options.  REQUIRED.  See Section 3.4.2.2 of [RFC7644].
      * <p>
      * supported  A Boolean value specifying whether or not the operation is supported.  REQUIRED.
@@ -177,18 +132,6 @@
      * maxResults  An integer value specifying the maximum number of resources returned in a response.  REQUIRED.
      */
     public FilterFeature getFilter () {
-=======
-     * A complex type that specifies FILTER options.  REQUIRED.  See
-     * Section 3.4.2.2 of [RFC7644].
-     *
-     * supported  A Boolean value specifying whether or not the operation
-     *            is supported.  REQUIRED.
-     *
-     * maxResults  An integer value specifying the maximum number of
-     *             resources returned in a response.  REQUIRED.
-     */
-    public FilterFeature getFilter() {
->>>>>>> 4bec1488
         SCIMAttributeSchema filterAttribute = SCIMSchemaDefinitions.SCIMServiceProviderConfigSchemaDefinition.FILTER;
         SCIMAttributeSchema filterSupported =
             SCIMSchemaDefinitions.SCIMServiceProviderConfigSchemaDefinition.FILTER_SUPPORTED;
@@ -203,7 +146,6 @@
     }
 
     /**
-<<<<<<< HEAD
      * A complex type that specifies FILTER options.  REQUIRED.  See Section 3.4.2.2 of [RFC7644].
      * <p>
      * supported  A Boolean value specifying whether or not the operation is supported.  REQUIRED.
@@ -211,18 +153,6 @@
      * maxResults  An integer value specifying the maximum number of resources returned in a response.  REQUIRED.
      */
     public void setFilter (FilterFeature filter) {
-=======
-     * A complex type that specifies FILTER options.  REQUIRED.  See
-     * Section 3.4.2.2 of [RFC7644].
-     *
-     * supported  A Boolean value specifying whether or not the operation
-     *            is supported.  REQUIRED.
-     *
-     * maxResults  An integer value specifying the maximum number of
-     *             resources returned in a response.  REQUIRED.
-     */
-    public void setFilter(FilterFeature filter) {
->>>>>>> 4bec1488
         SCIMAttributeSchema filterAttribute = SCIMSchemaDefinitions.SCIMServiceProviderConfigSchemaDefinition.FILTER;
         SCIMAttributeSchema filterSupported =
             SCIMSchemaDefinitions.SCIMServiceProviderConfigSchemaDefinition.FILTER_SUPPORTED;
@@ -237,7 +167,6 @@
     }
 
     /**
-<<<<<<< HEAD
      * A complex type that specifies bulk configuration options.  See Section 3.7 of [RFC7644].  REQUIRED.
      * <p>
      * supported  A Boolean value specifying whether or not the operation is supported.  REQUIRED.
@@ -247,21 +176,6 @@
      * maxPayloadSize  An integer value specifying the maximum payload size in bytes.  REQUIRED.
      */
     public BulkFeature getBulk () {
-=======
-     * A complex type that specifies bulk configuration options.  See
-     * Section 3.7 of [RFC7644].  REQUIRED.
-     *
-     * supported  A Boolean value specifying whether or not the operation
-     *            is supported.  REQUIRED.
-     *
-     * maxOperations  An integer value specifying the maximum number of
-     *                operations.  REQUIRED.
-     *
-     * maxPayloadSize  An integer value specifying the maximum payload
-     *                 size in bytes.  REQUIRED.
-     */
-    public BulkFeature getBulk() {
->>>>>>> 4bec1488
         SCIMAttributeSchema bulkAttribute = SCIMSchemaDefinitions.SCIMServiceProviderConfigSchemaDefinition.BULK;
         SCIMAttributeSchema bulkSupported =
             SCIMSchemaDefinitions.SCIMServiceProviderConfigSchemaDefinition.BULK_SUPPORTED;
@@ -279,7 +193,6 @@
     }
 
     /**
-<<<<<<< HEAD
      * A complex type that specifies bulk configuration options.  See Section 3.7 of [RFC7644].  REQUIRED.
      * <p>
      * supported  A Boolean value specifying whether or not the operation is supported.  REQUIRED.
@@ -289,21 +202,6 @@
      * maxPayloadSize  An integer value specifying the maximum payload size in bytes.  REQUIRED.
      */
     public void setBulk (BulkFeature bulk) {
-=======
-     * A complex type that specifies bulk configuration options.  See
-     * Section 3.7 of [RFC7644].  REQUIRED.
-     *
-     * supported  A Boolean value specifying whether or not the operation
-     *            is supported.  REQUIRED.
-     *
-     * maxOperations  An integer value specifying the maximum number of
-     *                operations.  REQUIRED.
-     *
-     * maxPayloadSize  An integer value specifying the maximum payload
-     *                 size in bytes.  REQUIRED.
-     */
-    public void setBulk(BulkFeature bulk) {
->>>>>>> 4bec1488
         SCIMAttributeSchema bulkAttribute = SCIMSchemaDefinitions.SCIMServiceProviderConfigSchemaDefinition.BULK;
         SCIMAttributeSchema bulkSupported =
             SCIMSchemaDefinitions.SCIMServiceProviderConfigSchemaDefinition.BULK_SUPPORTED;
@@ -322,21 +220,11 @@
     }
 
     /**
-<<<<<<< HEAD
      * A complex type that specifies Sort configuration options. REQUIRED.
      * <p>
      * supported  A Boolean value specifying whether or not sorting is supported.  REQUIRED.
      */
     public ScimFeature getSort () {
-=======
-     * A complex type that specifies Sort configuration options.
-     * REQUIRED.
-     *
-     * supported  A Boolean value specifying whether or not sorting is
-     *            supported.  REQUIRED.
-     */
-    public ScimFeature getSort() {
->>>>>>> 4bec1488
         SCIMAttributeSchema sortAttribute = SCIMSchemaDefinitions.SCIMServiceProviderConfigSchemaDefinition.SORT;
         SCIMAttributeSchema sortSupported =
             SCIMSchemaDefinitions.SCIMServiceProviderConfigSchemaDefinition.SORT_SUPPORTED;
@@ -348,7 +236,6 @@
     }
 
     /**
-<<<<<<< HEAD
      * A complex type that specifies Sort configuration options. REQUIRED.
      * <p>
      * supported  A Boolean value specifying whether or not sorting is supported.  REQUIRED.
@@ -404,71 +291,6 @@
      * supported  A Boolean value specifying whether or not the operation is supported.  REQUIRED.
      */
     public ScimFeature getChangePassword () {
-=======
-     * A complex type that specifies Sort configuration options.
-     * REQUIRED.
-     *
-     * supported  A Boolean value specifying whether or not sorting is
-     *            supported.  REQUIRED.
-     */
-    public void setSort(ScimFeature sort) {
-        SCIMAttributeSchema sortAttribute = SCIMSchemaDefinitions.SCIMServiceProviderConfigSchemaDefinition.SORT;
-        SCIMAttributeSchema sortSupported =
-            SCIMSchemaDefinitions.SCIMServiceProviderConfigSchemaDefinition.SORT_SUPPORTED;
-        if (sort == null) {
-            setSort(new ScimFeature(false));
-            return;
-        }
-        ComplexAttribute complexAttribute = getOrCrateComplexAttribute(sortAttribute);
-        super.getSetSubAttributeConsumer(complexAttribute).accept(sortSupported, sort::isSupported);
-    }
-
-    /**
-     * A complex type that specifies ETag configuration options.
-     * REQUIRED.
-     *
-     * supported  A Boolean value specifying whether or not the operation
-     *            is supported.  REQUIRED.
-     */
-    public ScimFeature geteTag() {
-        SCIMAttributeSchema etagAttribute = SCIMSchemaDefinitions.SCIMServiceProviderConfigSchemaDefinition.ETAG;
-        SCIMAttributeSchema etagSupported =
-            SCIMSchemaDefinitions.SCIMServiceProviderConfigSchemaDefinition.ETAG_SUPPORTED;
-        ScimFeature etagFeature = new ScimFeature();
-        getComplexAttribute(etagAttribute).ifPresent(complex -> {
-            getSimpleAttributeBooleanValue(etagSupported, complex).ifPresent(etagFeature::setSupported);
-        });
-        return etagFeature;
-    }
-
-    /**
-     * A complex type that specifies ETag configuration options.
-     * REQUIRED.
-     *
-     * supported  A Boolean value specifying whether or not the operation
-     *            is supported.  REQUIRED.
-     */
-    public void seteTag(ScimFeature eTag) {
-        SCIMAttributeSchema etagAttribute = SCIMSchemaDefinitions.SCIMServiceProviderConfigSchemaDefinition.ETAG;
-        SCIMAttributeSchema etagSupported =
-            SCIMSchemaDefinitions.SCIMServiceProviderConfigSchemaDefinition.ETAG_SUPPORTED;
-        if (eTag == null) {
-            seteTag(new ScimFeature(false));
-            return;
-        }
-        ComplexAttribute complexAttribute = getOrCrateComplexAttribute(etagAttribute);
-        super.getSetSubAttributeConsumer(complexAttribute).accept(etagSupported, eTag::isSupported);
-    }
-
-    /**
-     *  A complex type that specifies configuration options related to
-     *  changing a password.  REQUIRED.
-     *
-     *  supported  A Boolean value specifying whether or not the operation
-     *             is supported.  REQUIRED.
-     */
-    public ScimFeature getChangePassword() {
->>>>>>> 4bec1488
         SCIMAttributeSchema changePasswordAttribute =
             SCIMSchemaDefinitions.SCIMServiceProviderConfigSchemaDefinition.CHANGE_PASSWORD;
         SCIMAttributeSchema changePasswordSupported =
@@ -481,21 +303,11 @@
     }
 
     /**
-<<<<<<< HEAD
      * A complex type that specifies configuration options related to changing a password.  REQUIRED.
      * <p>
      * supported  A Boolean value specifying whether or not the operation is supported.  REQUIRED.
      */
     public void setChangePassword (ScimFeature changePassword) {
-=======
-     *  A complex type that specifies configuration options related to
-     *  changing a password.  REQUIRED.
-     *
-     *  supported  A Boolean value specifying whether or not the operation
-     *             is supported.  REQUIRED.
-     */
-    public void setChangePassword(ScimFeature changePassword) {
->>>>>>> 4bec1488
         SCIMAttributeSchema changePasswordAttribute =
             SCIMSchemaDefinitions.SCIMServiceProviderConfigSchemaDefinition.CHANGE_PASSWORD;
         SCIMAttributeSchema changePasswordSupported =
@@ -509,7 +321,6 @@
     }
 
     /**
-<<<<<<< HEAD
      * A multi-valued complex type that specifies supported authentication scheme properties.  To enable seamless
      * discovery of configurations, the service provider SHOULD, with the appropriate security considerations, make the
      * authenticationSchemes attribute publicly accessible without prior authentication.  REQUIRED.  The following
@@ -527,32 +338,6 @@
      * documentationUri  An HTTP-addressable URL pointing to the authentication scheme's usage documentation. OPTIONAL.
      */
     public List<AuthenticationScheme> getAuthenticationSchemes () {
-=======
-     * A multi-valued complex type that specifies supported
-     * authentication scheme properties.  To enable seamless discovery of
-     * configurations, the service provider SHOULD, with the appropriate
-     * security considerations, make the authenticationSchemes attribute
-     * publicly accessible without prior authentication.  REQUIRED.  The
-     * following sub-attributes are defined:
-     *
-     * type  The authentication scheme.  This specification defines the
-     *       values "oauth", "oauth2", "oauthbearertoken", "httpbasic", and
-     *       "httpdigest".  REQUIRED.
-     *
-     * name  The common authentication scheme name, e.g., HTTP Basic.
-     *       REQUIRED.
-     *
-     * description  A description of the authentication scheme.
-     *              REQUIRED.
-     *
-     * specUri  An HTTP-addressable URL pointing to the authentication
-     *          scheme's specification.  OPTIONAL.
-     *
-     * documentationUri  An HTTP-addressable URL pointing to the
-     *                   authentication scheme's usage documentation.  OPTIONAL.
-     */
-    public List<AuthenticationScheme> getAuthenticationSchemes() {
->>>>>>> 4bec1488
         SCIMAttributeSchema authSchemesAttribute =
             SCIMSchemaDefinitions.SCIMServiceProviderConfigSchemaDefinition.AUTHENTICATION_SCHEMES;
         SCIMAttributeSchema type = SCIMSchemaDefinitions.SCIMServiceProviderConfigSchemaDefinition.TYPE;
@@ -577,11 +362,7 @@
             getSimpleAttributeValue(specUri, authScheme).map(s -> rethrowSupplier(() -> new URL(s)).get()).ifPresent(
                 authenticationScheme::setSpecUri);
             getSimpleAttributeValue(documentationUri, authScheme).map(s -> rethrowSupplier(() -> new URL(s)).get())
-<<<<<<< HEAD
                 .ifPresent(authenticationScheme::setDocumentationUri);
-=======
-                                                                 .ifPresent(authenticationScheme::setDocumentationUri);
->>>>>>> 4bec1488
             authenticationSchemeList.add(authenticationScheme);
         }
 
@@ -589,7 +370,6 @@
     }
 
     /**
-<<<<<<< HEAD
      * A multi-valued complex type that specifies supported authentication scheme properties.  To enable seamless
      * discovery of configurations, the service provider SHOULD, with the appropriate security considerations, make the
      * authenticationSchemes attribute publicly accessible without prior authentication.  REQUIRED.  The following
@@ -607,32 +387,6 @@
      * documentationUri  An HTTP-addressable URL pointing to the authentication scheme's usage documentation. OPTIONAL.
      */
     public void setAuthenticationSchemes (List<AuthenticationScheme> authenticationSchemes) {
-=======
-     * A multi-valued complex type that specifies supported
-     * authentication scheme properties.  To enable seamless discovery of
-     * configurations, the service provider SHOULD, with the appropriate
-     * security considerations, make the authenticationSchemes attribute
-     * publicly accessible without prior authentication.  REQUIRED.  The
-     * following sub-attributes are defined:
-     *
-     * type  The authentication scheme.  This specification defines the
-     *       values "oauth", "oauth2", "oauthbearertoken", "httpbasic", and
-     *       "httpdigest".  REQUIRED.
-     *
-     * name  The common authentication scheme name, e.g., HTTP Basic.
-     *       REQUIRED.
-     *
-     * description  A description of the authentication scheme.
-     *              REQUIRED.
-     *
-     * specUri  An HTTP-addressable URL pointing to the authentication
-     *          scheme's specification.  OPTIONAL.
-     *
-     * documentationUri  An HTTP-addressable URL pointing to the
-     *                   authentication scheme's usage documentation.  OPTIONAL.
-     */
-    public void setAuthenticationSchemes(List<AuthenticationScheme> authenticationSchemes) {
->>>>>>> 4bec1488
         SCIMAttributeSchema authSchemesAttribute =
             SCIMSchemaDefinitions.SCIMServiceProviderConfigSchemaDefinition.AUTHENTICATION_SCHEMES;
         SCIMAttributeSchema type = SCIMSchemaDefinitions.SCIMServiceProviderConfigSchemaDefinition.TYPE;
@@ -641,10 +395,7 @@
         SCIMAttributeSchema specUri = SCIMSchemaDefinitions.SCIMServiceProviderConfigSchemaDefinition.SPEC_URI;
         SCIMAttributeSchema documentationUri =
             SCIMSchemaDefinitions.SCIMServiceProviderConfigSchemaDefinition.DOCUMENTATION_URI;
-<<<<<<< HEAD
         deleteAttribute(authSchemesAttribute.getName());
-=======
->>>>>>> 4bec1488
         MultiValuedAttribute authSchemes = getOrCrateMultivaluedAttribute(authSchemesAttribute);
         if (authenticationSchemes == null || authenticationSchemes.isEmpty()) {
             return;
@@ -671,7 +422,6 @@
      * @see #getAuthenticationSchemes()
      * @see #setAuthenticationSchemes(List)
      */
-<<<<<<< HEAD
     public void addAuthenticationSchemes (AuthenticationScheme authenticationScheme,
                                           AuthenticationScheme... authenticationSchemes) {
         List<AuthenticationScheme> authenticationSchemeList = new ArrayList<>(getAuthenticationSchemes());
@@ -683,13 +433,6 @@
                 .filter(authScheme -> authenticationSchemeList.stream()
                     .noneMatch(s -> s.equals(authScheme)))
                 .forEach(authenticationSchemeList::add);
-=======
-    public void addAuthenticationSchemes(AuthenticationScheme authenticationScheme,
-                                         AuthenticationScheme... authenticationSchemes) {
-        List<AuthenticationScheme> authenticationSchemeList = new ArrayList<>(getAuthenticationSchemes());
-        authenticationSchemeList.add(authenticationScheme);
-        if (authenticationSchemes != null) {
->>>>>>> 4bec1488
             authenticationSchemeList.addAll(Arrays.asList(authenticationSchemes));
         }
         setAuthenticationSchemes(authenticationSchemeList);
