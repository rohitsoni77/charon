/*
 * Copyright (c) 2016, WSO2 Inc. (http://www.wso2.org) All Rights Reserved.
 *
 * Licensed under the Apache License, Version 2.0 (the "License");
 * you may not use this file except in compliance with the License.
 * You may obtain a copy of the License at
 *
 * http://www.apache.org/licenses/LICENSE-2.0
 *
 * Unless required by applicable law or agreed to in writing, software
 * distributed under the License is distributed on an "AS IS" BASIS,
 * WITHOUT WARRANTIES OR CONDITIONS OF ANY KIND, either express or implied.
 * See the License for the specific language governing permissions and
 * limitations under the License.
 */
package org.wso2.charon3.core.objects;

import org.slf4j.Logger;
import org.slf4j.LoggerFactory;
import org.wso2.charon3.core.attributes.AbstractAttribute;
import org.wso2.charon3.core.attributes.Attribute;
import org.wso2.charon3.core.attributes.ComplexAttribute;
import org.wso2.charon3.core.attributes.DefaultAttributeFactory;
import org.wso2.charon3.core.attributes.MultiValuedAttribute;
import org.wso2.charon3.core.attributes.SimpleAttribute;
import org.wso2.charon3.core.exceptions.BadRequestException;
import org.wso2.charon3.core.exceptions.CharonException;
import org.wso2.charon3.core.schema.ResourceTypeSchema;
import org.wso2.charon3.core.schema.SCIMConstants;
import org.wso2.charon3.core.schema.SCIMDefinitions;
import org.wso2.charon3.core.schema.SCIMSchemaDefinitions;

import java.time.Instant;
import java.util.ArrayList;
import java.util.HashMap;
import java.util.List;
import java.util.Map;

import static org.wso2.charon3.core.utils.LambdaExceptionUtils.rethrowSupplier;


/**
 * This represents the object which is a collection of attributes defined by common-schema.
 * These attributes MUST be included in all other objects which become SCIM resources.
 */

public class AbstractSCIMObject extends ScimAttributeAware implements SCIMObject {

    private static final long serialVersionUID = 6106269076155338045L;

    private static final Logger log = LoggerFactory.getLogger(AbstractSCIMObject.class);

    /**
<<<<<<< HEAD
     * *Collection of attributes which constitute this resource.
=======
     * Collection of attributes which constitute this resource.
>>>>>>> 4706886d
     */
    protected Map<String, Attribute> attributeList = new HashMap<String, Attribute>();

    /**
     * List of schemas where the attributes of this resource, are defined.
     */
    protected List<String> schemaList = new ArrayList<String>();

    /**
     * Set the attributes and corresponding schema in the SCIM Object.
     *
     * @param newAttribute
     * @param resourceSchema
     */
    public void setAttribute(Attribute newAttribute, ResourceTypeSchema resourceSchema) {
        if (!isAttributeExist(newAttribute.getName())) {
            attributeList.put(newAttribute.getName(), newAttribute);
        }
    }

    /**
     * Set the attributes in the SCIM Object.
     *
     * @param newAttribute
     */
    public void setAttribute(Attribute newAttribute) {
        //add the attribute to attribute map
        if (!isAttributeExist(newAttribute.getName())) {
            attributeList.put(newAttribute.getName(), newAttribute);
        }
    }

    protected boolean isSchemaExists(String schemaName) {
        return schemaList.contains(schemaName);
    }

    public boolean isAttributeExist(String attributeName) {
        return attributeList.containsKey(attributeName);
    }

    public Map<String, Attribute> getAttributeList() {
        return attributeList;
    }

    public void setSchema(String schema) {
        if (!schemaList.contains(schema)) {
            schemaList.add(schema);
        }
    }

    public List<String> getSchemaList() {
        return schemaList;
    }

    public Attribute getAttribute(String attributeName) {
        if (attributeList.containsKey(attributeName)) {
            return attributeList.get(attributeName);
        }
        return null;
    }

    /**
     * Deleting an attribute is the responsibility of an attribute holder.
     *
     * @param id - name of the attribute
     */
    public void deleteAttribute(String id) {
        if (attributeList.containsKey(id)) {
            attributeList.remove(id);
        }
    }

    /**
     * Deleting a sub attribute of complex attribute is the responsibility of an attribute holder.
     *
     * @param parentAttribute - name of the parent attribute
     * @param childAttribute  - name of the sub attribute
     */
    public void deleteSubAttribute(String parentAttribute, String childAttribute) {
        if (attributeList.containsKey(parentAttribute)) {
            ((ComplexAttribute) (attributeList.get(parentAttribute))).removeSubAttribute(childAttribute);
        }
    }

    /**
     * This deletion method is only applicable for extension schema
     * Deleting a sub attribute of complex attribute is the responsibility of an attribute holder.
     *
     * @param grandParentAttribute
     * @param parentAttribute
     * @param childAttribute
     */
    public void deleteSubSubAttribute(String childAttribute, String parentAttribute, String grandParentAttribute)
        throws CharonException {
        if (attributeList.containsKey(grandParentAttribute)) {
            ComplexAttribute grandParent = (ComplexAttribute) attributeList.get(grandParentAttribute);
            Attribute parent = ((ComplexAttribute) grandParent).getSubAttribute(parentAttribute);
            ((ComplexAttribute) (parent)).removeSubAttribute(childAttribute);

        }
    }

    /**
     * Deleting a sub value's sub attribute of multivalued attribute is the responsibility of an attribute holder.
     */
    public void deleteValuesSubAttribute(String attribute, String subAttribute, String subSimpleAttribute) {
        if (attributeList.containsKey(attribute)) {
            MultiValuedAttribute parentAttribute = ((MultiValuedAttribute) attributeList.get(attribute));
            List<Attribute> attributeValues = parentAttribute.getAttributeValues();
            for (Attribute subValue : attributeValues) {
                if (subAttribute.equals(subValue.getName())) {
                    ((ComplexAttribute) subValue).removeSubAttribute(subSimpleAttribute);
                    break;
                }
            }
        }

    }

    public void deleteSubValuesSubAttribute(String grandParentAttribute,
                                            String parentAttribute,
                                            String subValue,
                                            String childAttribute) {
        if (attributeList.containsKey(grandParentAttribute)) {
            ComplexAttribute grandParent = (ComplexAttribute) attributeList.get(grandParentAttribute);
            Map<String, Attribute> subAttributeList = grandParent.getSubAttributesList();
            MultiValuedAttribute parent = (MultiValuedAttribute) subAttributeList.get(parentAttribute);
            List<Attribute> parentAttributeList = parent.getAttributeValues();
            for (Attribute parentsSubValue : parentAttributeList) {
                if (subValue.equals(parentsSubValue.getName())) {
                    ((ComplexAttribute) parentsSubValue).removeSubAttribute(childAttribute);
                }
            }

        }

    }

    protected boolean isMetaAttributeExist() {
        return attributeList.containsKey(SCIMConstants.CommonSchemaConstants.META);
    }

    /**
     * Set a value for the id attribute. If attribute not already created in the resource,
     * create attribute and set the value.
     * Unique identifier for the SCIM Resource as defined by the Service Provider
     * This is read-only. So can only set once.
     *
     * @param id Unique identifier for the SCIM Resource as defined by the Service Provider.
     * @throws CharonException
     * @throws BadRequestException
     */
    public void setId(String id) throws CharonException, BadRequestException {
        if (isAttributeExist(SCIMConstants.CommonSchemaConstants.ID)) {
            String error = "Read only attribute is trying to be modified";
            throw new CharonException(error);
        } else {
            SimpleAttribute idAttribute = new SimpleAttribute(SCIMConstants.CommonSchemaConstants.ID, id);
            idAttribute = (SimpleAttribute) DefaultAttributeFactory.createAttribute(SCIMSchemaDefinitions.ID,
                idAttribute);
            this.setAttribute(idAttribute);
        }

    }

    /**
     * Set a String that is an identifier for the resource as defined by the
     * provisioning client.
     *
     * @param externalId identifier for the SCIM Resource as defined by the provisioning client.
     * @throws BadRequestException
     */
    public void setExternalId(String externalId) throws CharonException, BadRequestException {
        SimpleAttribute externalIdAttribute = new SimpleAttribute(SCIMConstants.CommonSchemaConstants.EXTERNAL_ID,
            externalId);
        DefaultAttributeFactory.createAttribute(SCIMSchemaDefinitions.EXTERNAL_ID, externalIdAttribute);
        this.setAttribute(externalIdAttribute);
    }

    /*
     * set the created date and time of the resource
     *
     * @param createdDate
     */
    public void setCreatedInstant(Instant created) throws CharonException, BadRequestException {
        //create the created date attribute as defined in schema.
        SimpleAttribute createdDateAttribute = new SimpleAttribute(SCIMConstants.CommonSchemaConstants.CREATED,
            created);
        createdDateAttribute = (SimpleAttribute) DefaultAttributeFactory.createAttribute(SCIMSchemaDefinitions.CREATED,
            createdDateAttribute);
        //check meta complex attribute already exist.
        if (getMetaAttribute() != null) {
            ComplexAttribute metaAttribute = getMetaAttribute();
            //check created date attribute already exist
            if (metaAttribute.isSubAttributeExist(createdDateAttribute.getName())) {
                //TODO:log info level log that created date already set and can't set again.
                String error = "Read only meta attribute is tried to modify";
                throw new CharonException(error);
            } else {
                metaAttribute.setSubAttribute(createdDateAttribute);
            }

        } else {
            //create meta attribute and set the sub attribute Created Date.
            createMetaAttribute();
            getMetaAttribute().setSubAttribute(createdDateAttribute);

        }
    }

    /*
     * set the last modified date and time of the resource
     *
     * @param lastModifiedDate
     */
    public void setLastModifiedInstant(Instant lastModified) throws CharonException, BadRequestException {
        //create the lastModified date attribute as defined in schema.
        SimpleAttribute lastModifiedAttribute = (SimpleAttribute) DefaultAttributeFactory.createAttribute(
            SCIMSchemaDefinitions.LAST_MODIFIED,
            new SimpleAttribute(SCIMConstants.CommonSchemaConstants.LAST_MODIFIED, lastModified));

        //check meta complex attribute already exist.
        if (getMetaAttribute() != null) {
            ComplexAttribute metaAttribute = getMetaAttribute();
            //check last modified attribute already exist
            if (metaAttribute.isSubAttributeExist(lastModifiedAttribute.getName())) {
                metaAttribute.removeSubAttribute(lastModifiedAttribute.getName());
                metaAttribute.setSubAttribute(lastModifiedAttribute);
            } else {
                metaAttribute.setSubAttribute(lastModifiedAttribute);
            }

        } else {
            //create meta attribute and set the sub attribute.
            createMetaAttribute();
            getMetaAttribute().setSubAttribute(lastModifiedAttribute);

        }
    }

    /**
     * crete the meta attribute of the scim object.
     */
    protected void createMetaAttribute() throws CharonException, BadRequestException {
        ComplexAttribute metaAttribute = (ComplexAttribute) DefaultAttributeFactory.createAttribute(
            SCIMSchemaDefinitions.META, new ComplexAttribute(SCIMConstants.CommonSchemaConstants.META));
        if (isMetaAttributeExist()) {
            String error = "Read only meta attribute is tried to modify";
            throw new CharonException(error);
        } else {
            attributeList.put(SCIMConstants.CommonSchemaConstants.META, metaAttribute);
        }
    }

    /**
     * Return the meta attribute.
     *
     * @return ComplexAttribute
     */
    protected ComplexAttribute getMetaAttribute() {
        if (isMetaAttributeExist()) {
            return (ComplexAttribute) attributeList.get(SCIMConstants.CommonSchemaConstants.META);
        } else {
            return null;
        }
    }

    /**
     * set the location of the meta attribute.
     *
     * @param location
     */
    public void setLocation(String location) throws CharonException, BadRequestException {
        //create the location attribute as defined in schema.
        SimpleAttribute locationAttribute = (SimpleAttribute) DefaultAttributeFactory.createAttribute(
            SCIMSchemaDefinitions.LOCATION,
            new SimpleAttribute(SCIMConstants.CommonSchemaConstants.LOCATION, location));

        //check meta complex attribute already exist.
        if (getMetaAttribute() != null) {
            ComplexAttribute metaAttribute = getMetaAttribute();
            //check version attribute already exist
            if (metaAttribute.isSubAttributeExist(locationAttribute.getName())) {
                String error = "Read only attribute is tried to modify";
                throw new CharonException(error);
            } else {
                metaAttribute.setSubAttribute(locationAttribute);
            }

        } else {
            //create meta attribute and set the sub attribute.
            createMetaAttribute();
            getMetaAttribute().setSubAttribute(locationAttribute);

        }
    }

    /**
     * set the resourceType of the meta attribute.
     *
     * @param resourceType
     */
    public void setResourceType(String resourceType) throws BadRequestException, CharonException {
        //create the resourceType attribute as defined in schema.
        SimpleAttribute resourceTypeAttribute = (SimpleAttribute) DefaultAttributeFactory.createAttribute(
            SCIMSchemaDefinitions.RESOURCE_TYPE,
            new SimpleAttribute(SCIMConstants.CommonSchemaConstants.RESOURCE_TYPE, resourceType));
        //check meta complex attribute already exist.
        if (getMetaAttribute() != null) {
            ComplexAttribute metaAttribute = getMetaAttribute();
            //check version attribute already exist
            if (metaAttribute.isSubAttributeExist(resourceTypeAttribute.getName())) {
                String error = "Read only attribute is tried to modify";
                throw new CharonException(error);
            } else {
                metaAttribute.setSubAttribute(resourceTypeAttribute);
            }

        } else {
            //create meta attribute and set the sub attribute.
            createMetaAttribute();
            getMetaAttribute().setSubAttribute(resourceTypeAttribute);

        }
    }

<<<<<<< HEAD
    @Deprecated
    public Date getCreatedDate() throws CharonException {
        Instant created = getCreatedInstant();
        return created != null ? new Date(created.toEpochMilli()) : null;
    }

    /**
     * set the created date and time of the resource.
     *
     * @param createdDate
     */
    @Deprecated
    public void setCreatedDate(Date createdDate) throws CharonException, BadRequestException {
        setCreatedInstant(createdDate == null ? null : createdDate.toInstant());
    }

    @Deprecated
    public Date getLastModified() throws CharonException {
        Instant lastModified = getLastModifiedInstant();
        return lastModified != null ? new Date(lastModified.toEpochMilli()) : null;
    }

    /**
     * set the last modified date and time of the resource.
     *
     * @param lastModifiedDate
     */
    @Deprecated
    public void setLastModified(Date lastModifiedDate) throws CharonException, BadRequestException {
        setLastModifiedInstant(lastModifiedDate == null ? null : lastModifiedDate.toInstant());
    }

=======
>>>>>>> 4706886d
    public String toString() {

        String scimObjectStringValue = null;
        Map<String, Attribute> attributeList = this.getAttributeList();
        for (Attribute attribute : attributeList.values()) {
            if (attribute instanceof SimpleAttribute) {
                scimObjectStringValue = simpleAttributeToString(scimObjectStringValue, attribute);

            } else if (attribute instanceof ComplexAttribute) {
                ComplexAttribute complexAttribute = (ComplexAttribute) attribute;
                String complexValue = null;
                Map<String, Attribute> subAttributes = complexAttribute.getSubAttributesList();
                for (Attribute subAttribute : subAttributes.values()) {
                    if (subAttribute instanceof SimpleAttribute) {

                        complexValue = simpleAttributeToString(complexValue,
                            (Attribute) ((SimpleAttribute) subAttribute));

                    } else if (subAttribute instanceof MultiValuedAttribute) {
                        if (!subAttribute.getType().equals(SCIMDefinitions.DataType.COMPLEX)) {
                            String primitiveValue = null;
                            primitiveValue = multiValuedPrimitiveAttributeToString(
                                ((MultiValuedAttribute) subAttribute).getAttributePrimitiveValues(),
                                subAttribute.getName());
                            if (complexValue == null) {
                                complexValue = primitiveValue;
                            } else {
                                complexValue = complexValue + "," + primitiveValue;
                            }

                        } else {
                            String multiValue = null;

                            List<Attribute> subAttributeList =
                                ((MultiValuedAttribute) (subAttribute)).getAttributeValues();

                            for (Attribute subValue : subAttributeList) {

                                ComplexAttribute complexSubAttribute = (ComplexAttribute) subValue;
                                String complexSubValue = null;
                                Map<String, Attribute> subSubAttributes = complexSubAttribute.getSubAttributesList();

                                for (Attribute subSubAttribute : subSubAttributes.values()) {
                                    if (subSubAttribute instanceof SimpleAttribute) {

                                        complexSubValue = simpleAttributeToString(complexSubValue, subSubAttribute);

                                    } else if (subSubAttribute instanceof MultiValuedAttribute) {
                                        MultiValuedAttribute multiValuedAttribute =
                                            (MultiValuedAttribute) subSubAttribute;
                                        List<Object> primitives = multiValuedAttribute.getAttributePrimitiveValues();
                                        complexSubValue = multiValuedPrimitiveAttributeToString(primitives,
                                            subSubAttribute.getName());
                                    }
                                }
                                complexSubValue = "{" + complexSubValue + "}";
                                if (multiValue == null) {
                                    multiValue = complexSubValue;
                                } else {
                                    multiValue = multiValue + "," + complexSubValue;
                                }
                            }

                            if (scimObjectStringValue != null) {
                                scimObjectStringValue =
                                    scimObjectStringValue + "," + attribute.getName() + ":{" + subAttribute.getName() +
                                        ":[" + multiValue + "]}";

                            } else {
                                scimObjectStringValue =
                                    attribute.getName() + ":{" + subAttribute.getName() + ":[" + multiValue + "]}";
                            }
                        }

                    } else if (subAttribute instanceof ComplexAttribute) {

                        ComplexAttribute complexSubAttribute = (ComplexAttribute) subAttribute;
                        String complexSubValue = null;
                        Map<String, Attribute> subSubAttributes = complexSubAttribute.getSubAttributesList();

                        for (Attribute subSubAttribute : subSubAttributes.values()) {
                            if (subSubAttribute instanceof SimpleAttribute) {
                                complexSubValue = simpleAttributeToString(complexSubValue, subSubAttribute);

                            } else if (subSubAttribute instanceof MultiValuedAttribute) {
                                complexSubValue = multiValuedPrimitiveAttributeToString(
                                    ((MultiValuedAttribute) subSubAttribute).getAttributePrimitiveValues(),
                                    subSubAttribute.getName());
                            }
                        }
                        complexSubValue = subAttribute.getName() + ":{" + complexSubValue + "}";
                        complexValue = complexSubValue;
                    }

                }

                if (scimObjectStringValue == null) {
                    scimObjectStringValue = attribute.getName() + ":{" + complexValue + "}";

                } else {
                    scimObjectStringValue =
                        scimObjectStringValue + "," + attribute.getName() + ":{" + complexValue + "}";
                }
            } else if (attribute instanceof MultiValuedAttribute) {

                MultiValuedAttribute multiValuedAttribute = (MultiValuedAttribute) attribute;

                if (multiValuedAttribute.getType().equals(SCIMDefinitions.DataType.COMPLEX)) {
                    String multiValue = null;

                    List<Attribute> subAttributeList = multiValuedAttribute.getAttributeValues();

                    for (Attribute subAttribute : subAttributeList) {

                        ComplexAttribute complexSubAttribute = (ComplexAttribute) subAttribute;
                        String complexSubValue = null;
                        Map<String, Attribute> subSubAttributes = complexSubAttribute.getSubAttributesList();

                        for (Attribute subSubAttribute : subSubAttributes.values()) {
                            if (subSubAttribute instanceof SimpleAttribute) {

                                complexSubValue = simpleAttributeToString(complexSubValue, subSubAttribute);

                            } else if (subSubAttribute instanceof MultiValuedAttribute) {
                                complexSubValue = multiValuedPrimitiveAttributeToString(
                                    ((MultiValuedAttribute) subSubAttribute).getAttributePrimitiveValues(),
                                    subSubAttribute.getName());
                            }
                        }
                        complexSubValue = "{" + complexSubValue + "}";
                        if (multiValue == null) {
                            multiValue = complexSubValue;
                        } else {
                            multiValue = multiValue + "," + complexSubValue;
                        }
                    }

                    if (scimObjectStringValue != null) {
                        scimObjectStringValue =
                            scimObjectStringValue + "," + attribute.getName() + ":[" + multiValue + "]";

                    } else {
                        scimObjectStringValue = attribute.getName() + ":[" + multiValue + "]";
                    }

                } else {
                    List<Object> primitiveValueList = multiValuedAttribute.getAttributePrimitiveValues();
                    String complexValue = null;
                    complexValue = multiValuedPrimitiveAttributeToString(primitiveValueList,
                        multiValuedAttribute.getName());

                    if (scimObjectStringValue == null) {
                        scimObjectStringValue = complexValue;
                    } else {
                        scimObjectStringValue = scimObjectStringValue + "," + complexValue;
                    }
                }

            }
        }
        return scimObjectStringValue;
    }

    private String simpleAttributeToString(String stringValue, Attribute attribute) {
        SimpleAttribute simpleAttribute = (SimpleAttribute) attribute;
        String simpleValue = simpleAttribute.getName() + " : " + simpleAttribute.getValue();
        if (stringValue != null) {
            stringValue = stringValue + "," + simpleValue;
        } else {
            stringValue = simpleValue;
        }
        return stringValue;
    }

    private String multiValuedPrimitiveAttributeToString(List<Object> attributePrimitiveValues, String attributeName) {
        String complexValue = attributeName + ":[";
        for (Object item : attributePrimitiveValues) {
            if (complexValue.equals(attributeName + "[")) {
                complexValue = (String) item;

            } else {
                complexValue = complexValue + "," + item;
            }
        }
        complexValue = complexValue + "]";
        return complexValue;
    }

    /**
     * creates a copy of this scim object.
     */
    public AbstractSCIMObject copy() {
        AbstractSCIMObject copy = null;
        try {
            copy = this.getClass().newInstance();
        } catch (InstantiationException | IllegalAccessException e) {
            rethrowSupplier(() -> {
                log.error(e.getMessage(), e);
                throw new CharonException(e.getMessage());
            }).get();
        }
        final AbstractSCIMObject finalCopy = copy;
        this.getAttributeList().forEach(
            (name, attribute) -> finalCopy.setAttribute(((AbstractAttribute) attribute).copy()));
        return finalCopy;
    }

    /**
<<<<<<< HEAD
     * {@inheritDoc}
=======
     * {@inheritDoc}.
>>>>>>> 4706886d
     */
    @Override
    public AbstractSCIMObject getResource() {
        return this;
    }

}<|MERGE_RESOLUTION|>--- conflicted
+++ resolved
@@ -51,11 +51,7 @@
     private static final Logger log = LoggerFactory.getLogger(AbstractSCIMObject.class);
 
     /**
-<<<<<<< HEAD
-     * *Collection of attributes which constitute this resource.
-=======
      * Collection of attributes which constitute this resource.
->>>>>>> 4706886d
      */
     protected Map<String, Attribute> attributeList = new HashMap<String, Attribute>();
 
@@ -382,41 +378,6 @@
         }
     }
 
-<<<<<<< HEAD
-    @Deprecated
-    public Date getCreatedDate() throws CharonException {
-        Instant created = getCreatedInstant();
-        return created != null ? new Date(created.toEpochMilli()) : null;
-    }
-
-    /**
-     * set the created date and time of the resource.
-     *
-     * @param createdDate
-     */
-    @Deprecated
-    public void setCreatedDate(Date createdDate) throws CharonException, BadRequestException {
-        setCreatedInstant(createdDate == null ? null : createdDate.toInstant());
-    }
-
-    @Deprecated
-    public Date getLastModified() throws CharonException {
-        Instant lastModified = getLastModifiedInstant();
-        return lastModified != null ? new Date(lastModified.toEpochMilli()) : null;
-    }
-
-    /**
-     * set the last modified date and time of the resource.
-     *
-     * @param lastModifiedDate
-     */
-    @Deprecated
-    public void setLastModified(Date lastModifiedDate) throws CharonException, BadRequestException {
-        setLastModifiedInstant(lastModifiedDate == null ? null : lastModifiedDate.toInstant());
-    }
-
-=======
->>>>>>> 4706886d
     public String toString() {
 
         String scimObjectStringValue = null;
@@ -625,11 +586,7 @@
     }
 
     /**
-<<<<<<< HEAD
-     * {@inheritDoc}
-=======
      * {@inheritDoc}.
->>>>>>> 4706886d
      */
     @Override
     public AbstractSCIMObject getResource() {
