/*
 *  Copyright (c) 2005-2010, WSO2 Inc. (http://www.wso2.org) All Rights Reserved.
 *
 *  WSO2 Inc. licenses this file to you under the Apache License,
 *  Version 2.0 (the "License"); you may not use this file except
 *  in compliance with the License.
 *  You may obtain a copy of the License at
 *
 *    http://www.apache.org/licenses/LICENSE-2.0
 *
 * Unless required by applicable law or agreed to in writing,
 * software distributed under the License is distributed on an
 * "AS IS" BASIS, WITHOUT WARRANTIES OR CONDITIONS OF ANY
 * KIND, either express or implied.  See the License for the
 * specific language governing permissions and limitations
 * under the License.
 */
package org.wso2.charon3.core.objects.bulk;

import org.wso2.charon3.core.schema.SCIMConstants;

import java.util.ArrayList;
import java.util.List;

/**
<<<<<<< HEAD
 * represents a response of a bulk request
=======
 * represents a response of a bulk request.
>>>>>>> 4bec1488
 */
public class BulkResponseData {

    private List<String> schemas;

    /**
<<<<<<< HEAD
     * the responses of the bulk-operations
=======
     * the responses of the bulk-operations.
>>>>>>> 4bec1488
     */
    private List<BulkResponseContent> operationResponseList;

    public BulkResponseData() {
        operationResponseList = new ArrayList<>();
        schemas = new ArrayList<>();
        setSchema(SCIMConstants.BULK_RESPONSE_URI);
    }

    public List<BulkResponseContent> getOperationResponseList() {
        return operationResponseList;
    }

    public void setOperationResponseList(List<BulkResponseContent> operationResponseList) {
        this.operationResponseList = operationResponseList;
    }

    public void addOperationResponse(BulkResponseContent operationResponse) {
        this.operationResponseList.add(operationResponse);
    }

    public List<String> getSchemas() {
        return schemas;
    }

    public final void setSchema(String schema) {
        if (schema != null && !this.schemas.contains(schema)) {
            schemas.add(schema);
        }
    }
}<|MERGE_RESOLUTION|>--- conflicted
+++ resolved
@@ -23,22 +23,14 @@
 import java.util.List;
 
 /**
-<<<<<<< HEAD
- * represents a response of a bulk request
-=======
  * represents a response of a bulk request.
->>>>>>> 4bec1488
  */
 public class BulkResponseData {
 
     private List<String> schemas;
 
     /**
-<<<<<<< HEAD
-     * the responses of the bulk-operations
-=======
      * the responses of the bulk-operations.
->>>>>>> 4bec1488
      */
     private List<BulkResponseContent> operationResponseList;
 
