/*
 * Copyright (c) 2016, WSO2 Inc. (http://www.wso2.org) All Rights Reserved.
 *
 * Licensed under the Apache License, Version 2.0 (the "License");
 * you may not use this file except in compliance with the License.
 * You may obtain a copy of the License at
 *
 * http://www.apache.org/licenses/LICENSE-2.0
 *
 * Unless required by applicable law or agreed to in writing, software
 * distributed under the License is distributed on an "AS IS" BASIS,
 * WITHOUT WARRANTIES OR CONDITIONS OF ANY KIND, either express or implied.
 * See the License for the specific language governing permissions and
 * limitations under the License.
 */
package org.wso2.charon3.core.schema;

import java.util.List;
import java.util.Set;

/**
<<<<<<< HEAD
 * This is the interface for resource schema definition. Default schema definitions included in.
 * SCIMResourceTypeSchema.
=======
 * This is the interface for resource schema definition. Default schema definitions included in SCIMResourceTypeSchema.
>>>>>>> 513f60b3
 * Any SCIM implementation can implement this/extend SCIMSchema to introduce schema extensions.
 */
public interface ResourceTypeSchema {

    public List<String> getSchemasList ();

    public void setSchemasList (String schema);

    public List<AttributeSchema> getAttributesList ();

    public void setAttributeList (List attributeList);

    public Set<SCIMResourceTypeExtensionSchema> getExtensions ();

    /**
     * an optional name for schemata.
     *
     * @see <a href="https://tools.ietf.org/html/rfc7643#section-7">https://tools.ietf.org/html/rfc7643#section-7</a>
     */
    default String getName () {
        return null;
    }

    /**
     * an optional description value for schemata.
     *
     * @see <a href="https://tools.ietf.org/html/rfc7643#section-7">https://tools.ietf.org/html/rfc7643#section-7</a>
     */
    default String getDescription () {
        return null;
    }

    public Set<SCIMResourceTypeExtensionSchema> getExtensions();

}<|MERGE_RESOLUTION|>--- conflicted
+++ resolved
@@ -19,12 +19,7 @@
 import java.util.Set;
 
 /**
-<<<<<<< HEAD
- * This is the interface for resource schema definition. Default schema definitions included in.
- * SCIMResourceTypeSchema.
-=======
  * This is the interface for resource schema definition. Default schema definitions included in SCIMResourceTypeSchema.
->>>>>>> 513f60b3
  * Any SCIM implementation can implement this/extend SCIMSchema to introduce schema extensions.
  */
 public interface ResourceTypeSchema {
@@ -57,6 +52,4 @@
         return null;
     }
 
-    public Set<SCIMResourceTypeExtensionSchema> getExtensions();
-
 }