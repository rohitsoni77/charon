--- conflicted
+++ resolved
@@ -39,11 +39,7 @@
      * @return Attribute
      */
     public static Attribute createAttribute(AttributeSchema attributeSchema, AbstractAttribute attribute)
-<<<<<<< HEAD
-        throws CharonException, BadRequestException {
-=======
         throws BadRequestException {
->>>>>>> 4706886d
 
         attribute.setMutability(attributeSchema.getMutability());
         attribute.setRequired(attributeSchema.getRequired());
