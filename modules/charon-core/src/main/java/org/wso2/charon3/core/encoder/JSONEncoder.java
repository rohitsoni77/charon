--- conflicted
+++ resolved
@@ -376,69 +376,6 @@
     }
 
     /*
-<<<<<<< HEAD
-     *  Build the user resource type json representation.
-     * @return
-     */
-    public String buildUserResourceTypeJsonBody() throws JSONException {
-        JSONObject userResourceTypeObject = new JSONObject();
-
-        userResourceTypeObject.put(
-                SCIMConstants.CommonSchemaConstants.SCHEMAS, SCIMConstants.RESOURCE_TYPE_SCHEMA_URI);
-        userResourceTypeObject.put(
-                SCIMConstants.ResourceTypeSchemaConstants.ID, SCIMConstants.USER);
-        userResourceTypeObject.put(
-                SCIMConstants.ResourceTypeSchemaConstants.NAME, SCIMConstants.USER);
-        userResourceTypeObject.put(
-                SCIMConstants.ResourceTypeSchemaConstants.ENDPOINT, SCIMConstants.USER_ENDPOINT);
-        userResourceTypeObject.put(
-                SCIMConstants.ResourceTypeSchemaConstants.DESCRIPTION,
-                SCIMConstants.ResourceTypeSchemaConstants.USER_ACCOUNT);
-        userResourceTypeObject.put(
-                SCIMConstants.ResourceTypeSchemaConstants.SCHEMA, SCIMConstants.USER_CORE_SCHEMA_URI);
-
-        if (SCIMResourceSchemaManager.getInstance().isExtensionSet()) {
-            JSONObject extensionSchemaObject = new JSONObject();
-
-            extensionSchemaObject.put(
-                    SCIMConstants.ResourceTypeSchemaConstants.SCHEMA_EXTENSIONS_SCHEMA,
-                    SCIMResourceSchemaManager.getInstance().getExtensionURI());
-            extensionSchemaObject.put(
-                    SCIMConstants.ResourceTypeSchemaConstants.SCHEMA_EXTENSIONS_REQUIRED,
-                    SCIMResourceSchemaManager.getInstance().getExtensionRequired());
-            userResourceTypeObject.put(
-                    SCIMConstants.ResourceTypeSchemaConstants.SCHEMA_EXTENSIONS, extensionSchemaObject);
-        }
-
-        return userResourceTypeObject.toString();
-    }
-
-    /**
-     *  Build the group resource type json representation..
-     * @return
-     */
-    public String buildGroupResourceTypeJsonBody() throws JSONException {
-        JSONObject groupResourceTypeObject = new JSONObject();
-
-        groupResourceTypeObject.put(
-                SCIMConstants.CommonSchemaConstants.SCHEMAS, SCIMConstants.RESOURCE_TYPE_SCHEMA_URI);
-        groupResourceTypeObject.put(
-                SCIMConstants.ResourceTypeSchemaConstants.ID, SCIMConstants.GROUP);
-        groupResourceTypeObject.put(
-                SCIMConstants.ResourceTypeSchemaConstants.NAME, SCIMConstants.GROUP);
-        groupResourceTypeObject.put(
-                SCIMConstants.ResourceTypeSchemaConstants.ENDPOINT, SCIMConstants.GROUP_ENDPOINT);
-        groupResourceTypeObject.put(
-                SCIMConstants.ResourceTypeSchemaConstants.DESCRIPTION,
-                SCIMConstants.ResourceTypeSchemaConstants.GROUP);
-        groupResourceTypeObject.put(
-                SCIMConstants.ResourceTypeSchemaConstants.SCHEMA, SCIMConstants.GROUP_CORE_SCHEMA_URI);
-        return groupResourceTypeObject.toString();
-    }
-
-    /*
-=======
->>>>>>> 513f60b3
      * Encode given bulkResponseData object and return the encoded string
      *
      * @param bulkResponseData
