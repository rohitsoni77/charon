/*
 * Copyright (c) 2018, WSO2 Inc. (http://www.wso2.org) All Rights Reserved.
 *
 *  WSO2 Inc. licenses this file to you under the Apache License,
 *  Version 2.0 (the "License"); you may not use this file except
 *  in compliance with the License.
 *  You may obtain a copy of the License at
 *
 *  http://www.apache.org/licenses/LICENSE-2.0
 *
 *  Unless required by applicable law or agreed to in writing,
 *  software distributed under the License is distributed on an
 *  "AS IS" BASIS, WITHOUT WARRANTIES OR CONDITIONS OF ANY
 *  KIND, either express or implied.  See the License for the
 *  specific language governing permissions and limitations
 *  under the License.
 */

package org.wso2.charon3.core.objects;

import org.apache.commons.lang3.StringUtils;
import org.wso2.charon3.core.attributes.AbstractAttribute;
import org.wso2.charon3.core.attributes.Attribute;
import org.wso2.charon3.core.attributes.ComplexAttribute;
import org.wso2.charon3.core.attributes.DefaultAttributeFactory;
import org.wso2.charon3.core.attributes.MultiValuedAttribute;
import org.wso2.charon3.core.attributes.SimpleAttribute;
import org.wso2.charon3.core.exceptions.InternalErrorException;
import org.wso2.charon3.core.objects.plainobjects.Meta;
import org.wso2.charon3.core.objects.plainobjects.MultiValuedComplexType;
import org.wso2.charon3.core.schema.SCIMAttributeSchema;
import org.wso2.charon3.core.schema.SCIMDefinitions;
import org.wso2.charon3.core.schema.SCIMResourceTypeExtensionSchema;
import org.wso2.charon3.core.schema.SCIMSchemaDefinitions;

import java.time.Instant;
import java.time.LocalDateTime;
import java.time.ZoneId;
import java.util.ArrayList;
import java.util.List;
import java.util.Map;
import java.util.Optional;
import java.util.TimeZone;
import java.util.function.BiConsumer;
import java.util.function.Supplier;

import static org.wso2.charon3.core.attributes.DefaultAttributeFactory.createAttribute;
import static org.wso2.charon3.core.utils.LambdaExceptionUtils.rethrowBiConsumer;
import static org.wso2.charon3.core.utils.LambdaExceptionUtils.rethrowConsumer;
import static org.wso2.charon3.core.utils.LambdaExceptionUtils.rethrowFunction;
import static org.wso2.charon3.core.utils.LambdaExceptionUtils.rethrowSupplier;

/**
 * This class is used as a helper implementation and shall provide additional functionality to the
 * {@link AbstractSCIMObject} that will help reading, replacing attributes from objects and also an equals
 * implementation of {@link AbstractSCIMObject}s is added.
 */
public abstract class ScimAttributeAware {

    /**
     * checks that two given attributes are equals by running through their structure recursively
     *
     * @return true if the given attributes are equals, false else
     */
<<<<<<< HEAD
    public static boolean attributesEquals(Attribute attribute,
                                           Attribute attributeOther) {
=======
    public static boolean attributesEquals(Attribute attribute, Attribute attributeOther) {
>>>>>>> 70212d0b

        if (!attribute.getClass().equals(attributeOther.getClass())) {
            return false;
        }
        if (!attributeMetaEquals(attribute, attributeOther)) {
            return false;
        }
        if (attribute instanceof SimpleAttribute && attributeOther instanceof SimpleAttribute) {
            return simpleAttributeEquals((SimpleAttribute) attribute, (SimpleAttribute) attributeOther);
        } else if (attribute instanceof MultiValuedAttribute && attributeOther instanceof MultiValuedAttribute) {
            return multiValuedAttributeEquals((MultiValuedAttribute) attribute, (MultiValuedAttribute) attributeOther);
        } else if (attribute instanceof ComplexAttribute && attributeOther instanceof ComplexAttribute) {
            return complexAttributeEquals((ComplexAttribute) attribute, (ComplexAttribute) attributeOther);
        }
        return false;
    }

    /**
     * tells us if the given two attributes do contain the same meta-data
     *
     * @return if the meta-data is identical
     */
<<<<<<< HEAD
    public static boolean attributeMetaEquals(Attribute attribute,
                                              Attribute attributeOther) {
=======
    public static boolean attributeMetaEquals(Attribute attribute, Attribute attributeOther) {
>>>>>>> 70212d0b

        if (!attribute.getMultiValued().equals(attributeOther.getMultiValued())) {
            return false;
        }
        if (!attribute.getCaseExact().equals(attributeOther.getCaseExact())) {
            return false;
        }
        if (!attribute.getRequired().equals(attributeOther.getRequired())) {
            return false;
        }
        if (!attribute.getMutability().equals(attributeOther.getMutability())) {
            return false;
        }
        if (!attribute.getReturned().equals(attributeOther.getReturned())) {
            return false;
        }
        if (!attribute.getUniqueness().equals(attributeOther.getUniqueness())) {
            return false;
        }
        if (!attribute.getURI().equals(attributeOther.getURI())) {
            return false;
        }
        return attribute.getType().equals(attributeOther.getType());
    }

    /**
     * tells us if two simple attributes are identical
     *
     * @return true if the attributes are identical, false else
     */
<<<<<<< HEAD
    public static boolean simpleAttributeEquals(SimpleAttribute attribute1,
                                                SimpleAttribute attribute2) {
=======
    public static boolean simpleAttributeEquals(SimpleAttribute attribute1, SimpleAttribute attribute2) {
>>>>>>> 70212d0b

        if (!attribute1.getValue().equals(attribute2.getValue())) {
            return false;
        }
        return attributeMetaEquals(attribute1, attribute2);
    }

    /**
     * tells us if two simple attributes are identical
     *
     * @return true if the attributes are identical, false else
     */
    public static boolean multiValuedAttributeEquals(MultiValuedAttribute attribute,
                                                     MultiValuedAttribute otherAttribute) {

        boolean metaEquals = attributeMetaEquals(attribute, otherAttribute);
        if (!metaEquals) {
            return false;
        }
        if (attribute.getAttributePrimitiveValues().isEmpty()) {
            if (attribute.getAttributeValues().size() != otherAttribute.getAttributeValues().size()) {
                return false;
            }
            return attribute.getAttributeValues().stream().allMatch(innerAttribute -> {
                return otherAttribute.getAttributeValues().stream().anyMatch(
<<<<<<< HEAD
                        otherInnerAttribute -> attributesEquals(innerAttribute, otherInnerAttribute));
=======
                    otherInnerAttribute -> attributesEquals(innerAttribute, otherInnerAttribute));
>>>>>>> 70212d0b
            });
        } else {
            return attribute.getAttributePrimitiveValues().containsAll(otherAttribute.getAttributePrimitiveValues());
        }
    }

    /**
     * tells us if two complex attributes are identical or not
     *
     * @return true if the attributes are identical, false else
     */
<<<<<<< HEAD
    public static boolean complexAttributeEquals(ComplexAttribute attribute,
                                                 ComplexAttribute otherAttribute) {
=======
    public static boolean complexAttributeEquals(ComplexAttribute attribute, ComplexAttribute otherAttribute) {
>>>>>>> 70212d0b

        boolean metaDataEquals = attributeMetaEquals(attribute, otherAttribute);
        if (!metaDataEquals) {
            return false;
        }

        // @formatter:off
        return attribute.getSubAttributesList().keySet().stream().allMatch(attributeName -> {
            return otherAttribute.getSubAttributesList().keySet().stream().anyMatch(oAttributeName -> rethrowFunction(
                    otherAttributeName -> attributesEquals(attribute.getSubAttribute(attributeName),
                            otherAttribute.getSubAttribute((String) otherAttributeName)))
                    .apply(oAttributeName));
        });
        // @formatter:on
    }

    /**
     * @return the id of the SCIM {@link #getResource()}
     */
    public String getId() {

        SCIMAttributeSchema idDefinition = SCIMSchemaDefinitions.ID;
        return getSimpleAttribute(idDefinition).map(rethrowFunction(SimpleAttribute::getStringValue)).orElse(null);
    }

    /**
     * sets or overrides the id attribute of the given {@link #getResource()} object
     *
     * @param id the id attribute to write
     */
    public void replaceId(String id) {

        SCIMAttributeSchema externalIdDefinition = SCIMSchemaDefinitions.ID;
        replaceSimpleAttribute(externalIdDefinition, id);
    }

    /**
     * @return the external id of the SCIM {@link #getResource()}
     */
    public String getExternalId() {

        SCIMAttributeSchema idDefinition = SCIMSchemaDefinitions.EXTERNAL_ID;
        return getSimpleAttribute(idDefinition).map(rethrowFunction(SimpleAttribute::getStringValue)).orElse(null);
    }

    /**
     * sets or overrides the external id attribute of the given {@link #getResource()} object
     *
     * @param externalId the external id attribute to write
     */
    public void replaceExternalId(String externalId) {

        SCIMAttributeSchema externalIdDefinition = SCIMSchemaDefinitions.EXTERNAL_ID;
        replaceSimpleAttribute(externalIdDefinition, externalId);
    }

    /**
     * @return the resource type of the SCIM {@link #getResource()}
     */
    public String getResourceType() {

        SCIMAttributeSchema metaDefinition = SCIMSchemaDefinitions.META;
        SCIMAttributeSchema resourceTypeDefinition = SCIMSchemaDefinitions.RESOURCE_TYPE;
        return getComplexAttribute(metaDefinition).map(meta -> getSimpleAttribute(resourceTypeDefinition, meta).map(
            rethrowFunction(SimpleAttribute::getStringValue)).orElse(null)).orElse(null);
    }

    /**
     * sets or overrides the resource type attribute of the given {@link #getResource()} object
     *
     * @param resourceType the resource type attribute to write
     */
    public void replaceResourceType(String resourceType) {

        SCIMAttributeSchema metaDefinition = SCIMSchemaDefinitions.META;
        SCIMAttributeSchema resourceTypeDefinition = SCIMSchemaDefinitions.RESOURCE_TYPE;
        ComplexAttribute meta = getOrCrateComplexAttribute(metaDefinition);
        getSetSubAttributeConsumer(meta).accept(resourceTypeDefinition, () -> resourceType);
    }

    /**
     * @return the location of the SCIM {@link #getResource()}
     */
    public String getLocation() {

        SCIMAttributeSchema metaDefinition = SCIMSchemaDefinitions.META;
        SCIMAttributeSchema resourceTypeDefinition = SCIMSchemaDefinitions.LOCATION;
        return getComplexAttribute(metaDefinition).map(meta -> getSimpleAttribute(resourceTypeDefinition, meta).map(
            rethrowFunction(SimpleAttribute::getStringValue)).orElse(null)).orElse(null);
    }

    /**
     * sets or overrides the location attribute of the given {@link #getResource()} object
     *
     * @param resourceType the location attribute to write
     */
    public void replaceLocation(String resourceType) {

        SCIMAttributeSchema metaDefinition = SCIMSchemaDefinitions.META;
        SCIMAttributeSchema locationDefinition = SCIMSchemaDefinitions.LOCATION;
        ComplexAttribute meta = getOrCrateComplexAttribute(metaDefinition);
        getSetSubAttributeConsumer(meta).accept(locationDefinition, () -> resourceType);
    }

    /**
     * @return the created timestamp as long of the SCIM {@link #getResource()} in UTC
     */
    public Long getCreatedLong() {

        SCIMAttributeSchema metaDefinition = SCIMSchemaDefinitions.META;
        SCIMAttributeSchema resourceTypeDefinition = SCIMSchemaDefinitions.CREATED;
        return getComplexAttribute(metaDefinition).map(meta -> getSimpleAttribute(resourceTypeDefinition, meta).map(
            rethrowFunction(simpleAttribute -> simpleAttribute.getDateValue().getTime())).orElse(null)).orElse(null);
    }

    /**
     * @return the created timestamp as {@link LocalDateTime} of the SCIM {@link #getResource()}
     */
    public LocalDateTime getCreatedDateTime() {

        SCIMAttributeSchema metaDefinition = SCIMSchemaDefinitions.META;
        SCIMAttributeSchema createdDefinition = SCIMSchemaDefinitions.CREATED;
        return getComplexAttribute(metaDefinition).map(meta -> {
            return getSimpleAttribute(createdDefinition, meta).map(rethrowFunction(SimpleAttribute::getInstantValue))
<<<<<<< HEAD
                    .map(instant -> LocalDateTime.ofInstant(instant, TimeZone.getDefault().
                            toZoneId())).orElse(null);
=======
                                                              .map(instant -> LocalDateTime.ofInstant(instant,
                                                                  TimeZone.getDefault().
                                                                                           toZoneId())).orElse(null);
>>>>>>> 70212d0b
        }).orElse(null);
    }

    /**
     * @return the created timestamp as {@link Instant} of the SCIM {@link #getResource()} in UTC
     */
    public Instant getCreatedInstant() {

        SCIMAttributeSchema metaDefinition = SCIMSchemaDefinitions.META;
        SCIMAttributeSchema createdDefinition = SCIMSchemaDefinitions.CREATED;
        return getComplexAttribute(metaDefinition).map(meta -> {
            return getSimpleAttribute(createdDefinition, meta).map(rethrowFunction(SimpleAttribute::getInstantValue))
<<<<<<< HEAD
                    .orElse(null);
=======
                                                              .orElse(null);
>>>>>>> 70212d0b
        }).orElse(null);
    }

    /**
     * sets the created date into the given SCIM resource
     *
     * @param createdDate the java local date time representaiton
     */
    public void replaceCreated(LocalDateTime createdDate) {

        SCIMAttributeSchema metaDefinition = SCIMSchemaDefinitions.META;
        SCIMAttributeSchema createdDefinition = SCIMSchemaDefinitions.CREATED;
        ComplexAttribute meta = getOrCrateComplexAttribute(metaDefinition);
<<<<<<< HEAD
        getSetSubAttributeConsumer(meta).accept(createdDefinition, () ->
                createdDate.atZone(ZoneId.systemDefault()).toInstant());
=======
        getSetSubAttributeConsumer(meta).accept(createdDefinition,
            () -> createdDate.atZone(ZoneId.systemDefault()).toInstant());
>>>>>>> 70212d0b
    }

    /**
     * sets the created date into the given SCIM resource
     *
     * @param createdDate the java local date time representaiton
     */
    public void replaceCreated(Instant createdDate) {

        SCIMAttributeSchema metaDefinition = SCIMSchemaDefinitions.META;
        SCIMAttributeSchema createdDefinition = SCIMSchemaDefinitions.CREATED;
        ComplexAttribute meta = getOrCrateComplexAttribute(metaDefinition);
        getSetSubAttributeConsumer(meta).accept(createdDefinition, () -> createdDate);
    }

    /**
     * sets the created date into the given SCIM resource as localized date string based on the current system
     * time
     *
     * @param createdTimestamp the UTC timestamp as long
     */
    public void replaceCreated(Long createdTimestamp) {

        SCIMAttributeSchema metaDefinition = SCIMSchemaDefinitions.META;
        SCIMAttributeSchema createdDefinition = SCIMSchemaDefinitions.CREATED;
        ComplexAttribute meta = getOrCrateComplexAttribute(metaDefinition);
        Instant created = Instant.ofEpochMilli(createdTimestamp);
        getSetSubAttributeConsumer(meta).accept(createdDefinition, () -> created);
    }

    /**
     * @return the last modified timestamp as {@link LocalDateTime} of the SCIM {@link #getResource()}
     */
    public LocalDateTime getLastModifiedDateTime() {

        SCIMAttributeSchema metaDefinition = SCIMSchemaDefinitions.META;
        SCIMAttributeSchema lastModifiedDefinition = SCIMSchemaDefinitions.LAST_MODIFIED;
        return getComplexAttribute(metaDefinition).map(meta -> {
            return getSimpleAttribute(lastModifiedDefinition, meta).map(
                rethrowFunction(SimpleAttribute::getInstantValue)).map(
                instant -> LocalDateTime.ofInstant(instant, TimeZone.getDefault().toZoneId())).orElse(null);
        }).orElse(null);
    }

    /**
     * @return the last modified timestamp as {@link LocalDateTime} of the SCIM {@link #getResource()} in UTC
     */
    public Instant getLastModifiedInstant() {

        SCIMAttributeSchema metaDefinition = SCIMSchemaDefinitions.META;
        SCIMAttributeSchema lastModifiedDefinition = SCIMSchemaDefinitions.LAST_MODIFIED;
        return getComplexAttribute(metaDefinition).map(meta -> {
            return getSimpleAttribute(lastModifiedDefinition, meta).map(
                rethrowFunction(SimpleAttribute::getInstantValue)).orElse(null);
        }).orElse(null);
    }

    /**
     * @return the created timestamp as long of the SCIM {@link #getResource()} in UTC
     */
    public Long getLastModifiedLong() {

        SCIMAttributeSchema metaDefinition = SCIMSchemaDefinitions.META;
        SCIMAttributeSchema lastModifiedDefinition = SCIMSchemaDefinitions.LAST_MODIFIED;
        return getComplexAttribute(metaDefinition).map(meta -> getSimpleAttribute(lastModifiedDefinition, meta).map(
            rethrowFunction(simpleAttribute -> simpleAttribute.getInstantValue().toEpochMilli())).orElse(null)).orElse(
            null);
    }

    /**
     * sets the last modified date into the given SCIM resource
     *
     * @param lastModifiedDateTime the java local date time representaiton
     */
    public void replaceLastModified(LocalDateTime lastModifiedDateTime) {

        SCIMAttributeSchema metaDefinition = SCIMSchemaDefinitions.META;
        SCIMAttributeSchema lastModifiedDefinition = SCIMSchemaDefinitions.LAST_MODIFIED;
        ComplexAttribute meta = getOrCrateComplexAttribute(metaDefinition);
        getSetSubAttributeConsumer(meta).accept(lastModifiedDefinition,
                () -> lastModifiedDateTime.atZone(ZoneId.systemDefault()).toInstant());
    }

    /**
     * sets the last modified date into the given SCIM resource
     *
     * @param lastModifiedInstant the java local date time representaiton
     */
    public void replaceLastModified(Instant lastModifiedInstant) {

        SCIMAttributeSchema metaDefinition = SCIMSchemaDefinitions.META;
        SCIMAttributeSchema lastModifiedDefinition = SCIMSchemaDefinitions.LAST_MODIFIED;
        ComplexAttribute meta = getOrCrateComplexAttribute(metaDefinition);
        getSetSubAttributeConsumer(meta).accept(lastModifiedDefinition, () -> lastModifiedInstant);
    }

    /**
     * sets the last modified timestamp date into the given SCIM resource as localized date string based on the
     * current system time
     *
     * @param lastModifiedTimestamp the UTC timestamp as long
     */
    public void replaceLastModified(Long lastModifiedTimestamp) {

        SCIMAttributeSchema metaDefinition = SCIMSchemaDefinitions.META;
        SCIMAttributeSchema lastModifiedDefinition = SCIMSchemaDefinitions.LAST_MODIFIED;
        ComplexAttribute meta = getOrCrateComplexAttribute(metaDefinition);
        getSetSubAttributeConsumer(meta).accept(lastModifiedDefinition,
                () -> Instant.ofEpochMilli(lastModifiedTimestamp));
    }

    /**
     * gets a {@link SimpleAttribute} from the given {@link #getResource()} object
     *
     * @param scimAttributeSchema the attribute that should be read from the {@link #getResource()}
     * @return the attribute from the {@link #getResource()} or an empty
     */
    public Optional<SimpleAttribute> getSimpleAttribute(SCIMAttributeSchema scimAttributeSchema) {

        if (scimAttributeSchema == null) {
            return Optional.empty();
        }
        return Optional.ofNullable((SimpleAttribute) getResource().getAttribute(scimAttributeSchema.getName()));
    }

    /**
     * gets a {@link SimpleAttribute} from the given {@code complexAttribute} object
     *
     * @param scimAttributeSchema the attribute that should be read from the {@code complexAttribute}
     * @param complexAttribute    the attribute that should be read from the {@code complexAttribute}
     * @return the attribute from the {@code complexAttribute} or an empty
     */
    public Optional<SimpleAttribute> getSimpleAttribute(SCIMAttributeSchema scimAttributeSchema,
                                                        ComplexAttribute complexAttribute) {

        if (scimAttributeSchema == null) {
            return Optional.empty();
        }
        return Optional.ofNullable(
            rethrowSupplier(() -> (SimpleAttribute) complexAttribute.getSubAttribute(scimAttributeSchema.getName()))
                .get());
    }

    /**
     * gets a {@link SimpleAttribute} from the given {@code complexAttribute} object
     *
     * @param scimAttributeSchema the attribute that should be read from the {@code complexAttribute}
     * @param complexAttribute    the attribute that should be read from the {@code complexAttribute} if
     *                            (scimAttributeSchema == null || complexAttribute == null) { return Optional.empty(); }
     * @return the value from the {@code complexAttribute} or an empty
     */
    public Optional<String> getSimpleAttributeValue(SCIMAttributeSchema scimAttributeSchema,
                                                    ComplexAttribute complexAttribute) {

        if (scimAttributeSchema == null || complexAttribute == null) {
            return Optional.empty();
        }
        return Optional.ofNullable(
            rethrowSupplier(() -> (SimpleAttribute) complexAttribute.getSubAttribute(scimAttributeSchema.getName()))
                .get()).map(simpleAttribute -> rethrowFunction(sa -> {
            if (SCIMDefinitions.DataType.REFERENCE.equals(scimAttributeSchema.getType())) {
                return (String) simpleAttribute.getValue();
            } else {
                return simpleAttribute.getStringValue();
            }
        }).apply(simpleAttribute)).map(s -> s.trim().isEmpty() ? null : s);
    }

    /**
     * gets a {@link SimpleAttribute} from the given {@code complexAttribute} object
     *
     * @param scimAttributeSchema the attribute that should be read from the {@code complexAttribute}
     * @param complexAttribute    the attribute that should be read from the {@code complexAttribute} if
     *                            (scimAttributeSchema == null || complexAttribute == null) { return Optional.empty(); }
     * @return the value from the {@code complexAttribute} or an empty
     */
<<<<<<< HEAD
    public Optional<Boolean> getSimpleAttributeBooleanValue(SCIMAttributeSchema scimAttributeSchema,
                                                            ComplexAttribute complexAttribute) {
=======
    public Optional<Boolean> getSimpleAttributeBoolean(SCIMAttributeSchema scimAttributeSchema,
                                                       ComplexAttribute complexAttribute) {
>>>>>>> 70212d0b

        if (scimAttributeSchema == null || complexAttribute == null) {
            return Optional.empty();
        }
        return Optional.ofNullable(
<<<<<<< HEAD
                rethrowSupplier(() -> (SimpleAttribute) complexAttribute.getSubAttribute(scimAttributeSchema.getName()))
                        .get()).map(simpleAttribute -> rethrowFunction(sa -> {
                return simpleAttribute.getBooleanValue();
        }).apply(simpleAttribute));
    }

    /**
     * gets a {@link SimpleAttribute} from the given {@code complexAttribute} object
     *
     * @param scimAttributeSchema the attribute that should be read from the {@code complexAttribute}
     * @param complexAttribute    the attribute that should be read from the {@code complexAttribute} if
     *                            (scimAttributeSchema == null || complexAttribute == null) { return Optional.empty(); }
     * @return the value from the {@code complexAttribute} or an empty
     */
    public Optional<Integer> getSimpleAttributeIntegerValue(SCIMAttributeSchema scimAttributeSchema,
                                                            ComplexAttribute complexAttribute) {

        if (scimAttributeSchema == null || complexAttribute == null) {
            return Optional.empty();
        }
        return Optional.ofNullable(
                rethrowSupplier(() -> (SimpleAttribute) complexAttribute.getSubAttribute(scimAttributeSchema.getName()))
                        .get()).map(simpleAttribute -> rethrowFunction(sa -> {
                return (Integer) simpleAttribute.getValue();
=======
            rethrowSupplier(() -> (SimpleAttribute) complexAttribute.getSubAttribute(scimAttributeSchema.getName()))
                .get()).map(simpleAttribute -> rethrowFunction(sa -> {
            return simpleAttribute.getBooleanValue();
>>>>>>> 70212d0b
        }).apply(simpleAttribute));
    }

    /**
     * gets a {@link ComplexAttribute} from the given {@link #getResource()} object
     *
     * @param scimAttributeSchema the attribute that should be read from the {@link #getResource()}
     * @return the attribute from the {@link #getResource()} or an empty
     */
    public Optional<ComplexAttribute> getComplexAttribute(SCIMAttributeSchema scimAttributeSchema) {

        return Optional.ofNullable((ComplexAttribute) getResource().getAttribute(scimAttributeSchema.getName()));
    }

    /**
     * gets a {@link ComplexAttribute} from the given {@link #getResource()} object
     *
     * @param attributeName the attribute name that should be read from the {@link #getResource()}
     * @return the attribute from the {@link #getResource()} or an empty
     */
    public Optional<ComplexAttribute> getComplexAttribute(String attributeName) {

        return Optional.ofNullable((ComplexAttribute) getResource().getAttribute(attributeName));
    }

    /**
     * gets a {@link ComplexAttribute} from the given {@link #getResource()} object if it does exist and will
     * create it if it does not exist
     *
     * @param scimAttributeSchema the attribute that should be read from the {@link #getResource()}
     * @return the attribute from the {@link #getResource()} or a new attribute that will also be added to the
     * {@link #getResource()} object
     */
    public ComplexAttribute getOrCrateComplexAttribute(SCIMAttributeSchema scimAttributeSchema) {
        // @formatter:off
        Optional<ComplexAttribute> attribute = Optional
                .ofNullable((ComplexAttribute) getResource().getAttribute(scimAttributeSchema.getName()));
        // @formatter:on
        if (attribute.isPresent()) {
            return attribute.get();
        } else {
            ComplexAttribute complexAttribute = new ComplexAttribute(scimAttributeSchema.getName());
            rethrowBiConsumer(DefaultAttributeFactory::createAttribute).accept(scimAttributeSchema, complexAttribute);
            getResource().setAttribute(complexAttribute);
            return complexAttribute;
        }
    }

    /**
     * gets a {@link MultiValuedAttribute} from the given {@link #getResource()} object if it does exist and will
     * create it if it does not exist
     *
     * @param scimAttributeSchema the attribute that should be read from the {@link #getResource()}
     * @return the attribute from the {@link #getResource()} or a new attribute that will also be added to the
     * {@link #getResource()} object
     */
    public MultiValuedAttribute getOrCrateMultivaluedAttribute(SCIMAttributeSchema scimAttributeSchema) {
        // @formatter:off
        Optional<MultiValuedAttribute> attribute = Optional
                .ofNullable((MultiValuedAttribute) getResource().getAttribute(scimAttributeSchema.getName()));
        // @formatter:on
        if (attribute.isPresent()) {
            return attribute.get();
        } else {
            MultiValuedAttribute complexAttribute = new MultiValuedAttribute(scimAttributeSchema.getName());
            rethrowBiConsumer(DefaultAttributeFactory::createAttribute).accept(scimAttributeSchema, complexAttribute);
            getResource().setAttribute(complexAttribute);
            return complexAttribute;
        }
    }

    /**
     * gets a {@link MultiValuedAttribute} from the given {@link #getResource()} object
     *
     * @param scimAttributeSchema the attribute that should be read from the {@link #getResource()}
     * @return the attribute from the {@link #getResource()} or an empty
     */
    public Optional<MultiValuedAttribute> getMultiValuedAttribute(SCIMAttributeSchema scimAttributeSchema) {

        return Optional.ofNullable((MultiValuedAttribute) getResource().getAttribute(scimAttributeSchema.getName()));
    }

    /**
     * gets a {@link MultiValuedAttribute} from the given complex attribute
     *
     * @param scimAttributeSchema the attribute that should be read from the complex attribute
     * @return the multivalued attribute from the complex attribute
     */
    public Optional<MultiValuedAttribute> getMultiValuedAttribute(ComplexAttribute complexAttribute,
                                                                  SCIMAttributeSchema scimAttributeSchema) {
        return Optional.ofNullable((MultiValuedAttribute) rethrowSupplier(
            () -> complexAttribute.getSubAttribute(scimAttributeSchema.getName())).get());
    }

    /**
     * sets a {@link SimpleAttribute} for the given {@link #getResource()}
     *
     * @param scimAttributeSchema the attribute to set
     * @param value               the value that represents the attribute
     */
    public void replaceSimpleAttribute(SCIMAttributeSchema scimAttributeSchema, Object value) {

        if (scimAttributeSchema == null || value == null) {
            if (scimAttributeSchema != null) {
                getResource().deleteAttribute(scimAttributeSchema.getName());
            }
            return;
        }
        SimpleAttribute simpleAttribute = new SimpleAttribute(scimAttributeSchema.getName(), value);
        rethrowBiConsumer(DefaultAttributeFactory::createAttribute).accept(scimAttributeSchema, simpleAttribute);
        getResource().deleteAttribute(scimAttributeSchema.getName());
        getResource().setAttribute(simpleAttribute);
    }

    /**
     * this method will add a {@link MultiValuedComplexType} list to the given {@link #getResource()}
     *
     * @param multiValuedComplexTypeList the list of attributes that should be added if they are present
     * @param complexDefinition          the definition of the complex attribute that should be added to the
     *                                   {@link #getResource()}
     * @param valueDefinition            the definition of the value-attribute for the given complex-type
     * @param displayDefinition          the definition of the display-attribute for the given complex-type
     * @param typeDefinition             the definition of the type-attribute for the given complex-type
     * @param primaryDefinition          the definition of the primary-attribute for the given complex-type
     * @param referenceDefinition        the definition of the reference-attribute for the given complex-type
     */
    protected void addMultivaluedComplexAtribute(List<MultiValuedComplexType> multiValuedComplexTypeList,
                                                 SCIMAttributeSchema complexDefinition,
                                                 SCIMAttributeSchema valueDefinition,
                                                 SCIMAttributeSchema displayDefinition,
                                                 SCIMAttributeSchema typeDefinition,
                                                 SCIMAttributeSchema primaryDefinition,
                                                 SCIMAttributeSchema referenceDefinition) {

        getResource().deleteAttribute(complexDefinition.getName());

        MultiValuedAttribute multiValuedList = new MultiValuedAttribute(complexDefinition.getName());
        rethrowBiConsumer(DefaultAttributeFactory::createAttribute).accept(complexDefinition, multiValuedList);

        multiValuedComplexTypeList.forEach(complexObject -> {
            ComplexAttribute complexAttribute = new ComplexAttribute(complexDefinition.getName());

            BiConsumer<SCIMAttributeSchema, Supplier<Object>> setSubAttribute = getSetSubAttributeConsumer(
                complexAttribute);

            setSubAttribute.accept(valueDefinition, complexObject::getValue);
            setSubAttribute.accept(displayDefinition, complexObject::getDisplay);
            setSubAttribute.accept(typeDefinition, complexObject::getType);
            setSubAttribute.accept(primaryDefinition, () -> complexObject.isPrimary() ? true : null);
            setSubAttribute.accept(referenceDefinition, complexObject::getReference);
            multiValuedList.setAttributeValue(complexAttribute);
        });
        getResource().setAttribute(multiValuedList);
    }

    /**
     * returns a {@link BiConsumer} that will add a new {@link SimpleAttribute} to the given
     * {@link ComplexAttribute}
     *
     * @param cAttr the {@link ComplexAttribute} that will be extended by a {@link SimpleAttribute}
     * @return the consumer that performs the execution of adding a {@link SimpleAttribute} to the given
     * {@link ComplexAttribute}
     */
    protected BiConsumer<SCIMAttributeSchema, Supplier<Object>> getSetSubAttributeConsumer(ComplexAttribute cAttr) {

        return (scimAttributeSchema, objectSupplier) -> {
            Optional.ofNullable(scimAttributeSchema).ifPresent(schema -> {
                Optional.ofNullable(objectSupplier.get()).ifPresent(value -> {
                    SimpleAttribute valueAttribute = new SimpleAttribute(schema.getName(), objectSupplier.get());
                    rethrowBiConsumer(DefaultAttributeFactory::createAttribute).accept(schema, valueAttribute);
                    rethrowConsumer(cAttr::setSubAttribute).accept(valueAttribute);
                });
            });
        };
    }

    /**
     * extracts a multi-valued-complex-type from the {@link #getResource()} object by the given attribute
     * definitions
     *
     * @param multiValuedDef the multi valued complex type definition
     * @param valueDefinition       the value-definition of the multi-valued-complex type
     * @param displayDefinition     the display-definition of the multi-valued-complex type
     * @param typeDefinition        the type-definition of the multi-valued-complex type
     * @param primaryDefinition     the primary-definition of the multi-valued-complex type
     * @param referenceDef   the reference-definition of the multi-valued-complex type
     * @return a list of the given {@link MultiValuedComplexType}s
     */
    protected Optional<List<MultiValuedComplexType>> getMultivaluedComplexType(SCIMAttributeSchema multiValuedDef,
                                                                               SCIMAttributeSchema valueDefinition,
                                                                               SCIMAttributeSchema displayDefinition,
                                                                               SCIMAttributeSchema typeDefinition,
                                                                               SCIMAttributeSchema primaryDefinition,
                                                                               SCIMAttributeSchema referenceDef) {

        return getMultiValuedAttribute(multiValuedDef).map(multiValuedAttribute -> {
            List<MultiValuedComplexType> multiValuedComplexTypes = new ArrayList<>();
            for (Attribute attributeValue : multiValuedAttribute.getAttributeValues()) {
<<<<<<< HEAD
                getMultiValuedComplexType((ComplexAttribute) attributeValue,
                        valueDefinition, displayDefinition, typeDefinition,
                        primaryDefinition, referenceDefinition).ifPresent(multiValuedComplexType -> {
                            multiValuedComplexTypes.add(multiValuedComplexType);
=======
                getMultiValuedComplexType((ComplexAttribute) attributeValue, valueDefinition, displayDefinition,
                    typeDefinition, primaryDefinition, referenceDef).ifPresent(multiValuedComplexType -> {
                    multiValuedComplexTypes.add(multiValuedComplexType);
>>>>>>> 70212d0b
                });
            }
            return multiValuedComplexTypes;
        });
    }

    /**
     * parses a {@link ComplexAttribute} into a {@link MultiValuedComplexType}
     * @param attributeValue the complex type to parse
     * @param valueDefinition the value attribute description
     * @param displayDefinition the display attribute description
     * @param typeDefinition the type attribute description
     * @param primaryDefinition the primary attribute description
     * @param referenceDefinition the reference attribute description
     * @return the {@link MultiValuedComplexType} or an empty if no such sub-attributes exist
     */
    public Optional<MultiValuedComplexType> getMultiValuedComplexType(ComplexAttribute attributeValue,
                                                                      SCIMAttributeSchema valueDefinition,
                                                                      SCIMAttributeSchema displayDefinition,
                                                                      SCIMAttributeSchema typeDefinition,
                                                                      SCIMAttributeSchema primaryDefinition,
                                                                      SCIMAttributeSchema referenceDefinition) {
        ComplexAttribute complexAttribute = attributeValue;
        MultiValuedComplexType multiValuedComplexType = new MultiValuedComplexType();
        getSimpleAttributeValue(valueDefinition, complexAttribute).ifPresent(multiValuedComplexType::setValue);
<<<<<<< HEAD
        getSimpleAttributeValue(displayDefinition, complexAttribute)
                .ifPresent(multiValuedComplexType::setDisplay);
        getSimpleAttributeValue(typeDefinition, complexAttribute).ifPresent(multiValuedComplexType::setType);
        getSimpleAttribute(primaryDefinition, complexAttribute)
                .map(rethrowFunction(SimpleAttribute::getBooleanValue))
                .ifPresent(multiValuedComplexType::setPrimary);
        getSimpleAttribute(referenceDefinition, complexAttribute)
                .map(simpleAttribute -> (String) simpleAttribute.getValue())
                .ifPresent(multiValuedComplexType::setReference);

        if (!(isBlank(multiValuedComplexType.getValue()) && isBlank(
                multiValuedComplexType.getDisplay()) && isBlank(multiValuedComplexType.getType()) && isBlank(
                multiValuedComplexType.getReference()) && !multiValuedComplexType.isPrimary())) {
=======
        getSimpleAttributeValue(displayDefinition, complexAttribute).ifPresent(multiValuedComplexType::setDisplay);
        getSimpleAttributeValue(typeDefinition, complexAttribute).ifPresent(multiValuedComplexType::setType);
        getSimpleAttribute(primaryDefinition, complexAttribute).map(rethrowFunction(SimpleAttribute::getBooleanValue))
                                                               .ifPresent(multiValuedComplexType::setPrimary);
        getSimpleAttribute(referenceDefinition, complexAttribute).map(
            simpleAttribute -> (String) simpleAttribute.getValue()).ifPresent(multiValuedComplexType::setReference);

        if (!(isBlank(multiValuedComplexType.getValue()) && isBlank(multiValuedComplexType.getDisplay()) && isBlank(
            multiValuedComplexType.getType()) && isBlank(multiValuedComplexType.getReference()) &&
                  !multiValuedComplexType.isPrimary())) {
>>>>>>> 70212d0b
            return Optional.of(multiValuedComplexType);
        }
        return Optional.empty();
    }

<<<<<<< HEAD
=======

    /**
     * @return the meta attribute from the current scim resource
     */
    public Meta getMeta() {
        Optional<ComplexAttribute> metaAttribute = getComplexAttribute(SCIMSchemaDefinitions.META);
        if (metaAttribute.isPresent()) {
            ComplexAttribute metaComplex = metaAttribute.get();
            Meta meta = new Meta();
            getSimpleAttribute(SCIMSchemaDefinitions.CREATED, metaComplex).ifPresent(simpleAttribute -> {
                meta.setCreated(rethrowSupplier(simpleAttribute::getInstantValue).get());
            });
            getSimpleAttribute(SCIMSchemaDefinitions.LAST_MODIFIED, metaComplex).ifPresent(simpleAttribute -> {
                meta.setLastModified(rethrowSupplier(simpleAttribute::getInstantValue).get());
            });
            getSimpleAttributeValue(SCIMSchemaDefinitions.LOCATION, metaComplex).ifPresent(meta::setLocation);
            getSimpleAttributeValue(SCIMSchemaDefinitions.RESOURCE_TYPE, metaComplex).ifPresent(meta::setResourceType);
            getSimpleAttributeValue(SCIMSchemaDefinitions.VERSION, metaComplex).ifPresent(meta::setVersion);
            return meta;
        }
        return null;
    }

    /**
     * sets the meta attributes
     */
    public void setMeta(Meta meta) {
        if (meta == null || meta.isEmpty()) {
            getResource().deleteAttribute(SCIMSchemaDefinitions.META.getName());
            return;
        }
        ComplexAttribute metaAttribute = getComplexAttribute(SCIMSchemaDefinitions.META).orElse(null);
        if (metaAttribute == null) {
            metaAttribute = new ComplexAttribute(SCIMSchemaDefinitions.META.getName());
            rethrowConsumer(
                o -> DefaultAttributeFactory.createAttribute(SCIMSchemaDefinitions.META, (AbstractAttribute) o)).accept(
                metaAttribute);
            getResource().setAttribute(metaAttribute);
        }
        getSetSubAttributeConsumer(metaAttribute).accept(SCIMSchemaDefinitions.CREATED, meta::getCreated);
        getSetSubAttributeConsumer(metaAttribute).accept(SCIMSchemaDefinitions.LAST_MODIFIED, meta::getLastModified);
        getSetSubAttributeConsumer(metaAttribute).accept(SCIMSchemaDefinitions.RESOURCE_TYPE, meta::getResourceType);
        getSetSubAttributeConsumer(metaAttribute).accept(SCIMSchemaDefinitions.LOCATION, meta::getLocation);
        getSetSubAttributeConsumer(metaAttribute).accept(SCIMSchemaDefinitions.VERSION, meta::getVersion);
    }

>>>>>>> 70212d0b
    /**
     * this method is used to compare to scim objects
     *
     * @param object the object to compare with this object
     * @return true if both attributes do contain the same attributes and values
     */
    @Override
    public boolean equals(Object object) {

        if (object == null) {
            return false;
        }
        if (!ScimAttributeAware.class.isAssignableFrom(object.getClass())) {
            return false;
        }
        ScimAttributeAware scimAttributeAware = (ScimAttributeAware) object;
        if (!getResource().getSchemaList().equals(scimAttributeAware.getResource().getSchemaList())) {
            return false;
        }
        if (!getResource().getAttributeList().keySet().equals(
            scimAttributeAware.getResource().getAttributeList().keySet())) {

            return false;
        }

        return getResource().getAttributeList().keySet().stream().allMatch(attributeName -> {
            return attributesEquals(getResource().getAttribute(attributeName),
                scimAttributeAware.getResource().getAttribute(attributeName));
        });
    }

    @Override
    public int hashCode() {
<<<<<<< HEAD
=======

        return getResource().getAttributeList().hashCode();
    }

    /**
     * tells us if this string is blank or not
     */
    protected boolean isBlank(String s) {

        return s == null || s.trim().isEmpty();
    }

    /**
     * tells us if this string is blank or not
     */
    protected boolean isNotBlank(String s) {

        return s != null && !s.trim().isEmpty();
    }

    /**
     * returns null if this string is blank and removed all whitespaces in the front and at the rear if it is not blank
     */
    protected String stripToNull(String s) {

        return isBlank(s) ? null : s.trim();
    }

    /**
     * gets the value of the attribute in the given resource extension as string value
     *
     * @param extensionSchema the resource schema extension that should hold the attribute
     * @param attributeSchema the attribute to read
     * @return the value of the attribute or null
     * @throws ClassCastException if the attribute to extract is not of type {@link SimpleAttribute}
     */
    public String getExtensionAttributeAsString(SCIMResourceTypeExtensionSchema extensionSchema,
                                                SCIMAttributeSchema attributeSchema) {

        Optional<ComplexAttribute> extensionAttributeOptional = getComplexAttribute(extensionSchema.getSchema());
        if (!extensionAttributeOptional.isPresent()) {
            return null;
        }
        ComplexAttribute complexAttribute = extensionAttributeOptional.get();

        return getSimpleAttributeValue(attributeSchema, complexAttribute).orElse(null);
    }

    public ComplexAttribute getComplexAttributeFromExtension(SCIMResourceTypeExtensionSchema extensionSchema,
                                                             SCIMAttributeSchema attributeSchema) {
        ComplexAttribute extensionAttribute = getComplexAttribute(extensionSchema.getSchema()).orElse(null);
        if (extensionAttribute == null) {
            return null;
        }
        if (!SCIMDefinitions.DataType.COMPLEX.equals(attributeSchema.getType())) {
            rethrowSupplier(() -> {
                throw new InternalErrorException(
                    "cannot extract a complex type if the type is a simple type or a " + "multi valued type");
            });
        }
        return getOrCreateComplexAttributeFromComplexAttribute(extensionAttribute, attributeSchema);
    }

    /**
     * adds the given attribute to the extension schema of the current resource
     *
     * @param extensionSchema the extension definition
     * @param attribute the attribute that should be added
     */
    public void addAttributeToSchemaExtension(SCIMResourceTypeExtensionSchema extensionSchema, Attribute attribute) {
        ComplexAttribute extensionAttribute = getOrCreateExtensionAttribute(extensionSchema);
        rethrowConsumer(o -> extensionAttribute.setSubAttribute((Attribute) o)).accept(attribute);
    }

    /**
     * gets the desired extension as complex attribute
     *
     * @param extensionSchema the extension definition
     * @return the extension as complex attribute
     */
    public ComplexAttribute getExtensionAttribute(SCIMResourceTypeExtensionSchema extensionSchema) {
        return getComplexAttribute(extensionSchema.getSchema()).orElse(null);
    }
>>>>>>> 70212d0b

    /**
     * gets or creates the desired schema extension of the current scim resource
     *
     * @param extensionSchema the extension definition
     * @return the extension as complex attribute
     */
    public ComplexAttribute getOrCreateExtensionAttribute(SCIMResourceTypeExtensionSchema extensionSchema) {
        ComplexAttribute schemaExtension = getExtensionAttribute(extensionSchema);
        if (schemaExtension == null) {
            schemaExtension = new ComplexAttribute(extensionSchema.getSchema());
            rethrowConsumer(o -> createAttribute(extensionSchema.getAsAttributeSchema(), (AbstractAttribute) o)).accept(
                schemaExtension);
            getResource().setAttribute(schemaExtension);
        }
        return schemaExtension;
    }

    /**
     * sets the value of the attribute in the given resource extension
     *
     * @param extensionSchema the resource schema extension that should hold the attribute
     * @param attributeSchema the attribute to set
     * @param value the value to set into the attribute
     * @throws ClassCastException if the attribute to extract is not of type {@link SimpleAttribute}
     */
    public void setExtensionAttribute(SCIMResourceTypeExtensionSchema extensionSchema,
                                      SCIMAttributeSchema attributeSchema,
                                      Object value) {

        ComplexAttribute extensionAttribute = getOrCreateExtensionAttribute(extensionSchema);
        setComplexTypeValue(extensionAttribute, attributeSchema, value);
    }

    /**
     * sets the value of a complex attribute
     *
     * @param extensionAttribute the complex attribute that should be extended
     * @param attributeSchema the attribute definition of the attribute that should be added to the complex attribute
     * @param value the value
     */
    public void setComplexTypeValue(ComplexAttribute extensionAttribute,
                                    SCIMAttributeSchema attributeSchema,
                                    Object value) {
        if (SCIMDefinitions.DataType.COMPLEX.equals(attributeSchema.getType())) {
            if (attributeSchema.getMultiValued()) {
                rethrowSupplier(() -> {
                    // this usecase should be implemented manually based on the specific application requirements
                    throw new InternalErrorException("cannot set value of Multivalued complex type without knowing " +
                                                         "which complex type should be updated.");
                }).get();
            } else {
                ComplexAttribute attribute = getOrCreateComplexAttributeFromComplexAttribute(extensionAttribute,
                    attributeSchema);
                getSetSubAttributeConsumer(attribute).accept(attributeSchema, () -> value);
            }
        }
        if (attributeSchema.getMultiValued()) {
            getOrCreateMultiValuedAttributeOfComplexType(extensionAttribute, attributeSchema)
                .setAttributePrimitiveValue(value);
        } else {
            if (value != null) {
                getOrCreateSimpleAttributeOfComplexType(extensionAttribute, attributeSchema).setValue(value);
            } else {
                deleteAttributeOfComplexAttribute(extensionAttribute, attributeSchema);
            }
        }
        if (extensionAttribute.getSubAttributesList().isEmpty()) {
            getResource().deleteAttribute(extensionAttribute.getName());
        }
    }

    protected void addSubAttributeToComplexExtensionAttribute(SCIMResourceTypeExtensionSchema ext,
                                                              SCIMAttributeSchema complexAttributeDef,
                                                              SCIMAttributeSchema simpleAttributeDef,
                                                              Object value) {
        if (value == null || (value instanceof String && StringUtils.isBlank((String) value))) {
            return;
        }
        ComplexAttribute extension = getOrCreateExtensionAttribute(ext);
        ComplexAttribute complexAttribute = getComplexAttributeFromExtension(ext, complexAttributeDef);
        if (complexAttribute == null) {
            complexAttribute = new ComplexAttribute(complexAttributeDef.getName());
            rethrowConsumer(o -> createAttribute(complexAttributeDef, (AbstractAttribute) o)).accept(complexAttribute);
            rethrowConsumer(o -> extension.setSubAttribute((Attribute) o)).accept(complexAttribute);
        }
        getSetSubAttributeConsumer(complexAttribute).accept(simpleAttributeDef, () -> value);
    }

    private ComplexAttribute getOrCreateComplexAttributeFromComplexAttribute(ComplexAttribute complexAttribute,
                                                                             SCIMAttributeSchema scimAttributeSchema) {
        Attribute attribute = rethrowSupplier(() -> complexAttribute.getSubAttribute(scimAttributeSchema.getName()))
                                  .get();
        ComplexAttribute subComplexAttribute = (ComplexAttribute) attribute;
        if (attribute == null) {
            subComplexAttribute = new ComplexAttribute(scimAttributeSchema.getName());
            rethrowConsumer(o -> createAttribute(scimAttributeSchema, (AbstractAttribute) o)).accept(
                subComplexAttribute);
            rethrowConsumer(o -> complexAttribute.setSubAttribute((Attribute) o)).accept(subComplexAttribute);
            return subComplexAttribute;
        } else {
            return subComplexAttribute;
        }
    }

    private MultiValuedAttribute getOrCreateMultiValuedAttributeOfComplexType(ComplexAttribute complexAttribute,
                                                                              SCIMAttributeSchema scimAttributeSchema) {
        Attribute attribute = rethrowSupplier(() -> complexAttribute.getSubAttribute(scimAttributeSchema.getName()))
                                  .get();
        MultiValuedAttribute subMultiValuedAttribute = (MultiValuedAttribute) attribute;
        if (subMultiValuedAttribute == null) {
            subMultiValuedAttribute = new MultiValuedAttribute(scimAttributeSchema.getName());
            rethrowConsumer(o -> createAttribute(scimAttributeSchema, (AbstractAttribute) o)).accept(
                subMultiValuedAttribute);
            rethrowConsumer(o -> complexAttribute.setSubAttribute((Attribute) o)).accept(subMultiValuedAttribute);
            return subMultiValuedAttribute;
        } else {
            return subMultiValuedAttribute;
        }
    }

    private SimpleAttribute getOrCreateSimpleAttributeOfComplexType(ComplexAttribute complexAttribute,
                                                                    SCIMAttributeSchema scimAttributeSchema) {
        Attribute attribute = rethrowSupplier(() -> complexAttribute.getSubAttribute(scimAttributeSchema.getName()))
                                  .get();
        SimpleAttribute subSimpleAttribute = (SimpleAttribute) attribute;
        if (subSimpleAttribute == null) {
            subSimpleAttribute = new SimpleAttribute(scimAttributeSchema.getName(), "");
            rethrowConsumer(o -> createAttribute(scimAttributeSchema, (AbstractAttribute) o)).accept(
                subSimpleAttribute);
            rethrowConsumer(o -> complexAttribute.setSubAttribute((Attribute) o)).accept(subSimpleAttribute);
            return subSimpleAttribute;
        } else {
            return subSimpleAttribute;
        }
    }

    private void deleteAttributeOfComplexAttribute(ComplexAttribute complexAttribute,
                                                   SCIMAttributeSchema scimAttributeSchema) {
        Map<String, Attribute> attributeMap = complexAttribute.getSubAttributesList();
        for (Map.Entry<String, Attribute> stringAttributeEntry : attributeMap.entrySet()) {
            Attribute attribute = attributeMap.get(stringAttributeEntry.getKey());
            if (attribute.getURI().equals(scimAttributeSchema.getURI())) {
                complexAttribute.removeSubAttribute(attribute.getName());
                return;
            }
        }
    }

    /**
     * this method will extract a complex attribute from another complex-attribute that is defined just like a
     * {@link MultiValuedComplexType}. <br>
     * <br>
     * <b>NOTE:</b><br>
     * this method is actually a specification violation because SCIM does not allow complex attributes
     * within complex attributes. But since extensions are an exception in their representation this method ignores
     * this violation to get complex-attributes from an extension
     * @param extensionSchema the schema extension that might hold the complex attribute
     * @param attributeSchema the complex schema definition of the schema extension
     * @param valueDefinition
     * @param displayDefinition
     * @param typeDefinition
     * @param primaryDefinition
     * @param referenceDefinition
     * @see <a href="https://tools.ietf.org/html/rfc7643#section-2.3.8">
     *     https://tools.ietf.org/html/rfc7643#section-2.3.8
     *     </a>
     * @return
     */
    public MultiValuedComplexType getExtensionAttributeAsComplexType(SCIMResourceTypeExtensionSchema extensionSchema,
                                                                     SCIMAttributeSchema attributeSchema,
                                                                     SCIMAttributeSchema valueDefinition,
                                                                     SCIMAttributeSchema displayDefinition,
                                                                     SCIMAttributeSchema typeDefinition,
                                                                     SCIMAttributeSchema primaryDefinition,
                                                                     SCIMAttributeSchema referenceDefinition) {

        Optional<ComplexAttribute> extensionAttributeOptional = getComplexAttribute(extensionSchema.getSchema());
        if (!extensionAttributeOptional.isPresent()) {
            return null;
        }
        ComplexAttribute extensionAttribute = extensionAttributeOptional.get();
        Attribute extensionSubAttribute = rethrowFunction(name -> extensionAttribute.getSubAttribute((String) name))
                                              .apply(attributeSchema.getName());
        ComplexAttribute complexSubAttribute = (ComplexAttribute) extensionSubAttribute;
        return getMultiValuedComplexType(complexSubAttribute, valueDefinition, displayDefinition, typeDefinition,
            primaryDefinition, referenceDefinition).orElse(null);
    }

    /**
     * gets the value of the attribute in the given resource extension as string value
     *
     * @param extensionSchema the resource schema extension that should hold the attribute
     * @param attributeSchema the attribute to read
     * @return the value of the attribute or null
     * @throws ClassCastException if the attribute to extract is not of type {@link SimpleAttribute}
     */
    public String getExtensionAttributeAsString(SCIMResourceTypeExtensionSchema extensionSchema,
                                                SCIMAttributeSchema attributeSchema) {

        Optional<ComplexAttribute> extensionAttributeOptional = getComplexAttribute(extensionSchema.getSchema());
        if (!extensionAttributeOptional.isPresent()) {
            return null;
        }
        ComplexAttribute complexAttribute = extensionAttributeOptional.get();

        return getSimpleAttributeValue(attributeSchema, complexAttribute).orElse(null);
    }

    /**
     * this method will extract a complex attribute from another complex-attribute that is defined just like a
     * {@link MultiValuedComplexType}. <br>
     * <br>
     * <b>NOTE:</b><br>
     * this method is actually a specification violation because SCIM does not allow complex attributes
     * within complex attributes. But since extensions are an exception in their representation this method ignores
     * this violation to get complex-attributes from an extension
     * @param extensionSchema the schema extension that might hold the complex attribute
     * @param attributeSchema the complex schema definition of the schema extension
     * @param valueDefinition
     * @param displayDefinition
     * @param typeDefinition
     * @param primaryDefinition
     * @param referenceDefinition
     * @see <a href="https://tools.ietf.org/html/rfc7643#section-2.3.8">
     *     https://tools.ietf.org/html/rfc7643#section-2.3.8
     *     </a>
     * @return
     */
    public MultiValuedComplexType getExtensionAttributeAsComplexType(SCIMResourceTypeExtensionSchema extensionSchema,
                                                                     SCIMAttributeSchema attributeSchema,
                                                                     SCIMAttributeSchema valueDefinition,
                                                                     SCIMAttributeSchema displayDefinition,
                                                                     SCIMAttributeSchema typeDefinition,
                                                                     SCIMAttributeSchema primaryDefinition,
                                                                     SCIMAttributeSchema referenceDefinition) {

        Optional<ComplexAttribute> extensionAttributeOptional = getComplexAttribute(extensionSchema.getSchema());
        if (!extensionAttributeOptional.isPresent()) {
            return null;
        }
        ComplexAttribute extensionAttribute = extensionAttributeOptional.get();
        Attribute extensionSubAttribute = rethrowFunction(name -> extensionAttribute.getSubAttribute((String) name))
                .apply(attributeSchema.getName());
        ComplexAttribute complexSubAttribute = (ComplexAttribute) extensionSubAttribute;
        return getMultiValuedComplexType(complexSubAttribute, valueDefinition, displayDefinition, typeDefinition,
                                         primaryDefinition, referenceDefinition).orElse(null);
    }

    /**
     * @return the SCIM resource object that is used for in the given implementation class
     */
    public abstract AbstractSCIMObject getResource();
}<|MERGE_RESOLUTION|>--- conflicted
+++ resolved
@@ -62,12 +62,7 @@
      *
      * @return true if the given attributes are equals, false else
      */
-<<<<<<< HEAD
-    public static boolean attributesEquals(Attribute attribute,
-                                           Attribute attributeOther) {
-=======
     public static boolean attributesEquals(Attribute attribute, Attribute attributeOther) {
->>>>>>> 70212d0b
 
         if (!attribute.getClass().equals(attributeOther.getClass())) {
             return false;
@@ -90,12 +85,7 @@
      *
      * @return if the meta-data is identical
      */
-<<<<<<< HEAD
-    public static boolean attributeMetaEquals(Attribute attribute,
-                                              Attribute attributeOther) {
-=======
     public static boolean attributeMetaEquals(Attribute attribute, Attribute attributeOther) {
->>>>>>> 70212d0b
 
         if (!attribute.getMultiValued().equals(attributeOther.getMultiValued())) {
             return false;
@@ -126,12 +116,7 @@
      *
      * @return true if the attributes are identical, false else
      */
-<<<<<<< HEAD
-    public static boolean simpleAttributeEquals(SimpleAttribute attribute1,
-                                                SimpleAttribute attribute2) {
-=======
     public static boolean simpleAttributeEquals(SimpleAttribute attribute1, SimpleAttribute attribute2) {
->>>>>>> 70212d0b
 
         if (!attribute1.getValue().equals(attribute2.getValue())) {
             return false;
@@ -157,11 +142,7 @@
             }
             return attribute.getAttributeValues().stream().allMatch(innerAttribute -> {
                 return otherAttribute.getAttributeValues().stream().anyMatch(
-<<<<<<< HEAD
-                        otherInnerAttribute -> attributesEquals(innerAttribute, otherInnerAttribute));
-=======
                     otherInnerAttribute -> attributesEquals(innerAttribute, otherInnerAttribute));
->>>>>>> 70212d0b
             });
         } else {
             return attribute.getAttributePrimitiveValues().containsAll(otherAttribute.getAttributePrimitiveValues());
@@ -173,12 +154,7 @@
      *
      * @return true if the attributes are identical, false else
      */
-<<<<<<< HEAD
-    public static boolean complexAttributeEquals(ComplexAttribute attribute,
-                                                 ComplexAttribute otherAttribute) {
-=======
     public static boolean complexAttributeEquals(ComplexAttribute attribute, ComplexAttribute otherAttribute) {
->>>>>>> 70212d0b
 
         boolean metaDataEquals = attributeMetaEquals(attribute, otherAttribute);
         if (!metaDataEquals) {
@@ -303,14 +279,9 @@
         SCIMAttributeSchema createdDefinition = SCIMSchemaDefinitions.CREATED;
         return getComplexAttribute(metaDefinition).map(meta -> {
             return getSimpleAttribute(createdDefinition, meta).map(rethrowFunction(SimpleAttribute::getInstantValue))
-<<<<<<< HEAD
-                    .map(instant -> LocalDateTime.ofInstant(instant, TimeZone.getDefault().
-                            toZoneId())).orElse(null);
-=======
                                                               .map(instant -> LocalDateTime.ofInstant(instant,
                                                                   TimeZone.getDefault().
                                                                                            toZoneId())).orElse(null);
->>>>>>> 70212d0b
         }).orElse(null);
     }
 
@@ -323,11 +294,7 @@
         SCIMAttributeSchema createdDefinition = SCIMSchemaDefinitions.CREATED;
         return getComplexAttribute(metaDefinition).map(meta -> {
             return getSimpleAttribute(createdDefinition, meta).map(rethrowFunction(SimpleAttribute::getInstantValue))
-<<<<<<< HEAD
-                    .orElse(null);
-=======
                                                               .orElse(null);
->>>>>>> 70212d0b
         }).orElse(null);
     }
 
@@ -341,13 +308,8 @@
         SCIMAttributeSchema metaDefinition = SCIMSchemaDefinitions.META;
         SCIMAttributeSchema createdDefinition = SCIMSchemaDefinitions.CREATED;
         ComplexAttribute meta = getOrCrateComplexAttribute(metaDefinition);
-<<<<<<< HEAD
-        getSetSubAttributeConsumer(meta).accept(createdDefinition, () ->
-                createdDate.atZone(ZoneId.systemDefault()).toInstant());
-=======
         getSetSubAttributeConsumer(meta).accept(createdDefinition,
             () -> createdDate.atZone(ZoneId.systemDefault()).toInstant());
->>>>>>> 70212d0b
     }
 
     /**
@@ -428,7 +390,7 @@
         SCIMAttributeSchema lastModifiedDefinition = SCIMSchemaDefinitions.LAST_MODIFIED;
         ComplexAttribute meta = getOrCrateComplexAttribute(metaDefinition);
         getSetSubAttributeConsumer(meta).accept(lastModifiedDefinition,
-                () -> lastModifiedDateTime.atZone(ZoneId.systemDefault()).toInstant());
+            () -> lastModifiedDateTime.atZone(ZoneId.systemDefault()).toInstant());
     }
 
     /**
@@ -456,7 +418,7 @@
         SCIMAttributeSchema lastModifiedDefinition = SCIMSchemaDefinitions.LAST_MODIFIED;
         ComplexAttribute meta = getOrCrateComplexAttribute(metaDefinition);
         getSetSubAttributeConsumer(meta).accept(lastModifiedDefinition,
-                () -> Instant.ofEpochMilli(lastModifiedTimestamp));
+            () -> Instant.ofEpochMilli(lastModifiedTimestamp));
     }
 
     /**
@@ -524,19 +486,13 @@
      *                            (scimAttributeSchema == null || complexAttribute == null) { return Optional.empty(); }
      * @return the value from the {@code complexAttribute} or an empty
      */
-<<<<<<< HEAD
     public Optional<Boolean> getSimpleAttributeBooleanValue(SCIMAttributeSchema scimAttributeSchema,
                                                             ComplexAttribute complexAttribute) {
-=======
-    public Optional<Boolean> getSimpleAttributeBoolean(SCIMAttributeSchema scimAttributeSchema,
-                                                       ComplexAttribute complexAttribute) {
->>>>>>> 70212d0b
 
         if (scimAttributeSchema == null || complexAttribute == null) {
             return Optional.empty();
         }
         return Optional.ofNullable(
-<<<<<<< HEAD
                 rethrowSupplier(() -> (SimpleAttribute) complexAttribute.getSubAttribute(scimAttributeSchema.getName()))
                         .get()).map(simpleAttribute -> rethrowFunction(sa -> {
                 return simpleAttribute.getBooleanValue();
@@ -561,11 +517,6 @@
                 rethrowSupplier(() -> (SimpleAttribute) complexAttribute.getSubAttribute(scimAttributeSchema.getName()))
                         .get()).map(simpleAttribute -> rethrowFunction(sa -> {
                 return (Integer) simpleAttribute.getValue();
-=======
-            rethrowSupplier(() -> (SimpleAttribute) complexAttribute.getSubAttribute(scimAttributeSchema.getName()))
-                .get()).map(simpleAttribute -> rethrowFunction(sa -> {
-            return simpleAttribute.getBooleanValue();
->>>>>>> 70212d0b
         }).apply(simpleAttribute));
     }
 
@@ -764,16 +715,9 @@
         return getMultiValuedAttribute(multiValuedDef).map(multiValuedAttribute -> {
             List<MultiValuedComplexType> multiValuedComplexTypes = new ArrayList<>();
             for (Attribute attributeValue : multiValuedAttribute.getAttributeValues()) {
-<<<<<<< HEAD
-                getMultiValuedComplexType((ComplexAttribute) attributeValue,
-                        valueDefinition, displayDefinition, typeDefinition,
-                        primaryDefinition, referenceDefinition).ifPresent(multiValuedComplexType -> {
-                            multiValuedComplexTypes.add(multiValuedComplexType);
-=======
                 getMultiValuedComplexType((ComplexAttribute) attributeValue, valueDefinition, displayDefinition,
                     typeDefinition, primaryDefinition, referenceDef).ifPresent(multiValuedComplexType -> {
                     multiValuedComplexTypes.add(multiValuedComplexType);
->>>>>>> 70212d0b
                 });
             }
             return multiValuedComplexTypes;
@@ -799,21 +743,6 @@
         ComplexAttribute complexAttribute = attributeValue;
         MultiValuedComplexType multiValuedComplexType = new MultiValuedComplexType();
         getSimpleAttributeValue(valueDefinition, complexAttribute).ifPresent(multiValuedComplexType::setValue);
-<<<<<<< HEAD
-        getSimpleAttributeValue(displayDefinition, complexAttribute)
-                .ifPresent(multiValuedComplexType::setDisplay);
-        getSimpleAttributeValue(typeDefinition, complexAttribute).ifPresent(multiValuedComplexType::setType);
-        getSimpleAttribute(primaryDefinition, complexAttribute)
-                .map(rethrowFunction(SimpleAttribute::getBooleanValue))
-                .ifPresent(multiValuedComplexType::setPrimary);
-        getSimpleAttribute(referenceDefinition, complexAttribute)
-                .map(simpleAttribute -> (String) simpleAttribute.getValue())
-                .ifPresent(multiValuedComplexType::setReference);
-
-        if (!(isBlank(multiValuedComplexType.getValue()) && isBlank(
-                multiValuedComplexType.getDisplay()) && isBlank(multiValuedComplexType.getType()) && isBlank(
-                multiValuedComplexType.getReference()) && !multiValuedComplexType.isPrimary())) {
-=======
         getSimpleAttributeValue(displayDefinition, complexAttribute).ifPresent(multiValuedComplexType::setDisplay);
         getSimpleAttributeValue(typeDefinition, complexAttribute).ifPresent(multiValuedComplexType::setType);
         getSimpleAttribute(primaryDefinition, complexAttribute).map(rethrowFunction(SimpleAttribute::getBooleanValue))
@@ -824,14 +753,11 @@
         if (!(isBlank(multiValuedComplexType.getValue()) && isBlank(multiValuedComplexType.getDisplay()) && isBlank(
             multiValuedComplexType.getType()) && isBlank(multiValuedComplexType.getReference()) &&
                   !multiValuedComplexType.isPrimary())) {
->>>>>>> 70212d0b
             return Optional.of(multiValuedComplexType);
         }
         return Optional.empty();
     }
 
-<<<<<<< HEAD
-=======
 
     /**
      * @return the meta attribute from the current scim resource
@@ -878,7 +804,6 @@
         getSetSubAttributeConsumer(metaAttribute).accept(SCIMSchemaDefinitions.VERSION, meta::getVersion);
     }
 
->>>>>>> 70212d0b
     /**
      * this method is used to compare to scim objects
      *
@@ -912,8 +837,6 @@
 
     @Override
     public int hashCode() {
-<<<<<<< HEAD
-=======
 
         return getResource().getAttributeList().hashCode();
     }
@@ -997,7 +920,6 @@
     public ComplexAttribute getExtensionAttribute(SCIMResourceTypeExtensionSchema extensionSchema) {
         return getComplexAttribute(extensionSchema.getSchema()).orElse(null);
     }
->>>>>>> 70212d0b
 
     /**
      * gets or creates the desired schema extension of the current scim resource
@@ -1188,66 +1110,6 @@
     }
 
     /**
-     * gets the value of the attribute in the given resource extension as string value
-     *
-     * @param extensionSchema the resource schema extension that should hold the attribute
-     * @param attributeSchema the attribute to read
-     * @return the value of the attribute or null
-     * @throws ClassCastException if the attribute to extract is not of type {@link SimpleAttribute}
-     */
-    public String getExtensionAttributeAsString(SCIMResourceTypeExtensionSchema extensionSchema,
-                                                SCIMAttributeSchema attributeSchema) {
-
-        Optional<ComplexAttribute> extensionAttributeOptional = getComplexAttribute(extensionSchema.getSchema());
-        if (!extensionAttributeOptional.isPresent()) {
-            return null;
-        }
-        ComplexAttribute complexAttribute = extensionAttributeOptional.get();
-
-        return getSimpleAttributeValue(attributeSchema, complexAttribute).orElse(null);
-    }
-
-    /**
-     * this method will extract a complex attribute from another complex-attribute that is defined just like a
-     * {@link MultiValuedComplexType}. <br>
-     * <br>
-     * <b>NOTE:</b><br>
-     * this method is actually a specification violation because SCIM does not allow complex attributes
-     * within complex attributes. But since extensions are an exception in their representation this method ignores
-     * this violation to get complex-attributes from an extension
-     * @param extensionSchema the schema extension that might hold the complex attribute
-     * @param attributeSchema the complex schema definition of the schema extension
-     * @param valueDefinition
-     * @param displayDefinition
-     * @param typeDefinition
-     * @param primaryDefinition
-     * @param referenceDefinition
-     * @see <a href="https://tools.ietf.org/html/rfc7643#section-2.3.8">
-     *     https://tools.ietf.org/html/rfc7643#section-2.3.8
-     *     </a>
-     * @return
-     */
-    public MultiValuedComplexType getExtensionAttributeAsComplexType(SCIMResourceTypeExtensionSchema extensionSchema,
-                                                                     SCIMAttributeSchema attributeSchema,
-                                                                     SCIMAttributeSchema valueDefinition,
-                                                                     SCIMAttributeSchema displayDefinition,
-                                                                     SCIMAttributeSchema typeDefinition,
-                                                                     SCIMAttributeSchema primaryDefinition,
-                                                                     SCIMAttributeSchema referenceDefinition) {
-
-        Optional<ComplexAttribute> extensionAttributeOptional = getComplexAttribute(extensionSchema.getSchema());
-        if (!extensionAttributeOptional.isPresent()) {
-            return null;
-        }
-        ComplexAttribute extensionAttribute = extensionAttributeOptional.get();
-        Attribute extensionSubAttribute = rethrowFunction(name -> extensionAttribute.getSubAttribute((String) name))
-                .apply(attributeSchema.getName());
-        ComplexAttribute complexSubAttribute = (ComplexAttribute) extensionSubAttribute;
-        return getMultiValuedComplexType(complexSubAttribute, valueDefinition, displayDefinition, typeDefinition,
-                                         primaryDefinition, referenceDefinition).orElse(null);
-    }
-
-    /**
      * @return the SCIM resource object that is used for in the given implementation class
      */
     public abstract AbstractSCIMObject getResource();
