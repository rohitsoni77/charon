--- conflicted
+++ resolved
@@ -38,11 +38,8 @@
 import java.time.ZoneId;
 import java.util.ArrayList;
 import java.util.List;
-<<<<<<< HEAD
-=======
 import java.util.Map;
 import java.util.Objects;
->>>>>>> 513f60b3
 import java.util.Optional;
 import java.util.TimeZone;
 import java.util.function.BiConsumer;
@@ -56,135 +53,11 @@
 
 
 /**
-<<<<<<< HEAD
  * This class is used as a helper implementation and shall provide additional functionality to the.
  * {@link AbstractSCIMObject} that will help reading, replacing attributes from objects and also an equals
  * implementation of {@link AbstractSCIMObject}s is added.
-=======
- * This class is used as a helper implementation and shall provide additional functionality to the {@link
- * AbstractSCIMObject} that will help reading, replacing attributes from objects and also an equals implementation of
- * {@link AbstractSCIMObject}s is added.
->>>>>>> 513f60b3
  */
 public abstract class ScimAttributeAware {
-
-    /**
-     * checks that two given attributes are equals by running through their structure recursively.
-     *
-     * @return true if the given attributes are equals, false else
-     */
-    public static boolean attributesEquals(Attribute attribute,
-                                           Attribute attributeOther) {
-
-        if (!attribute.getClass().equals(attributeOther.getClass())) {
-            return false;
-        }
-        if (!attributeMetaEquals(attribute, attributeOther)) {
-            return false;
-        }
-        if (attribute instanceof SimpleAttribute && attributeOther instanceof SimpleAttribute) {
-            return simpleAttributeEquals((SimpleAttribute) attribute, (SimpleAttribute) attributeOther);
-        } else if (attribute instanceof MultiValuedAttribute && attributeOther instanceof MultiValuedAttribute) {
-            return multiValuedAttributeEquals((MultiValuedAttribute) attribute, (MultiValuedAttribute) attributeOther);
-        } else if (attribute instanceof ComplexAttribute && attributeOther instanceof ComplexAttribute) {
-            return complexAttributeEquals((ComplexAttribute) attribute, (ComplexAttribute) attributeOther);
-        }
-        return false;
-    }
-
-    /**
-     * tells us if the given two attributes do contain the same meta-data.
-     *
-     * @return if the meta-data is identical
-     */
-    public static boolean attributeMetaEquals(Attribute attribute,
-                                              Attribute attributeOther) {
-
-        if (!attribute.getMultiValued().equals(attributeOther.getMultiValued())) {
-            return false;
-        }
-        if (!attribute.getCaseExact().equals(attributeOther.getCaseExact())) {
-            return false;
-        }
-        if (!attribute.getRequired().equals(attributeOther.getRequired())) {
-            return false;
-        }
-        if (!attribute.getMutability().equals(attributeOther.getMutability())) {
-            return false;
-        }
-        if (!attribute.getReturned().equals(attributeOther.getReturned())) {
-            return false;
-        }
-        if (!attribute.getUniqueness().equals(attributeOther.getUniqueness())) {
-            return false;
-        }
-        if (!attribute.getURI().equals(attributeOther.getURI())) {
-            return false;
-        }
-        return attribute.getType().equals(attributeOther.getType());
-    }
-
-    /**
-     * tells us if two simple attributes are identical.
-     *
-     * @return true if the attributes are identical, false else
-     */
-    public static boolean simpleAttributeEquals(SimpleAttribute attribute1,
-                                                SimpleAttribute attribute2) {
-
-        if (!attribute1.getValue().equals(attribute2.getValue())) {
-            return false;
-        }
-        return attributeMetaEquals(attribute1, attribute2);
-    }
-
-    /**
-     * tells us if two simple attributes are identical.
-     *
-     * @return true if the attributes are identical, false else
-     */
-    public static boolean multiValuedAttributeEquals(MultiValuedAttribute attribute,
-                                                     MultiValuedAttribute otherAttribute) {
-
-        boolean metaEquals = attributeMetaEquals(attribute, otherAttribute);
-        if (!metaEquals) {
-            return false;
-        }
-        if (attribute.getAttributePrimitiveValues().isEmpty()) {
-            if (attribute.getAttributeValues().size() != otherAttribute.getAttributeValues().size()) {
-                return false;
-            }
-            return attribute.getAttributeValues().stream().allMatch(innerAttribute -> {
-                return otherAttribute.getAttributeValues().stream().anyMatch(
-                        otherInnerAttribute -> attributesEquals(innerAttribute, otherInnerAttribute));
-            });
-        } else {
-            return attribute.getAttributePrimitiveValues().containsAll(otherAttribute.getAttributePrimitiveValues());
-        }
-    }
-
-    /**
-     * tells us if two complex attributes are identical or not.
-     *
-     * @return true if the attributes are identical, false else
-     */
-    public static boolean complexAttributeEquals(ComplexAttribute attribute,
-                                                 ComplexAttribute otherAttribute) {
-
-        boolean metaDataEquals = attributeMetaEquals(attribute, otherAttribute);
-        if (!metaDataEquals) {
-            return false;
-        }
-
-        // @formatter:off
-        return attribute.getSubAttributesList().keySet().stream().allMatch(attributeName -> {
-            return otherAttribute.getSubAttributesList().keySet().stream().anyMatch(oAttributeName -> rethrowFunction(
-                    otherAttributeName -> attributesEquals(attribute.getSubAttribute(attributeName),
-                            otherAttribute.getSubAttribute((String) otherAttributeName)))
-                    .apply(oAttributeName));
-        });
-        // @formatter:on
-    }
 
     /**
      * @return the id of the SCIM {@link #getResource()}.
@@ -299,13 +172,8 @@
         SCIMAttributeSchema createdDefinition = SCIMSchemaDefinitions.CREATED;
         return getComplexAttribute(metaDefinition).map(meta -> {
             return getSimpleAttribute(createdDefinition, meta).map(rethrowFunction(SimpleAttribute::getInstantValue))
-<<<<<<< HEAD
-                    .map(instant -> LocalDateTime.ofInstant(instant, TimeZone.getDefault().
-                            toZoneId())).orElse(null);
-=======
                 .map(instant -> LocalDateTime.ofInstant(instant, TimeZone.getDefault().
                     toZoneId())).orElse(null);
->>>>>>> 513f60b3
         }).orElse(null);
     }
 
@@ -318,7 +186,7 @@
         SCIMAttributeSchema createdDefinition = SCIMSchemaDefinitions.CREATED;
         return getComplexAttribute(metaDefinition).map(meta -> {
             return getSimpleAttribute(createdDefinition, meta).map(rethrowFunction(SimpleAttribute::getInstantValue))
-                    .orElse(null);
+                .orElse(null);
         }).orElse(null);
     }
 
@@ -333,13 +201,8 @@
         SCIMAttributeSchema metaDefinition = SCIMSchemaDefinitions.META;
         SCIMAttributeSchema createdDefinition = SCIMSchemaDefinitions.CREATED;
         ComplexAttribute meta = getOrCrateComplexAttribute(metaDefinition);
-<<<<<<< HEAD
-        getSetSubAttributeConsumer(meta).accept(createdDefinition, () ->
-                createdDate.atZone(ZoneId.systemDefault()).toInstant());
-=======
         getSetSubAttributeConsumer(meta).accept(createdDefinition,
             () -> createdDate.atZone(ZoneId.systemDefault()).toInstant());
->>>>>>> 513f60b3
     }
 
     /**
@@ -357,12 +220,8 @@
     }
 
     /**
-<<<<<<< HEAD
      * sets the created date into the given SCIM resource as localized date string based on the current system.
      * time
-=======
-     * sets the created date into the given SCIM resource as localized date string based on the current system time.
->>>>>>> 513f60b3
      *
      * @param createdTimestamp
      *     the UTC timestamp as long
@@ -432,7 +291,7 @@
         SCIMAttributeSchema lastModifiedDefinition = SCIMSchemaDefinitions.LAST_MODIFIED;
         ComplexAttribute meta = getOrCrateComplexAttribute(metaDefinition);
         getSetSubAttributeConsumer(meta).accept(lastModifiedDefinition,
-                () -> lastModifiedDateTime.atZone(ZoneId.systemDefault()).toInstant());
+            () -> lastModifiedDateTime.atZone(ZoneId.systemDefault()).toInstant());
     }
 
     /**
@@ -450,13 +309,8 @@
     }
 
     /**
-<<<<<<< HEAD
-     * sets the last modified timestamp date into the given SCIM resource as localized date string based on the.
-     * current system time
-=======
      * sets the last modified timestamp date into the given SCIM resource as localized date string based on the current
      * system time.
->>>>>>> 513f60b3
      *
      * @param lastModifiedTimestamp
      *     the UTC timestamp as long
@@ -467,17 +321,14 @@
         SCIMAttributeSchema lastModifiedDefinition = SCIMSchemaDefinitions.LAST_MODIFIED;
         ComplexAttribute meta = getOrCrateComplexAttribute(metaDefinition);
         getSetSubAttributeConsumer(meta).accept(lastModifiedDefinition,
-                () -> Instant.ofEpochMilli(lastModifiedTimestamp));
+            () -> Instant.ofEpochMilli(lastModifiedTimestamp));
     }
 
     /**
      * gets a {@link SimpleAttribute} from the given {@link #getResource()} object.
-<<<<<<< HEAD
-=======
      *
      * @param scimAttributeSchema
      *     the attribute that should be read from the {@link #getResource()}
->>>>>>> 513f60b3
      *
      * @return the attribute from the {@link #getResource()} or an empty
      */
@@ -491,14 +342,11 @@
 
     /**
      * gets a {@link SimpleAttribute} from the given {@code complexAttribute} object.
-<<<<<<< HEAD
-=======
      *
      * @param scimAttributeSchema
      *     the attribute that should be read from the {@code complexAttribute}
      * @param complexAttribute
      *     the attribute that should be read from the {@code complexAttribute}
->>>>>>> 513f60b3
      *
      * @return the attribute from the {@code complexAttribute} or an empty
      */
@@ -515,15 +363,12 @@
 
     /**
      * gets a {@link SimpleAttribute} from the given {@code complexAttribute} object.
-<<<<<<< HEAD
-=======
      *
      * @param scimAttributeSchema
      *     the attribute that should be read from the {@code complexAttribute}
      * @param complexAttribute
      *     the attribute that should be read from the {@code complexAttribute} if (scimAttributeSchema == null ||
      *     complexAttribute == null) { return Optional.empty(); }
->>>>>>> 513f60b3
      *
      * @return the value from the {@code complexAttribute} or an empty
      */
@@ -545,9 +390,6 @@
     }
 
     /**
-<<<<<<< HEAD
-     * gets a {@link ComplexAttribute} from the given {@link #getResource()} object.
-=======
      * gets a {@link SimpleAttribute} from the given {@code complexAttribute} object.
      *
      * @param scimAttributeSchema
@@ -624,7 +466,6 @@
      *
      * @param scimAttributeSchema
      *     the attribute that should be read from the {@link #getResource()}
->>>>>>> 513f60b3
      *
      * @return the attribute from the {@link #getResource()} or an empty
      */
@@ -636,13 +477,9 @@
     /**
      * gets a {@link ComplexAttribute} from the given {@link #getResource()} object.
      *
-<<<<<<< HEAD
-     * @param attributeName the attribute name that should be read from the {@link #getResource()}
-=======
      * @param attributeName
      *     the attribute name that should be read from the {@link #getResource()}
      *
->>>>>>> 513f60b3
      * @return the attribute from the {@link #getResource()} or an empty
      */
     public Optional<ComplexAttribute> getComplexAttribute(String attributeName) {
@@ -651,16 +488,11 @@
     }
 
     /**
-<<<<<<< HEAD
-     * gets a {@link ComplexAttribute} from the given {@link #getResource()} object if it does exist and will.
-     * create it if it does not exist
-=======
      * gets a {@link ComplexAttribute} from the given {@link #getResource()} object if it does exist and will create it
      * if it does not exist.
      *
      * @param scimAttributeSchema
      *     the attribute that should be read from the {@link #getResource()}
->>>>>>> 513f60b3
      *
      * @return the attribute from the {@link #getResource()} or a new attribute that will also be added to the {@link
      * #getResource()} object
@@ -681,9 +513,6 @@
     }
 
     /**
-<<<<<<< HEAD
-     * gets a {@link MultiValuedAttribute} from the given {@link #getResource()} object.
-=======
      * gets a {@link MultiValuedAttribute} from the given {@link #getResource()} object if it does exist and will create
      * it if it does not exist.
      *
@@ -713,7 +542,6 @@
      *
      * @param scimAttributeSchema
      *     the attribute that should be read from the {@link #getResource()}
->>>>>>> 513f60b3
      *
      * @return the attribute from the {@link #getResource()} or an empty
      */
@@ -723,8 +551,6 @@
     }
 
     /**
-<<<<<<< HEAD
-=======
      * gets a {@link MultiValuedAttribute} from the given complex attribute.
      *
      * @param scimAttributeSchema
@@ -739,7 +565,6 @@
     }
 
     /**
->>>>>>> 513f60b3
      * sets a {@link SimpleAttribute} for the given {@link #getResource()}.
      *
      * @param scimAttributeSchema
@@ -810,15 +635,10 @@
     }
 
     /**
-<<<<<<< HEAD
-     * returns a {@link BiConsumer} that will add a new {@link SimpleAttribute} to the given.
-     * {@link ComplexAttribute}
-=======
      * returns a {@link BiConsumer} that will add a new {@link SimpleAttribute} to the given {@link ComplexAttribute}.
      *
      * @param cAttr
      *     the {@link ComplexAttribute} that will be extended by a {@link SimpleAttribute}
->>>>>>> 513f60b3
      *
      * @return the consumer that performs the execution of adding a {@link SimpleAttribute} to the given {@link
      * ComplexAttribute}
@@ -838,10 +658,6 @@
     }
 
     /**
-<<<<<<< HEAD
-     * extracts a multi-valued-complex-type from the {@link #getResource()} object by the given attribute.
-     * definitions
-=======
      * extracts a multi-valued-complex-type from the {@link #getResource()} object by the given attribute definitions.
      *
      * @param multiValuedDef
@@ -856,7 +672,6 @@
      *     the primary-definition of the multi-valued-complex type
      * @param referenceDef
      *     the reference-definition of the multi-valued-complex type
->>>>>>> 513f60b3
      *
      * @return a list of the given {@link MultiValuedComplexType}s
      */
@@ -872,15 +687,9 @@
             List<MultiValuedComplexType> multiValuedComplexTypes = new ArrayList<>();
             for (Attribute attributeValue : multiValuedAttribute.getAttributeValues()) {
                 getMultiValuedComplexType((ComplexAttribute) attributeValue,
-<<<<<<< HEAD
-                        valueDefinition, displayDefinition, typeDefinition,
-                        primaryDefinition, referenceDefinition).ifPresent(multiValuedComplexType -> {
-                            multiValuedComplexTypes.add(multiValuedComplexType);
-=======
                     valueDefinition, displayDefinition, typeDefinition,
                     primaryDefinition, referenceDef).ifPresent(multiValuedComplexType -> {
                     multiValuedComplexTypes.add(multiValuedComplexType);
->>>>>>> 513f60b3
                 });
             }
             return multiValuedComplexTypes;
@@ -889,14 +698,6 @@
 
     /**
      * parses a {@link ComplexAttribute} into a {@link MultiValuedComplexType}.
-<<<<<<< HEAD
-     * @param attributeValue the complex type to parse
-     * @param valueDefinition the value attribute description
-     * @param displayDefinition the display attribute description
-     * @param typeDefinition the type attribute description
-     * @param primaryDefinition the primary attribute description
-     * @param referenceDefinition the reference attribute description
-=======
      *
      * @param attributeValue
      *     the complex type to parse
@@ -911,7 +712,6 @@
      * @param referenceDefinition
      *     the reference attribute description
      *
->>>>>>> 513f60b3
      * @return the {@link MultiValuedComplexType} or an empty if no such sub-attributes exist
      */
     public Optional<MultiValuedComplexType> getMultiValuedComplexType(ComplexAttribute attributeValue,
@@ -924,20 +724,6 @@
         MultiValuedComplexType multiValuedComplexType = new MultiValuedComplexType();
         getSimpleAttributeValue(valueDefinition, complexAttribute).ifPresent(multiValuedComplexType::setValue);
         getSimpleAttributeValue(displayDefinition, complexAttribute)
-<<<<<<< HEAD
-                .ifPresent(multiValuedComplexType::setDisplay);
-        getSimpleAttributeValue(typeDefinition, complexAttribute).ifPresent(multiValuedComplexType::setType);
-        getSimpleAttribute(primaryDefinition, complexAttribute)
-                .map(rethrowFunction(SimpleAttribute::getBooleanValue))
-                .ifPresent(multiValuedComplexType::setPrimary);
-        getSimpleAttribute(referenceDefinition, complexAttribute)
-                .map(simpleAttribute -> (String) simpleAttribute.getValue())
-                .ifPresent(multiValuedComplexType::setReference);
-
-        if (!(isBlank(multiValuedComplexType.getValue()) && isBlank(
-                multiValuedComplexType.getDisplay()) && isBlank(multiValuedComplexType.getType()) && isBlank(
-                multiValuedComplexType.getReference()) && !multiValuedComplexType.isPrimary())) {
-=======
             .ifPresent(multiValuedComplexType::setDisplay);
         getSimpleAttributeValue(typeDefinition, complexAttribute).ifPresent(multiValuedComplexType::setType);
         getSimpleAttribute(primaryDefinition, complexAttribute)
@@ -950,16 +736,11 @@
         if (!(isBlank(multiValuedComplexType.getValue()) && isBlank(
             multiValuedComplexType.getDisplay()) && isBlank(multiValuedComplexType.getType()) && isBlank(
             multiValuedComplexType.getReference()) && !multiValuedComplexType.isPrimary())) {
->>>>>>> 513f60b3
             return Optional.of(multiValuedComplexType);
         }
         return Optional.empty();
     }
 
-<<<<<<< HEAD
-    /**
-     * this method is used to compare to scim objects.
-=======
 
     /**
      * @return the meta attribute from the current scim resource
@@ -1011,7 +792,6 @@
      *
      * @param object
      *     the object to compare with this object
->>>>>>> 513f60b3
      *
      * @return true if both attributes do contain the same attributes and values
      */
@@ -1040,8 +820,6 @@
         });
     }
 
-<<<<<<< HEAD
-=======
     /**
      * checks that two given attributes are equals by running through their structure recursively.
      *
@@ -1158,7 +936,6 @@
         // @formatter:on
     }
 
->>>>>>> 513f60b3
     @Override
     public int hashCode() {
 
@@ -1182,12 +959,8 @@
     }
 
     /**
-<<<<<<< HEAD
-     * returns null if this string is blank and removed all whitespaces in the front and at the rear if it is not blank.
-=======
      * returns null if this string is blank and removed all whitespaces in the front and at the rear if it is not
      * blank.
->>>>>>> 513f60b3
      */
     protected String stripToNull(String s) {
 
@@ -1197,12 +970,6 @@
     /**
      * gets the value of the attribute in the given resource extension as string value.
      *
-<<<<<<< HEAD
-     * @param extensionSchema the resource schema extension that should hold the attribute
-     * @param attributeSchema the attribute to read
-     * @return the value of the attribute or null
-     * @throws ClassCastException if the attribute to extract is not of type {@link SimpleAttribute}
-=======
      * @param extensionSchema
      *     the resource schema extension that should hold the attribute
      * @param attributeSchema
@@ -1212,7 +979,6 @@
      *
      * @throws ClassCastException
      *     if the attribute to extract is not of type {@link SimpleAttribute}
->>>>>>> 513f60b3
      */
     public String getExtensionAttributeAsString(SCIMResourceTypeExtensionSchema extensionSchema,
                                                 SCIMAttributeSchema attributeSchema) {
@@ -1226,18 +992,6 @@
         return getSimpleAttributeValue(attributeSchema, complexAttribute).orElse(null);
     }
 
-<<<<<<< HEAD
-    /**
-     * this method will extract a complex attribute from another complex-attribute that is defined just like a.
-     * {@link MultiValuedComplexType}. <br>
-     * <br>
-     * <b>NOTE:</b><br>
-     * this method is actually a specification violation because SCIM does not allow complex attributes
-     * within complex attributes. But since extensions are an exception in their representation this method ignores
-     * this violation to get complex-attributes from an extension
-     * @param extensionSchema the schema extension that might hold the complex attribute
-     * @param attributeSchema the complex schema definition of the schema extension
-=======
     public ComplexAttribute getComplexAttributeFromExtension(SCIMResourceTypeExtensionSchema extensionSchema,
                                                              SCIMAttributeSchema attributeSchema) {
         ComplexAttribute extensionAttribute = getComplexAttribute(extensionSchema.getSchema()).orElse(null);
@@ -1449,25 +1203,17 @@
      *     the schema extension that might hold the complex attribute
      * @param attributeSchema
      *     the complex schema definition of the schema extension
->>>>>>> 513f60b3
      * @param valueDefinition
      * @param displayDefinition
      * @param typeDefinition
      * @param primaryDefinition
      * @param referenceDefinition
-<<<<<<< HEAD
-     * @see <a href="https://tools.ietf.org/html/rfc7643#section-2.3.8">
-     *     https://tools.ietf.org/html/rfc7643#section-2.3.8
-     *     </a>
-     * @return
-=======
      *
      * @return
      *
      * @see <a href="https://tools.ietf.org/html/rfc7643#section-2.3.8">
      * https://tools.ietf.org/html/rfc7643#section-2.3.8
      * </a>
->>>>>>> 513f60b3
      */
     public MultiValuedComplexType getExtensionAttributeAsComplexType(SCIMResourceTypeExtensionSchema extensionSchema,
                                                                      SCIMAttributeSchema attributeSchema,
@@ -1483,16 +1229,6 @@
         }
         ComplexAttribute extensionAttribute = extensionAttributeOptional.get();
         Attribute extensionSubAttribute = rethrowFunction(name -> extensionAttribute.getSubAttribute((String) name))
-<<<<<<< HEAD
-                .apply(attributeSchema.getName());
-        ComplexAttribute complexSubAttribute = (ComplexAttribute) extensionSubAttribute;
-        return getMultiValuedComplexType(complexSubAttribute, valueDefinition, displayDefinition, typeDefinition,
-                                         primaryDefinition, referenceDefinition).orElse(null);
-    }
-
-    /**
-     * @return the SCIM resource object that is used for in the given implementation class.
-=======
             .apply(attributeSchema.getName());
         ComplexAttribute complexSubAttribute = (ComplexAttribute) extensionSubAttribute;
         return getMultiValuedComplexType(complexSubAttribute, valueDefinition, displayDefinition, typeDefinition,
@@ -1500,8 +1236,7 @@
     }
 
     /**
-     * @return the SCIM resource object that is used for in the given implementation class
->>>>>>> 513f60b3
+     * @return the SCIM resource object that is used for in the given implementation class.
      */
     public abstract AbstractSCIMObject getResource();
 }