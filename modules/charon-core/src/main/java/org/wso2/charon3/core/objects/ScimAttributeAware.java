--- conflicted
+++ resolved
@@ -788,125 +788,6 @@
         });
     }
 
-<<<<<<< HEAD
-=======
-    /**
-     * checks that two given attributes are equals by running through their structure recursively
-     *
-     * @return true if the given attributes are equals, false else
-     */
-    public static boolean attributesEquals(Attribute attribute,
-                                           Attribute attributeOther) {
-
-        if (!attribute.getClass().equals(attributeOther.getClass())) {
-            return false;
-        }
-        if (!attributeMetaEquals(attribute, attributeOther)) {
-            return false;
-        }
-        if (attribute instanceof SimpleAttribute && attributeOther instanceof SimpleAttribute) {
-            return simpleAttributeEquals((SimpleAttribute) attribute, (SimpleAttribute) attributeOther);
-        } else if (attribute instanceof MultiValuedAttribute && attributeOther instanceof MultiValuedAttribute) {
-            return multiValuedAttributeEquals((MultiValuedAttribute) attribute, (MultiValuedAttribute) attributeOther);
-        } else if (attribute instanceof ComplexAttribute && attributeOther instanceof ComplexAttribute) {
-            return complexAttributeEquals((ComplexAttribute) attribute, (ComplexAttribute) attributeOther);
-        }
-        return false;
-    }
-
-    /**
-     * tells us if the given two attributes do contain the same meta-data
-     *
-     * @return if the meta-data is identical
-     */
-    public static boolean attributeMetaEquals(Attribute attribute, Attribute attributeOther) {
-
-        if (!Objects.equals(attribute.getMultiValued(), attributeOther.getMultiValued())) {
-            return false;
-        }
-        if (!Objects.equals(attribute.getCaseExact(), attributeOther.getCaseExact())) {
-            return false;
-        }
-        if (!Objects.equals(attribute.getRequired(), attributeOther.getRequired())) {
-            return false;
-        }
-        if (!Objects.equals(attribute.getMutability(), attributeOther.getMutability())) {
-            return false;
-        }
-        if (!Objects.equals(attribute.getReturned(), attributeOther.getReturned())) {
-            return false;
-        }
-        if (!Objects.equals(attribute.getUniqueness(), attributeOther.getUniqueness())) {
-            return false;
-        }
-        if (attribute.getURI() == null || !attribute.getURI().equals(attributeOther.getURI())) {
-            return false;
-        }
-        return Objects.equals(attribute.getType(), attributeOther.getType());
-    }
-
-    /**
-     * tells us if two simple attributes are identical
-     *
-     * @return true if the attributes are identical, false else
-     */
-    public static boolean simpleAttributeEquals(SimpleAttribute attribute1, SimpleAttribute attribute2) {
-
-        if (!Objects.equals(attribute1.getValue(), attribute2.getValue())) {
-            return false;
-        }
-        return attributeMetaEquals(attribute1, attribute2);
-    }
-
-    /**
-     * tells us if two simple attributes are identical
-     *
-     * @return true if the attributes are identical, false else
-     */
-    public static boolean multiValuedAttributeEquals(MultiValuedAttribute attribute,
-                                                     MultiValuedAttribute otherAttribute) {
-
-        boolean metaEquals = attributeMetaEquals(attribute, otherAttribute);
-        if (!metaEquals) {
-            return false;
-        }
-        if (attribute.getAttributePrimitiveValues().isEmpty()) {
-            if (attribute.getAttributeValues().size() != otherAttribute.getAttributeValues().size()) {
-                return false;
-            }
-            return attribute.getAttributeValues().stream().allMatch(innerAttribute -> {
-                return otherAttribute.getAttributeValues().stream().anyMatch(
-                        otherInnerAttribute -> attributesEquals(innerAttribute, otherInnerAttribute));
-            });
-        } else {
-            return attribute.getAttributePrimitiveValues().containsAll(otherAttribute.getAttributePrimitiveValues());
-        }
-    }
-
-    /**
-     * tells us if two complex attributes are identical or not
-     *
-     * @return true if the attributes are identical, false else
-     */
-    public static boolean complexAttributeEquals(ComplexAttribute attribute,
-                                                 ComplexAttribute otherAttribute) {
-
-        boolean metaDataEquals = attributeMetaEquals(attribute, otherAttribute);
-        if (!metaDataEquals) {
-            return false;
-        }
-
-        // @formatter:off
-        return attribute.getSubAttributesList().keySet().stream().allMatch(attributeName -> {
-            return otherAttribute.getSubAttributesList().keySet().stream().anyMatch(oAttributeName -> rethrowFunction(
-                    otherAttributeName -> attributesEquals(attribute.getSubAttribute(attributeName),
-                            otherAttribute.getSubAttribute((String) otherAttributeName)))
-                    .apply(oAttributeName));
-        });
-        // @formatter:on
-    }
-
->>>>>>> d3c1ce91
     @Override
     public int hashCode() {
 
