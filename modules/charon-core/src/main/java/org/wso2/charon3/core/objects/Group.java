--- conflicted
+++ resolved
@@ -139,8 +139,6 @@
     }
 
     /**
-<<<<<<< HEAD
-=======
      * @return all members as {@link MultiValuedComplexType}
      */
     public List<MultiValuedComplexType> getMembersAsComplexType() {
@@ -168,7 +166,6 @@
     }
 
     /**
->>>>>>> 513f60b3
      * set a member to the group.
      * @param value
      * @param display
