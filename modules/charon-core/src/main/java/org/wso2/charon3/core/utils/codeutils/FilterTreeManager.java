/*
 * Copyright (c) 2016, WSO2 Inc. (http://www.wso2.org) All Rights Reserved.
 *
 * Licensed under the Apache License, Version 2.0 (the "License");
 * you may not use this file except in compliance with the License.
 * You may obtain a copy of the License at
 *
 * http://www.apache.org/licenses/LICENSE-2.0
 *
 * Unless required by applicable law or agreed to in writing, software
 * distributed under the License is distributed on an "AS IS" BASIS,
 * WITHOUT WARRANTIES OR CONDITIONS OF ANY KIND, either express or implied.
 * See the License for the specific language governing permissions and
 * limitations under the License.
 */
package org.wso2.charon3.core.utils.codeutils;

import org.wso2.charon3.core.exceptions.BadRequestException;
import org.wso2.charon3.core.protocol.ResponseCodeConstants;
import org.wso2.charon3.core.schema.SCIMConstants;
import org.wso2.charon3.core.schema.SCIMResourceTypeSchema;
import org.wso2.charon3.core.utils.AttributeUtil;

import java.io.IOException;
import java.io.StreamTokenizer;
import java.io.StringReader;
import java.util.ArrayList;
import java.util.List;
import java.util.regex.Pattern;

/**
 * This class is basically for creating a binary tree which preserves the precedence order with simple
 * filter (eg : userName eq vindula) expressions as terminals of the tree and all the logical operators
 * (and, or, not)as the non-terminals of the tree.
 * <p>
 * All terminals are filter expressions hence denoted by ExpressionNodes and all non terminal nodes are operators hence
 * denoted by OperatorNodes.
 */

public class FilterTreeManager {

    private StreamTokenizer input;
    protected List<String> tokenList = null;
    private String symbol;
    private Node root;
    private SCIMResourceTypeSchema schema;

    public FilterTreeManager(String filterString, SCIMResourceTypeSchema schema) throws IOException {

        this.schema = schema;
<<<<<<< HEAD
        input = new CustomStreamTokenizer(new StringReader(filterString));
=======
        input = new StreamTokenizer(new StringReader(filterString));
        input.resetSyntax();
        // Default settings in StreamTokenizer syntax initializer.
        input.wordChars('a', 'z');
        input.wordChars('A', 'Z');
        // Specifies that all extended ASCII characters defined in HTML 4 standard, are word constituents.
        input.wordChars(128 + 32, 255);
        input.whitespaceChars(0, ' ');
        input.commentChar('/');
        input.quoteChar('"');
        input.quoteChar('\'');

>>>>>>> 04ab22cc
        //Adding other string possible values
        input.wordChars('@', '@');
        input.wordChars(':', ':');
        input.wordChars('_', '_');
<<<<<<< HEAD
        input.wordChars('/', '/');
        input.wordChars('0', '9');
        input.wordChars('-', '-');
        input.wordChars('.', '.');
=======
        input.wordChars('0', '9');
        input.wordChars('-', '-');
        input.wordChars('+', '+');
        input.wordChars('.', '.');
        input.wordChars('*', '*');
>>>>>>> 04ab22cc

        tokenList = new ArrayList<String>();
        String concatenatedString = "";

        while (input.nextToken() != StreamTokenizer.TT_EOF) {
            //ttype 40 is for the '('
            if (input.ttype == 40) {
                tokenList.add("(");
            } else if (input.ttype == 41) {
                //ttype 40 is for the ')'
                concatenatedString = concatenatedString.trim();
                tokenList.add(concatenatedString);
                concatenatedString = "";
                tokenList.add(")");
            } else if (input.ttype == StreamTokenizer.TT_WORD) {
                if (!(input.sval.equalsIgnoreCase(SCIMConstants.OperationalConstants.AND)
                        || input.sval.equalsIgnoreCase(SCIMConstants.OperationalConstants.OR) ||
                        input.sval.equalsIgnoreCase(SCIMConstants.OperationalConstants.NOT))) {
                    //concatenate the string by adding spaces in between
                    concatenatedString += " " + input.sval;

                } else {
                    concatenatedString = concatenatedString.trim();
                    if (!concatenatedString.equals("")) {
                        tokenList.add(concatenatedString);
                        concatenatedString = "";
                    }
                    tokenList.add(input.sval);
                }
            }
        }
        //Add to the list, if the filter is a simple filter
        if (!(concatenatedString.equals(""))) {
            tokenList.add(concatenatedString);
        }
    }

    /*
     * Builds the binary tree from the filterString
     *
     * @return
     * @throws BadRequestException
     */
    public Node buildTree() throws BadRequestException {
        expression();
        return root;
    }

    /**
     * We build the parser using the recursive descent parser technique.
     *
     * @throws BadRequestException
     */
    private void expression() throws BadRequestException {
        term();
        while (symbol.equals(String.valueOf(SCIMConstants.OperationalConstants.OR))) {
            OperationNode or = new OperationNode(SCIMConstants.OperationalConstants.OR);
            or.setLeftNode(root);
            term();
            or.setRightNode(root);
            root = or;
        }
    }

    /*
     * We build the parser using the recursive descent parser technique.
     *
     * @throws BadRequestException
     */
    private void term() throws BadRequestException {
        factor();
        while (symbol.equals(String.valueOf(SCIMConstants.OperationalConstants.AND))) {
            OperationNode and = new OperationNode(SCIMConstants.OperationalConstants.AND);
            and.setLeftNode(root);
            factor();
            and.setRightNode(root);
            root = and;
        }
    }

    /*
     * We build the parser using the recursive descent parser technique.
     *
     * @throws BadRequestException
     */
    private void factor() throws BadRequestException {
        symbol = nextSymbol();
        if (symbol.equals(String.valueOf(SCIMConstants.OperationalConstants.NOT))) {
            OperationNode not = new OperationNode(SCIMConstants.OperationalConstants.NOT);
            factor();
            not.setRightNode(root);
            root = not;
        } else if (symbol.equals(String.valueOf(SCIMConstants.OperationalConstants.LEFT))) {
            expression();
            symbol = nextSymbol(); // we don't care about ')'
        } else {
            if (!(symbol.equals(String.valueOf(SCIMConstants.OperationalConstants.RIGHT)))) {
                ExpressionNode expressionNode = new ExpressionNode();
                validateAndBuildFilterExpression(symbol, expressionNode);
                root = expressionNode;
                symbol = nextSymbol();
            } else {
            }

        }
    }

    /*
     * Validate the simple filter and build a ExpressionNode
     *
     * @param filterString
     * @param expressionNode
     * @throws BadRequestException
     */
    private void validateAndBuildFilterExpression(String filterString, ExpressionNode expressionNode)
            throws BadRequestException {
        //verify filter string. validation should be case insensitive
        if (!(Pattern.compile(Pattern.quote(SCIMConstants.OperationalConstants.EQ),
                Pattern.CASE_INSENSITIVE).matcher(filterString).find() ||
                Pattern.compile(Pattern.quote(SCIMConstants.OperationalConstants.NE),
                        Pattern.CASE_INSENSITIVE).matcher(filterString).find() ||
                Pattern.compile(Pattern.quote(SCIMConstants.OperationalConstants.CO),
                        Pattern.CASE_INSENSITIVE).matcher(filterString).find() ||
                Pattern.compile(Pattern.quote(SCIMConstants.OperationalConstants.SW),
                        Pattern.CASE_INSENSITIVE).matcher(filterString).find() ||
                Pattern.compile(Pattern.quote(SCIMConstants.OperationalConstants.EW),
                        Pattern.CASE_INSENSITIVE).matcher(filterString).find() ||
                Pattern.compile(Pattern.quote(SCIMConstants.OperationalConstants.PR),
                        Pattern.CASE_INSENSITIVE).matcher(filterString).find() ||
                Pattern.compile(Pattern.quote(SCIMConstants.OperationalConstants.GT),
                        Pattern.CASE_INSENSITIVE).matcher(filterString).find() ||
                Pattern.compile(Pattern.quote(SCIMConstants.OperationalConstants.GE),
                        Pattern.CASE_INSENSITIVE).matcher(filterString).find() ||
                Pattern.compile(Pattern.quote(SCIMConstants.OperationalConstants.LT),
                        Pattern.CASE_INSENSITIVE).matcher(filterString).find() ||
                Pattern.compile(Pattern.quote(SCIMConstants.OperationalConstants.LE),
                        Pattern.CASE_INSENSITIVE).matcher(filterString).find())) {
            String message = "Given filter operator is not supported.";
            throw new BadRequestException(message, ResponseCodeConstants.INVALID_FILTER);
        }

        String trimmedFilter = filterString.trim();
        String[] filterParts = null;

        if (Pattern.compile(Pattern.quote(SCIMConstants.OperationalConstants.EQ),
                Pattern.CASE_INSENSITIVE).matcher(filterString).find()) {
            filterParts = trimmedFilter.split(" eq | EQ | eQ | Eq ");
            setExpressionNodeValues(filterParts[0], SCIMConstants.OperationalConstants.EQ, filterParts[1],
                    expressionNode);
        } else if (Pattern.compile(Pattern.quote(SCIMConstants.OperationalConstants.NE),
                Pattern.CASE_INSENSITIVE).matcher(filterString).find()) {
            filterParts = trimmedFilter.split(" ne | NE | nE | Ne ");
            setExpressionNodeValues(filterParts[0], SCIMConstants.OperationalConstants.NE, filterParts[1],
                    expressionNode);
        } else if (Pattern.compile(Pattern.quote(SCIMConstants.OperationalConstants.CO),
                Pattern.CASE_INSENSITIVE).matcher(filterString).find()) {
            filterParts = trimmedFilter.split(" co | CO | cO | Co ");
            setExpressionNodeValues(filterParts[0], SCIMConstants.OperationalConstants.CO, filterParts[1],
                    expressionNode);
        } else if (Pattern.compile(Pattern.quote(SCIMConstants.OperationalConstants.SW),
                Pattern.CASE_INSENSITIVE).matcher(filterString).find()) {
            filterParts = trimmedFilter.split(" sw | SW | sW | Sw ");
            setExpressionNodeValues(filterParts[0], SCIMConstants.OperationalConstants.SW, filterParts[1],
                    expressionNode);
        } else if (Pattern.compile(Pattern.quote(SCIMConstants.OperationalConstants.EW),
                Pattern.CASE_INSENSITIVE).matcher(filterString).find()) {
            filterParts = trimmedFilter.split(" ew | EW | eW | Ew ");
            setExpressionNodeValues(filterParts[0], SCIMConstants.OperationalConstants.EW, filterParts[1],
                    expressionNode);
        } else if (Pattern.compile(Pattern.quote(SCIMConstants.OperationalConstants.PR),
                Pattern.CASE_INSENSITIVE).matcher(filterString).find()) {
            //with filter PR, there should not be whitespace after.
            filterParts = trimmedFilter.split(" pr| PR| pR| Pr");
            setExpressionNodeValues(filterParts[0], SCIMConstants.OperationalConstants.PR, null, expressionNode);
        } else if (Pattern.compile(Pattern.quote(SCIMConstants.OperationalConstants.GT),
                Pattern.CASE_INSENSITIVE).matcher(filterString).find()) {
            filterParts = trimmedFilter.split(" gt | GT | gT | Gt ");
            setExpressionNodeValues(filterParts[0], SCIMConstants.OperationalConstants.GT, filterParts[1],
                    expressionNode);

        } else if (Pattern.compile(Pattern.quote(SCIMConstants.OperationalConstants.GE),
                Pattern.CASE_INSENSITIVE).matcher(filterString).find()) {
            filterParts = trimmedFilter.split(" ge | GE | gE | Ge ");
            setExpressionNodeValues(filterParts[0], SCIMConstants.OperationalConstants.GE, filterParts[1],
                    expressionNode);
        } else if (Pattern.compile(Pattern.quote(SCIMConstants.OperationalConstants.LT),
                Pattern.CASE_INSENSITIVE).matcher(filterString).find()) {
            filterParts = trimmedFilter.split(" lt | LT | lT | Lt ");
            setExpressionNodeValues(filterParts[0], SCIMConstants.OperationalConstants.LT, filterParts[1],
                    expressionNode);
        } else if (Pattern.compile(Pattern.quote(SCIMConstants.OperationalConstants.LE),
                Pattern.CASE_INSENSITIVE).matcher(filterString).find()) {
            filterParts = trimmedFilter.split(" le | LE | lE | Le ");
            setExpressionNodeValues(filterParts[0], SCIMConstants.OperationalConstants.LE, filterParts[1],
                    expressionNode);
        } else {
            throw new BadRequestException(ResponseCodeConstants.INVALID_FILTER);
        }
    }

    /*
     * create a expression node from the given values
     *
     * @param attributeValue
     * @param operation
     * @param value
     * @param expressionNode
     */
    private void setExpressionNodeValues(String attributeValue, String operation,
                                         String value, ExpressionNode expressionNode) throws BadRequestException {
        expressionNode.setAttributeValue(AttributeUtil.getAttributeURI(attributeValue.trim(), schema));
        expressionNode.setOperation(operation.trim());
        if (value != null) {
            expressionNode.setValue(value.trim());
        }
    }

    /*
     * returns the first item in the list and rearrange the list
     *
     * @return
     */
    public String nextSymbol() {
        if (tokenList.size() == 0) {
            //no tokens are present in the list anymore/at all
            return String.valueOf(-1);
        } else {
            String value = tokenList.get(0);
            tokenList.remove(0);
            return value;
        }
    }
}<|MERGE_RESOLUTION|>--- conflicted
+++ resolved
@@ -48,9 +48,6 @@
     public FilterTreeManager(String filterString, SCIMResourceTypeSchema schema) throws IOException {
 
         this.schema = schema;
-<<<<<<< HEAD
-        input = new CustomStreamTokenizer(new StringReader(filterString));
-=======
         input = new StreamTokenizer(new StringReader(filterString));
         input.resetSyntax();
         // Default settings in StreamTokenizer syntax initializer.
@@ -63,24 +60,17 @@
         input.quoteChar('"');
         input.quoteChar('\'');
 
->>>>>>> 04ab22cc
         //Adding other string possible values
         input.wordChars('@', '@');
         input.wordChars(':', ':');
         input.wordChars('_', '_');
-<<<<<<< HEAD
-        input.wordChars('/', '/');
-        input.wordChars('0', '9');
-        input.wordChars('-', '-');
-        input.wordChars('.', '.');
-=======
         input.wordChars('0', '9');
         input.wordChars('-', '-');
         input.wordChars('+', '+');
         input.wordChars('.', '.');
         input.wordChars('*', '*');
->>>>>>> 04ab22cc
-
+        input.wordChars('/', '/');
+        
         tokenList = new ArrayList<String>();
         String concatenatedString = "";
 
