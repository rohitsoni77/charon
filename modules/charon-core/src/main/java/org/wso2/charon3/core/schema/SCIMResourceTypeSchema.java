--- conflicted
+++ resolved
@@ -23,7 +23,7 @@
 import java.util.Set;
 
 /**
- * This declares the SCIM resources schema as specified in SCIM core specification 2.0..
+ * This declares the SCIM resources schema as specified in SCIM core specification 2.0.
  */
 
 public class SCIMResourceTypeSchema implements ResourceTypeSchema, Serializable {
@@ -31,32 +31,21 @@
     private static final long serialVersionUID = 6106269076155338045L;
 
     /**
-<<<<<<< HEAD
      * The core schema for the resource type is identified using the following schemas URIs.
-     * e.g.: for 'User' - urn:ietf:params:scim:schemasList:core:2.0:User
-=======
-     * The core schema for the resource type is identified using the following schemas URIs
      * e.g.: for 'User' - urn:ietf:params:scim:schemasList:core:2.0:User.
->>>>>>> 513f60b3
      */
     private List<String> schemasList;
 
     /**
      * set of attributeList in the schema.
      */
-<<<<<<< HEAD
-    private ArrayList<AttributeSchema> attributeList = new ArrayList<>();
-=======
     private List<AttributeSchema> attributeList = new ArrayList<>();
->>>>>>> 513f60b3
 
     /**
      * a list of extensions that can be added to this schema representation.
      */
     private Set<SCIMResourceTypeExtensionSchema> extensions = new HashSet<>();
 
-<<<<<<< HEAD
-=======
     /**
      * an optional name for schemata.
      */
@@ -67,7 +56,6 @@
      */
     private String description;
 
->>>>>>> 513f60b3
     protected SCIMResourceTypeSchema(List<String> schemas, List<SCIMResourceTypeExtensionSchema> extensions,
                                      AttributeSchema[] attributeSchemas) {
         this.schemasList = schemas;
@@ -90,12 +78,6 @@
                                                                   String name,
                                                                   String description,
                                                                   AttributeSchema... attributeSchemas) {
-<<<<<<< HEAD
-        return new SCIMResourceTypeSchema(schemas, null, attributeSchemas);
-    }
-
-    /**
-=======
         SCIMResourceTypeSchema resourceTypeSchema = new SCIMResourceTypeSchema(schemas, null, attributeSchemas);
         resourceTypeSchema.setName(name);
         resourceTypeSchema.setDescription(description);
@@ -115,7 +97,6 @@
     }
 
     /**
->>>>>>> 513f60b3
      * creates a new resource type schema together with a resource type schema extension.
      *
      * @param schemas          - json encoded string of user info
@@ -130,9 +111,6 @@
     }
 
     /**
-<<<<<<< HEAD
-     * schema list contains the specified schema?.
-=======
      * creates a new resource type schema together with a resource type schema extension.
      *
      * @param schemas          - json encoded string of user info
@@ -152,8 +130,7 @@
     }
 
     /**
-     * schema list contains the specified schema?
->>>>>>> 513f60b3
+     * schema list contains the specified schema?.
      *
      * @param schema
      * @return
@@ -183,11 +160,7 @@
     }
 
     /**
-<<<<<<< HEAD
-     * @see #extensions.
-=======
      * @see #extensions
->>>>>>> 513f60b3
      */
     @Override
     public Set<SCIMResourceTypeExtensionSchema> getExtensions() {
@@ -195,11 +168,7 @@
     }
 
     /**
-<<<<<<< HEAD
-     * @see #extensions.
-=======
      * @see #extensions
->>>>>>> 513f60b3
      */
     public void setExtensions(Set<SCIMResourceTypeExtensionSchema> extensions) {
         this.extensions = extensions;
@@ -216,8 +185,6 @@
             this.extensions.add(extension);
         }
     }
-<<<<<<< HEAD
-=======
 
     @Override
     public String getName() {
@@ -237,5 +204,4 @@
         this.description = description;
     }
 
->>>>>>> 513f60b3
 }