/*
 * Copyright (c) 2016, WSO2 Inc. (http://www.wso2.org) All Rights Reserved.
 *
 * Licensed under the Apache License, Version 2.0 (the "License");
 * you may not use this file except in compliance with the License.
 * You may obtain a copy of the License at
 *
 * http://www.apache.org/licenses/LICENSE-2.0
 *
 * Unless required by applicable law or agreed to in writing, software
 * distributed under the License is distributed on an "AS IS" BASIS,
 * WITHOUT WARRANTIES OR CONDITIONS OF ANY KIND, either express or implied.
 * See the License for the specific language governing permissions and
 * limitations under the License.
 */
package org.wso2.charon3.core.schema;

/**
<<<<<<< HEAD
 * This defines the constants which can be found in SCIM 2.0 core schema can be found at..
 * : https://tools.ietf.org/html/rfc7643
=======
 * This defines the constants which can be found in SCIM 2.0 core schema can be found at. :
 * https://tools.ietf.org/html/rfc7643
>>>>>>> 513f60b3
 */
public class SCIMConstants {

    public static final String CORE_SCHEMA_URI = "urn:ietf:params:scim:schemas:core:2.0";
    public static final String USER_CORE_SCHEMA_URI = "urn:ietf:params:scim:schemas:core:2.0:User";
    public static final String ENTERPRISE_USER_SCHEMA_URI = "urn:ietf:params:scim:schemas:extension:enterprise:2" +
            ".0:User";
    public static final String GROUP_CORE_SCHEMA_URI = "urn:ietf:params:scim:schemas:core:2.0:Group";
    public static final String LISTED_RESOURCE_CORE_SCHEMA_URI = "urn:ietf:params:scim:api:messages:2.0:ListResponse";
    public static final String MESSAGE_SCHEMA_URI = "urn:ietf:params:scim:api:messages:2.0";

    public static final String SERVICE_PROVIDER_CONFIG_SCHEMA_URI =
<<<<<<< HEAD
            "urn:ietf:params:scim:schemas:core:2.0:ServiceProviderConfig";
    public static final String RESOURCE_TYPE_SCHEMA_URI = "urn:ietf:params:scim:schemas:core:2.0:ResourceType";
    public static final String SEARCH_SCHEMA_URI = "urn:ietf:params:scim:api:messages:2.0:SearchRequest";
    public static final String BULK_REQUEST_URI = "urn:ietf:params:scim:api:messages:2.0:BulkRequest";
    public static final String BULK_RESPONSE_URI = "urn:ietf:params:scim:api:messages:2.0:BulkResponse";
=======
        "urn:ietf:params:scim:schemas:core:2.0:ServiceProviderConfig";
    public static final String RESOURCE_TYPE_SCHEMA_URI = CORE_SCHEMA_URI + ":ResourceType";
    public static final String SEARCH_SCHEMA_URI = MESSAGE_SCHEMA_URI + ":SearchRequest";
    public static final String BULK_RESPONSE_URI = MESSAGE_SCHEMA_URI + ":BulkResponse";
    public static final String SCHEMA_URI = CORE_SCHEMA_URI + ":Schema";
>>>>>>> 513f60b3


    /*Data formats*/
    public static final String JSON = "json";

    public static final String APPLICATION_JSON = "application/scim+json";
    @Deprecated
    public static final String DATE_TIME_FORMAT = "yyyy-MM-dd'T'HH:mm:ss'Z'";
    @Deprecated
    public static final String DATE_TIME_FORMAT2 = "yyyy-MM-dd'T'HH:mm:ss";

    /*Resource names as defined in SCIM Schema spec*/
    public static final String USER = "User";
    public static final String USER_DESC = "User Account";
    public static final String GROUP = "Group";
    public static final String RESOURCE_TYPE = "ResourceType";
    public static final String ENTERPRISE_USER = "EnterpriseUser";
    public static final String ENTERPRISE_USER_DESC = "Enterprise User";

    /*Resource endpoints relative to the base SCIM URL*/
    public static final String USER_ENDPOINT = "/Users";
    public static final String GROUP_ENDPOINT = "/Groups";
    public static final String ME_ENDPOINT = "/Me";
    public static final String SERVICE_PROVIDER_CONFIG_ENDPOINT = "/ServiceProviderConfig";
    public static final String RESOURCE_TYPE_ENDPOINT = "/ResourceTypes";
    public static final String SCHEMAS_ENDPOINT = "/Schemas";
    public static final String USER_SCHEMA_ENDPOINT = "/" + USER_CORE_SCHEMA_URI;
    public static final String ENTERPRISE_USER_SCHEMA_ENDPOINT = "/" + ENTERPRISE_USER_SCHEMA_URI;
    public static final String GROUP_SCHEMA_ENDPOINT = "/" + GROUP_CORE_SCHEMA_URI;


    //HTTP Headers used in SCIM request/response other than auth headers.
    public static final String LOCATION_HEADER = "Location";
    public static final String CONTENT_TYPE_HEADER = "Content-Type";

    public static final String DEFAULT = "default";


    /**
     * Constants found in core-common schema..
     */
    public static class CommonSchemaConstants {

        public static final String SCHEMAS = "schemas";
        public static final String SCHEMAS_FIELD_URI = CORE_SCHEMA_URI + ":" + SCHEMAS;
        public static final String SCHEMAS_FIELD_DESC = "a list of the core schema and the schema extensions that " +
            "represent the current schema definiton";
        public static final String ID = "id";
        public static final String ID_URI = CORE_SCHEMA_URI + ":id";
        public static final String EXTERNAL_ID = "externalId";
        public static final String EXTERNAL_ID_URI = CORE_SCHEMA_URI + ":externalId";
        public static final String META = "meta";
        public static final String META_URI = CORE_SCHEMA_URI + ":meta";
        public static final String RESOURCE_TYPE = "resourceType";
        public static final String RESOURCE_TYPE_URI = CORE_SCHEMA_URI + ":meta.resourceType";
        public static final String CREATED = "created";
        public static final String CREATED_URI = CORE_SCHEMA_URI + ":meta.created";
        public static final String LAST_MODIFIED = "lastModified";
        public static final String LAST_MODIFIED_URI = CORE_SCHEMA_URI + ":meta.lastModified";
        public static final String LOCATION = "location";
        public static final String LOCATION_URI = CORE_SCHEMA_URI + ":meta.location";
        public static final String VERSION = "version";
        public static final String VERSION_URI = CORE_SCHEMA_URI + ":meta.version";
        public static final String TOTAL_RESULTS = "totalResults";
        //characteristics of multi valued attribute
        public static final String TYPE = "type";
        public static final String PRIMARY = "primary";
        public static final String DISPLAY = "display";
        public static final String REF = "$ref";
        public static final String VALUE = "value";

        /* ******Attributes descriptions of the attributes found in Common Schema.************** */

        public static final String ID_DESC = "Unique identifier for the SCIM Resource as defined by the Service " +
            "Provider.";
        public static final String EXTERNAL_ID_DESC = "A String that is an identifier for the resource as defined by " +
            "the provisioning client." +
            "The service provider MUST always interpret the externalId as scoped to the provisioning domain.";
        public static final String META_DESC = "A complex attribute containing resource metadata.";
        public static final String RESOURCE_TYPE_DESC = "The name of the resource type of the resource.";
        public static final String CREATED_DESC = "The \"DateTime\" that the resource was added to the service " +
            "provider.";
        public static final String LAST_MODIFIED_DESC = "The most recent DateTime that the details of this resource " +
            "were updated at the service provider.";
        public static final String LOCATION_DESC = "Location  The uri of the resource being returned";
        public static final String VERSION_DESC = "The version of the resource being returned.";

    }

    /**
     * Constants found in listed resource schema..
     */
    public static class ListedResourceSchemaConstants {

        public static final String TOTAL_RESULTS = "totalResults";
        public static final String TOTAL_RESULTS_URI = LISTED_RESOURCE_CORE_SCHEMA_URI + ":" + TOTAL_RESULTS;
        public static final String TOTAL_RESULTS_DESC = " The total number of results returned by the list or query " +
            "operation.";

        public static final String START_INDEX = "startIndex";
        public static final String START_INDEX_URI = LISTED_RESOURCE_CORE_SCHEMA_URI + ":" + START_INDEX;
        public static final String START_INDEX_DESC = " The 1-based index of the first result in the current set " +
            "of list results.";

        public static final String ITEMS_PER_PAGE = "itemsPerPage";
        public static final String ITEMS_PER_PAGE_URI = LISTED_RESOURCE_CORE_SCHEMA_URI + ":" + ITEMS_PER_PAGE;
        public static final String ITEMS_PER_PAGE_DESC = "The number of resources returned in a list response " +
            "page.";

        public static final String RESOURCES = "Resources";
        public static final String RESOURCES_URI = LISTED_RESOURCE_CORE_SCHEMA_URI + ":" + RESOURCES;
        public static final String RESOURCES_DESC = "A multi-valued list of complex objects containing the " +
            "requested resources.  ";
    }

    /**
     * Constants found in user schema..
     */
    public static class UserSchemaConstants {

        public static final String USER_NAME = "userName";
        public static final String USER_NAME_URI = CORE_SCHEMA_URI + ":" + USER + ":userName";
        public static final String NAME = "name";
        public static final String NAME_URI = CORE_SCHEMA_URI + ":" + USER + ":name";
        public static final String FORMATTED_NAME = "formatted";
        public static final String FORMATTED_NAME_URI = CORE_SCHEMA_URI + ":" + USER + ":name.formatted";
        public static final String FAMILY_NAME = "familyName";
        public static final String FAMILY_NAME_URI = CORE_SCHEMA_URI + ":" + USER + ":name.familyName";
        public static final String GIVEN_NAME = "givenName";
        public static final String GIVEN_NAME_URI = CORE_SCHEMA_URI + ":" + USER + ":name.givenName";
        public static final String MIDDLE_NAME = "middleName";
        public static final String MIDDLE_NAME_URI = CORE_SCHEMA_URI + ":" + USER + ":name.middleName";
        public static final String HONORIFIC_PREFIX = "honorificPrefix";
        public static final String HONORIFIC_PREFIX_URI = CORE_SCHEMA_URI + ":" + USER + ":name" +
            ".honorificPrefix";
        public static final String HONORIFIC_SUFFIX = "honorificSuffix";
        public static final String HONORIFIC_SUFFIX_URI = CORE_SCHEMA_URI + ":" + USER + ":name" +
            ".honorificSuffix";

        public static final String DISPLAY_NAME = "displayName";
        public static final String DISPLAY_NAME_URI = CORE_SCHEMA_URI + ":" + USER + ":displayName";
        public static final String NICK_NAME = "nickName";
        public static final String NICK_NAME_URI = CORE_SCHEMA_URI + ":" + USER + ":nickName";
        public static final String PROFILE_URL = "profileUrl";
        public static final String PROFILE_URL_URI = CORE_SCHEMA_URI + ":" + USER + ":profileUrl";
        public static final String TITLE = "title";
        public static final String TITLE_URI = CORE_SCHEMA_URI + ":" + USER + ":title";
        public static final String USER_TYPE = "userType";
        public static final String USER_TYPE_URI = CORE_SCHEMA_URI + ":" + USER + ":userType";
        public static final String PREFERRED_LANGUAGE = "preferredLanguage";
        public static final String PREFERRED_LANGUAGE_URI =
            CORE_SCHEMA_URI + ":" + USER + ":preferredLanguage";
        public static final String LOCALE = "locale";
        public static final String LOCALE_URI = CORE_SCHEMA_URI + ":" + USER + ":locale";
        public static final String TIME_ZONE = "timezone";
        public static final String TIME_ZONE_URI = CORE_SCHEMA_URI + ":" + USER + ":timezone";
        public static final String ACTIVE = "active";
        public static final String ACTIVE_URI = CORE_SCHEMA_URI + ":" + USER + ":active";
        public static final String PASSWORD = "password";
        public static final String PASSWORD_URI = CORE_SCHEMA_URI + ":" + USER + ":password";

        public static final String FORMATTED_ADDRESS = "formatted";
        public static final String FORMATTED_ADDRESS_URI = CORE_SCHEMA_URI + ":" + USER + ":addresses" +
            ".formatted";
        public static final String STREET_ADDRESS = "streetAddress";
        public static final String STREET_ADDRESS_URI = CORE_SCHEMA_URI + ":" + USER + ":addresses" +
            ".streetAddress";
        public static final String LOCALITY = "locality";
        public static final String LOCALITY_URI = CORE_SCHEMA_URI + ":" + USER + ":addresses.locality";
        public static final String REGION = "region";
        public static final String REGION_URI = CORE_SCHEMA_URI + ":" + USER + ":addresses.region";
        public static final String POSTAL_CODE = "postalCode";
        public static final String POSTAL_CODE_URI = CORE_SCHEMA_URI + ":" + USER + ":addresses.postalCode";
        public static final String COUNTRY = "country";
        public static final String COUNTRY_URI = CORE_SCHEMA_URI + ":" + USER + ":addresses.country";

        //Multi-Valued Attributes
        public static final String EMAILS = "emails";
        public static final String EMAILS_URI = CORE_SCHEMA_URI + ":" + USER + ":emails";
        public static final String PHONE_NUMBERS = "phoneNumbers";
        public static final String PHONE_NUMBERS_URI = CORE_SCHEMA_URI + ":" + USER + ":phoneNumbers";
        public static final String IMS = "ims";
        public static final String IMS_URI = CORE_SCHEMA_URI + ":" + USER + ":ims";
        public static final String PHOTOS = "photos";
        public static final String PHOTOS_URI = CORE_SCHEMA_URI + ":" + USER + ":photos";
        public static final String ADDRESSES = "addresses";
        public static final String ADDRESSES_URI = CORE_SCHEMA_URI + ":" + USER + ":addresses";
        public static final String GROUPS = "groups";
        public static final String GROUP_URI = CORE_SCHEMA_URI + ":" + USER + ":groups";
        public static final String ENTITLEMENTS = "entitlements";
        public static final String ENTITLEMENTS_URI = CORE_SCHEMA_URI + ":" + USER + ":entitlements";
        public static final String ROLES = "roles";
        public static final String ROLES_URI = CORE_SCHEMA_URI + ":" + USER + ":roles";
        public static final String X509CERTIFICATES = "x509Certificates";
        public static final String X509CERTIFICATES_URI = CORE_SCHEMA_URI + ":" + USER + ":x509Certificates";

        //possible canonical values
        public static final String HOME = "home";
        public static final String WORK = "work";
        public static final String OTHER = "other";
        public static final String MOBILE = "mobile";
        public static final String FAX = "fax";
        public static final String PAGER = "pager";

        public static final String SKYPE = "skpye";
        public static final String YAHOO = "yahoo";
        public static final String AIM = "aim";
        public static final String GTALK = "gtalk";
        public static final String ICQ = "icq";
        public static final String XMPP = "xmpp";
        public static final String MSN = "msn";
        public static final String QQ = "qq";

        public static final String PHOTO = "photo";
        public static final String THUMBNAIL = "thumbnail";

        public static final String DIRECT_MEMBERSHIP = "direct";
        public static final String INDIRECT_MEMBERSHIP = "indirect";

        /* ******URIs of sub and multivalued attributes.************* */

        public static final String EMAILS_VALUE_URI = CORE_SCHEMA_URI + ":" + USER + ":emails.value";
        public static final String EMAILS_DISPLAY_URI = CORE_SCHEMA_URI + ":" + USER + ":emails.display";
        public static final String EMAILS_TYPE_URI = CORE_SCHEMA_URI + ":" + USER + ":emails.type";
        public static final String EMAILS_PRIMARY_URI = CORE_SCHEMA_URI + ":" + USER + ":emails.primary";

        public static final String PHONE_NUMBERS_VALUE_URI = CORE_SCHEMA_URI + ":" + USER + ":phoneNumbers" +
            ".value";
        public static final String PHONE_NUMBERS_DISPLAY_URI =
            CORE_SCHEMA_URI + ":" + USER + ":phoneNumbers.display";
        public static final String PHONE_NUMBERS_TYPE_URI = CORE_SCHEMA_URI + ":" + USER + ":phoneNumbers" +
            ".type";
        public static final String PHONE_NUMBERS_PRIMARY_URI =
            CORE_SCHEMA_URI + ":" + USER + ":phoneNumbers.primary";

        public static final String IMS_VALUE_URI = CORE_SCHEMA_URI + ":" + USER + ":ims.value";
        public static final String IMS_DISPLAY_URI = CORE_SCHEMA_URI + ":" + USER + ":ims.display";
        public static final String IMS_TYPE_URI = CORE_SCHEMA_URI + ":" + USER + ":ims.type";
        public static final String IMS_PRIMARY_URI = CORE_SCHEMA_URI + ":" + USER + ":ims.primary";

        public static final String PHOTOS_VALUE_URI = CORE_SCHEMA_URI + ":" + USER + ":photos.value";
        public static final String PHOTOS_DISPLAY_URI = CORE_SCHEMA_URI + ":" + USER + ":photos.display";
        public static final String PHOTOS_TYPE_URI = CORE_SCHEMA_URI + ":" + USER + ":photos.type";
        public static final String PHOTOS_PRIMARY_URI = CORE_SCHEMA_URI + ":" + USER + ":photos.primary";

        public static final String ADDRESSES_TYPE_URI = CORE_SCHEMA_URI + ":" + USER + ":addresses.type";
        public static final String ADDRESSES_PRIMARY_URI = CORE_SCHEMA_URI + ":" + USER + ":addresses" +
            ".primary";

        public static final String GROUPS_VALUE_URI = CORE_SCHEMA_URI + ":" + USER + ":groups.value";
        public static final String GROUPS_DISPLAY_URI = CORE_SCHEMA_URI + ":" + USER + ":groups.display";
        public static final String GROUPS_TYPE_URI = CORE_SCHEMA_URI + ":" + USER + ":groups.type";
        public static final String GROUPS_REF_URI = CORE_SCHEMA_URI + ":" + USER + ":groups.$ref";

        public static final String ROLES_VALUE_URI = CORE_SCHEMA_URI + ":" + USER + ":roles.value";
        public static final String ROLES_DISPLAY_URI = CORE_SCHEMA_URI + ":" + USER + ":roles.display";
        public static final String ROLES_TYPE_URI = CORE_SCHEMA_URI + ":" + USER + ":roles.type";
        public static final String ROLES_PRIMARY_URI = CORE_SCHEMA_URI + ":" + USER + ":roles.primary";

        public static final String ENTITLEMENTS_VALUE_URI = CORE_SCHEMA_URI + ":" + USER + ":entitlements" +
            ".value";
        public static final String ENTITLEMENTS_DISPLAY_URI =
            CORE_SCHEMA_URI + ":" + USER + ":entitlements.display";
        public static final String ENTITLEMENTS_TYPE_URI = CORE_SCHEMA_URI + ":" + USER + ":entitlements" +
            ".type";
        public static final String ENTITLEMENTS_PRIMARY_URI =
            CORE_SCHEMA_URI + ":" + USER + ":entitlements.primary";

        public static final String X509CERTIFICATES_VALUE_URI =
            CORE_SCHEMA_URI + ":" + USER + ":x509certificates.value";
        public static final String X509CERTIFICATES_DISPLAY_URI =
            CORE_SCHEMA_URI + ":" + USER + ":x509certificates.display";
        public static final String X509CERTIFICATES_TYPE_URI =
            CORE_SCHEMA_URI + ":" + USER + ":x509certificates.type";
        public static final String X509CERTIFICATES_PRIMARY_URI =
            CORE_SCHEMA_URI + ":" + USER + ":x509certificates.primary";

        /* ******Attributes descriptions of the attributes found in User Schema.************** */

        public static final String USERNAME_DESC = "A service provider's unique identifier for the user, typically\n" +
            "used by the user to directly authenticate to the service provider.Each User MUST include a non-empty" +
            " userName value.  This identifier\n" +
            "MUST be unique across the service provider's entire set of Users.";

        public static final String NAME_DESC = "The components of the user's real name.Providers MAY return just the " +
            "full name as a single string in the\n" +
            "formatted sub-attribute, or they MAY return just the individual component attributes using the other" +
            " sub-attributes, or they MAY\n" +
            "return both.  If both variants are returned, they SHOULD be describing the same name, with the " +
            "formatted name indicating how the\n" +
            "component attributes should be combined.";

        public static final String FORMATTED_NAME_DESC = "The full name, including all middle names, titles, and " +
            "suffixes as appropriate, formatted for display\n" +
            "(e.g., 'Ms. Barbara J Jensen, III').";
        public static final String FAMILY_NAME_DESC = "The family name of the User, or last name in most Western " +
            "languages (e.g., 'Jensen' given the full\n" +
            "name 'Ms. Barbara J Jensen, III').";
        public static final String GIVEN_NAME_DESC = "The given name of the User, or first name in most Western " +
            "languages (e.g., 'Barbara' given the\n" +
            "full name 'Ms. Barbara J Jensen, III').";
        public static final String MIDDLE_NAME_DESC = "The middle name(s) of the User (e.g., 'Jane' given the full " +
            "name 'Ms. Barbara J Jensen, III').";
        public static final String HONORIFIC_PREFIX_DESC = "The honorific prefix(es) of the User, or title in most " +
            "Western languages (e.g., 'Ms.' given the full name\n" +
            "'Ms. Barbara J Jensen, III').";
        public static final String HONORIFIC_SUFFIX_DESC = "The honorific suffix(es) of the User, or suffix in most " +
            "Western languages (e.g., 'III' given the full name\n" +
            "'Ms. Barbara J Jensen, III').";

        public static final String DISPLAY_NAME_DESC = "The name of the User, suitable for display\n" +
            "to end-users.  The name SHOULD be the full name of the User being described, if known.";
        public static final String NICK_NAME_DESC = "The casual way to address the user in real life, e.g., 'Bob' or " +
            "'Bobby' instead of 'Robert'.  This attribute\n" +
            "SHOULD NOT be used to represent a User's username (e.g., 'bjensen' or 'mpepperidge').";
        public static final String PROFILE_URL_DESC = "A fully qualified URL pointing to a page\n" +
            "representing the User's online profile.";
        public static final String TITLE_DESC = "The user's title, such as \\\"Vice President.\\\"";
        public static final String USER_TYPE_DESC = "Used to identify the relationship between the organization and " +
            "the user.  Typical values used might be\n" +
            "'Contractor', 'Employee', 'Intern', 'Temp', 'External', and 'Unknown', but any value may be used.";
        public static final String PREFERRED_LANGUAGE_DESC = "Indicates the User's preferred written or\n" +
            "spoken language.  Generally used for selecting a localized user interface; e.g., 'en_US' specifies " +
            "the language English and country";
        public static final String LOCALE_DESC = "Used to indicate the User's default location\n" +
            "for purposes of localizing items such as currency, date time format, or numerical representations.";
        public static final String TIME_ZONE_DESC = "The User's time zone in the 'Olson' time zone\n" +
            "database format, e.g., 'America/Los_Angeles'.";
        public static final String ACTIVE_DESC = "A Boolean value indicating the User's administrative status.";
        public static final String PASSWORD_DESC = "The User's cleartext password.  This attribute is intended to be " +
            "used as a means to specify an initial\n" +
            "password when creating a new User or to reset an existing User's password.";

        public static final String EMAILS_DESC = "Email addresses for the user.  The value SHOULD be canonicalized by" +
            " the service provider, e.g.,\n" +
            "'bjensen@example.com' instead of 'bjensen@EXAMPLE.COM'.Canonical type values of 'work', 'home', and " +
            "'other'.";
        public static final String EMAIL_VALUE_DESC = "Email addresses for the user.  The value SHOULD be " +
            "canonicalized by the service provider, e.g.,\n" +
            "'bjensen@example.com' instead of 'bjensen@EXAMPLE.COM'.Canonical type values of 'work', 'home', and " +
            "'other'.";
        public static final String EMAIL_DISPLAY_DESC = "A human-readable name, primarily used for display purposes. " +
            " READ-ONLY.";
        public static final String EMAIL_TYPE_DESC = "A label indicating the attribute's function, e.g., 'work' or " +
            "'home'.";
        public static final String EMAIL_PRIMARY_DESC = "A Boolean value indicating the 'primary' or preferred " +
            "attribute value for this attribute, " +
            "e.g., the psreferred mailing address or primary email address.  The primary attribute value 'true' " +
            "MUST appear no more than once.";

        public static final String PHONE_NUMBERS_DESC = "Phone numbers for the User.  The value SHOULD be " +
            "canonicalized by the service provider according to the\n" +
            "format specified in RFC 3966, e.g., 'tel:+1-201-555-0123'.Canonical type values of 'work', 'home', " +
            "'mobile', 'fax', 'pager";
        public static final String PHONE_NUMBERS_VALUE_DESC = "Phone number of the User.";
        public static final String PHONE_NUMBERS_DISPLAY_DESC = "A human-readable name, primarily used for display " +
            "purposes.  READ-ONLY.";
        public static final String PHONE_NUMBERS_TYPE_DESC = "A label indicating the attribute's function, e.g., " +
            "'work', 'home', 'mobile'.";
        public static final String PHONE_NUMBERS_PRIMARY_DESC = "A Boolean value indicating the 'primary' or " +
            "preferred attribute value for this attribute, e.g., the preferred\n" +
            "phone number or primary phone number.  The primary attribute value 'true' MUST appear no more than " +
            "once.";

        public static final String IMS_DESC = "Instant messaging addresses for the User.";
        public static final String IMS_VALUE_DESC = "Instant messaging address for the User.";
        public static final String IMS_DISPLAY_DESC = "A human-readable name, primarily used for display purposes.  " +
            "READ-ONLY.";
        public static final String IMS_TYPE_DESC = "A label indicating the attribute's function, e.g., 'aim', " +
            "'gtalk', 'xmpp'.";
        public static final String IMS_PRIMARY_DESC = "A Boolean value indicating the 'primary' or preferred " +
            "attribute value for this attribute, e.g., the preferred\n" +
            "messenger or primary messenger.  The primary attribute value 'true' MUST appear no more than once.";

        public static final String PHOTOS_DESC = "URLs of photos of the User.";
        public static final String PHOTOS_VALUE_DESC = "URLs of photos of the User.";
        public static final String PHOTOS_DISPLAY_DESC = "A human-readable name, primarily used for display purposes." +
            "  READ-ONLY.";
        public static final String PHOTOS_TYPE_DESC = "A label indicating the attribute's function, i.e., 'photo' or " +
            "'thumbnail'.";
        public static final String PHOTOS_PRIMARY_DESC = "A Boolean value indicating the 'primary' or preferred " +
            "attribute value for this attribute, e.g., the preferred\n" +
            "phone number or primary phone number. The primary attribute value 'true' MUST appear no more than " +
            "once.";

        public static final String ADDRESSES_DESC = "A physical mailing address for this User.\n" +
            "Canonical type values of 'work', 'home', and 'other'.  This attribute is a complex type with the " +
            "following sub-attributes.";
        public static final String ADDRESSES_FORMATTED_DESC = "The full mailing address, formatted for display or use" +
            " with a mailing label.  This attribute MAY contain\n" +
            "newlines.";
        public static final String ADDRESSES_STREET_ADDRESS_DESC = "The full street address component, which may " +
            "include house number, street name, P.O. box, and multi-line\n" +
            "extended street address information.  This attribute MAY contain newlines.";
        public static final String ADDRESSES_LOCALITY_DESC = "The city or locality component.";
        public static final String ADDRESSES_REGION_DESC = "The state or region component.";
        public static final String ADDRESSES_POSTAL_CODE_DESC = "The zip code or postal code component.";
        public static final String ADDRESSES_COUNTRY_DESC = "The country name component.";
        public static final String ADDRESSES_TYPE_DESC = "A label indicating the attribute's function, e.g., 'work' " +
            "or 'home'.";
        public static final String ADDRESSES_PRIMARY_DESC = "A Boolean value indicating the 'primary' or preferred " +
            "attribute value for this attribute.  The primary\n" +
            "attribute value 'true' MUST appear no more than once.";

        public static final String GROUPS_DESC = "A list of groups to which the user belongs,\n" +
            "either through direct membership, through nested groups, or dynamically calculated.";
        public static final String GROUP_VALUE_DESC = "The identifier of the User's group.";
        public static final String GROUP_DISPLAY_DESC = "A human-readable name, primarily used for display purposes. " +
            "READ-ONLY.";
        public static final String GROUP_REF_DESC = "The uri of the corresponding 'Group' resource to which the user" +
            " belongs.";
        public static final String GROUP_TYPE_DESC = "A label indicating the attribute's function, e.g., 'direct' or " +
            "'indirect'.";

        public static final String ENTITLEMENTS_DESC = "A list of entitlements for the User that represent a thing " +
            "the User has.";
        public static final String ENTITLEMENTS_VALUE_DESC = "The value of an entitlement.";
        public static final String ENTITLEMENTS_DISPLAY_DESC = "A human-readable name, primarily used for display " +
            "purposes.  READ-ONLY.";
        public static final String ENTITLEMENTS_TYPE_DESC = "A label indicating the attribute's function.";
        public static final String ENTITLEMENTS_PRIMARY_DESC = "A Boolean value indicating the 'primary' or preferred" +
            " attribute value for this attribute.  The primary\n" +
            "attribute value 'true' MUST appear no more than once.";

        public static final String ROLES_DESC = "A list of roles for the User that collectively represent who the " +
            "User is, e.g., 'Student', 'Faculty'.";
        public static final String ROLES_VALUE_DESC = "The value of a role.";
        public static final String ROLES_DISPLAY_DESC = "A human-readable name, primarily used for display purposes. " +
            " READ-ONLY.";
        public static final String ROLES_TYPE_DESC = "A label indicating the attribute's function.";
        public static final String ROLES_PRIMARY_DESC = "A Boolean value indicating the 'primary' or preferred " +
            "attribute value for this attribute.  The primary attribute value 'true' MUST appear no more than " +
            "once.";

        public static final String X509CERTIFICATES_DESC = "A list of certificates issued to the User.";
        public static final String X509CERTIFICATES_VALUE_DESC = "The value of an X.509 certificate.";
        public static final String X509CERTIFICATES_DISPLAY_DESC = "A human-readable name, primarily used for display" +
            " purposes.  READ-ONLY.";
        public static final String X509CERTIFICATES_TYPE_DESC = "A label indicating the attribute's function.";
        public static final String X509CERTIFICATES_PRIMARY_DESC = "A Boolean value indicating the 'primary' or " +
            "preferred attribute value for this attribute." +
            "The primary attribute value 'true' MUST appear no more than once.";
    }

    /**
     * represents the constants for the enterprise user schema.
     */
    public static class EnterpriseUserSchemaConstants {

        public static final String EMPLOYEE_NUMBER = "employeeNumber";
        public static final String EMPLOYEE_NUMBER_URI = ENTERPRISE_USER_SCHEMA_URI + ":" + EMPLOYEE_NUMBER;
        public static final String EMPLOYEE_NUMBER_DESC = "Numeric or alphanumeric identifier assigned to a " +
                "person, typically based on order of hire or association with an organization.";

        public static final String COST_CENTER = "costCenter";
        public static final String COST_CENTER_URI = ENTERPRISE_USER_SCHEMA_URI + ":" + COST_CENTER;
        public static final String COST_CENTER_DESC = "Identifies the name of a cost center.";

        public static final String ORGANIZATION = "organization";
        public static final String ORGANIZATION_URI = ENTERPRISE_USER_SCHEMA_URI + ":" + ORGANIZATION;
        public static final String ORGANIZATION_DESC = "Identifies the name of an organization.";

        public static final String DIVISION = "division";
        public static final String DIVISION_URI = ENTERPRISE_USER_SCHEMA_URI + ":" + DIVISION;
        public static final String DIVISION_DESC = "Identifies the name of a division.";

        public static final String DEPARTMENT = "department";
        public static final String DEPARTMENT_URI = ENTERPRISE_USER_SCHEMA_URI + ":" + DEPARTMENT;
        public static final String DEPARTMENT_DESC = "Identifies the name of a department.";

        public static final String VALUE = "value";
        public static final String VALUE_URI = ENTERPRISE_USER_SCHEMA_URI + ":" + VALUE;
        public static final String VALUE_DESC = "The id of the SCIM resource representing the User's manager.  " +
                "REQUIRED.";

        public static final String REF = "$ref";
        public static final String REF_URI = ENTERPRISE_USER_SCHEMA_URI + ":" + REF;
        public static final String REF_DESC = "The URI of the SCIM resource representing the User's manager.  " +
                "REQUIRED.";

        public static final String DISPLAY_NAME = "displayName";
        public static final String DISPLAY_NAME_URI = ENTERPRISE_USER_SCHEMA_URI + ":" + DISPLAY_NAME;
        public static final String DISPLAY_NAME_DESC = "The displayName of the User's manager. " +
                "OPTIONAL and READ-ONLY.";

        public static final String MANAGER = "manager";
        public static final String MANAGER_URI = ENTERPRISE_USER_SCHEMA_URI + ":" + MANAGER;
        public static final String MANAGER_DESC = "The User's manager.  A complex type that optionally " +
                "allows service providers to represent organizational hierarchy by referencing the 'id' " +
                "attribute of another User.";


    }

    /**
     * represents the constants for the enterprise user schema.
     */
    public static class EnterpriseUserSchemaConstants {

        public static final String EMPLOYEE_NUMBER = "employeeNumber";
        public static final String EMPLOYEE_NUMBER_URI = ENTERPRISE_USER_SCHEMA_URI + ":" + EMPLOYEE_NUMBER;
        public static final String EMPLOYEE_NUMBER_DESC = "Numeric or alphanumeric identifier assigned to a " +
                "person, typically based on order of hire or association with an organization.";

        public static final String COST_CENTER = "costCenter";
        public static final String COST_CENTER_URI = ENTERPRISE_USER_SCHEMA_URI + ":" + COST_CENTER;
        public static final String COST_CENTER_DESC = "Identifies the name of a cost center.";

        public static final String ORGANIZATION = "organization";
        public static final String ORGANIZATION_URI = ENTERPRISE_USER_SCHEMA_URI + ":" + ORGANIZATION;
        public static final String ORGANIZATION_DESC = "Identifies the name of an organization.";

        public static final String DIVISION = "division";
        public static final String DIVISION_URI = ENTERPRISE_USER_SCHEMA_URI + ":" + DIVISION;
        public static final String DIVISION_DESC = "Identifies the name of a division.";

        public static final String DEPARTMENT = "department";
        public static final String DEPARTMENT_URI = ENTERPRISE_USER_SCHEMA_URI + ":" + DEPARTMENT;
        public static final String DEPARTMENT_DESC = "Identifies the name of a department.";

        public static final String VALUE = "value";
        public static final String VALUE_URI = ENTERPRISE_USER_SCHEMA_URI + ":" + VALUE;
        public static final String VALUE_DESC = "The id of the SCIM resource representing the User's manager.  " +
                "REQUIRED.";

        public static final String REF = "$ref";
        public static final String REF_URI = ENTERPRISE_USER_SCHEMA_URI + ":" + REF;
        public static final String REF_DESC = "The URI of the SCIM resource representing the User's manager.  " +
                "REQUIRED.";

        public static final String DISPLAY_NAME = "displayName";
        public static final String DISPLAY_NAME_URI = ENTERPRISE_USER_SCHEMA_URI + ":" + DISPLAY_NAME;
        public static final String DISPLAY_NAME_DESC = "The displayName of the User's manager. " +
                "OPTIONAL and READ-ONLY.";

        public static final String MANAGER = "manager";
        public static final String MANAGER_URI = ENTERPRISE_USER_SCHEMA_URI + ":" + MANAGER;
        public static final String MANAGER_DESC = "The User's manager.  A complex type that optionally " +
                "allows service providers to represent organizational hierarchy by referencing the 'id' " +
                "attribute of another User.";


    }

    /**
     * Constants found in group schema.
     */
    public static class GroupSchemaConstants {

        public static final String DISPLAY_NAME = "displayName";
        public static final String DISPLAY_NAME_URI = CORE_SCHEMA_URI + ":" + GROUP + ":displayName";
        public static final String MEMBERS = "members";
        public static final String MEMBERS_URI = CORE_SCHEMA_URI + ":" + GROUP + ":members";
        public static final String DISPLAY = "display";
        public static final String TYPE = "type";

        /* ******Attributes descriptions of the attributes found in Group Schema.************** */

        public static final String DISPLAY_NAME_DESC = "A human-readable name for the Group. REQUIRED.";
        public static final String MEMBERS_DESC = "A list of members of the Group.";
        public static final String VALUE_DESC = "Identifier of the member of this Group.";
        public static final String REF_DESC = "The uri corresponding to a SCIM resource that is a member of this " +
            "Group.";
        public static final String DISPLAY_DESC = "A human-readable name for the Member";
        public static final String TYPE_DESC = "A label indicating the type of resource, e.g. 'User' or 'Group'";

<<<<<<< HEAD
        /* ******URIs of sub and multivalued attributes.************* */
        public static final String VALUE_URI = "urn:ietf:params:scim:schemas:core:2.0:Group:members.value";
        public static final String REF_URI = "urn:ietf:params:scim:schemas:core:2.0:Group:members.$ref";
        public static final String DISPLAY_URI = "urn:ietf:params:scim:schemas:core:2.0:Group:members.display";
        public static final String TYPE_URI = "urn:ietf:params:scim:schemas:core:2.0:Group:members.type";
=======
        /*******URIs of sub and multivalued attributes.**************/
        public static final String VALUE_URI = CORE_SCHEMA_URI + ":" + GROUP + ":members.value";
        public static final String REF_URI = CORE_SCHEMA_URI + ":" + GROUP + ":members.$ref";
        public static final String DISPLAY_URI = CORE_SCHEMA_URI + ":" + GROUP + ":members.display";
        public static final String TYPE_URI = CORE_SCHEMA_URI + ":" + GROUP + ":members.type";
>>>>>>> 513f60b3
    }

    /**
     * Constants found in Service Provider Config schema.
     */
    public static class ServiceProviderConfigSchemaConstants {

        public static final String SERVICE_PROVIDER_CONFIG = "ServiceProviderConfig";
        public static final String DOCUMENTATION_URI = "documentationUri";
        public static final String DOCUMENTATION_URI_URI =
            CORE_SCHEMA_URI + ":" + SERVICE_PROVIDER_CONFIG + ":documentationUri";
        public static final String PATCH = "patch";
        public static final String PATCH_URI = CORE_SCHEMA_URI + ":" + SERVICE_PROVIDER_CONFIG + ":patch";
        public static final String BULK = "bulk";
        public static final String BULK_URI = CORE_SCHEMA_URI + ":" + SERVICE_PROVIDER_CONFIG + ":bulk";
        public static final String FILTER = "filter";
        public static final String FILTER_URI = CORE_SCHEMA_URI + ":" + SERVICE_PROVIDER_CONFIG + ":filter";
        public static final String CHANGE_PASSWORD = "changePassword";
        public static final String CHANGE_PASSWORD_URI =
            CORE_SCHEMA_URI + ":" + SERVICE_PROVIDER_CONFIG + ":changePassword";
        public static final String SORT = "sort";
        public static final String SORT_URI = CORE_SCHEMA_URI + ":" + SERVICE_PROVIDER_CONFIG + ":sort";
        public static final String ETAG = "etag";
        public static final String ETAG_URI = CORE_SCHEMA_URI + ":" + SERVICE_PROVIDER_CONFIG + ":etag";
        public static final String AUTHENTICATION_SCHEMAS = "authenticationSchemes";
        public static final String AUTHENTICATION_SCHEMAS_URI =
            CORE_SCHEMA_URI + ":" + SERVICE_PROVIDER_CONFIG + ":authenticationSchemes";
        public static final String SUPPORTED = "supported";
        public static final String MAX_OPERATIONS = "maxOperations";
        public static final String MAX_OPERATIONS_URI =
            CORE_SCHEMA_URI + ":" + SERVICE_PROVIDER_CONFIG + ":bulk.maxOperations";
        public static final String MAX_PAYLOAD_SIZE = "maxPayloadSize";
        public static final String MAX_PAYLOAD_SIZE_URI =
            CORE_SCHEMA_URI + ":" + SERVICE_PROVIDER_CONFIG + ":bulk.maxPayloadSize";
        public static final String MAX_RESULTS = "maxResults";
        public static final String MAX_RESULTS_URI =
            CORE_SCHEMA_URI + ":" + SERVICE_PROVIDER_CONFIG + ":filter.maxResults";
        public static final String NAME = "name";
        public static final String NAME_URI =
            CORE_SCHEMA_URI + ":" + SERVICE_PROVIDER_CONFIG + ":authenticationSchemes.name";
        public static final String DESCRIPTION = "description";
        public static final String DESCRIPTION_URI =
            CORE_SCHEMA_URI + ":" + SERVICE_PROVIDER_CONFIG + ":authenticationSchemes.description";
        public static final String SPEC_URI = "specUri";
        public static final String SPEC_URI_URI =
            CORE_SCHEMA_URI + ":" + SERVICE_PROVIDER_CONFIG + ":authenticationSchemes.specUri";
        public static final String TYPE = "type";
        public static final String TYPE_URL =
            CORE_SCHEMA_URI + ":" + SERVICE_PROVIDER_CONFIG + ":authenticationSchemes.type";
        public static final String PRIMARY = "primary";
        public static final String PRIMARY_URI =
            CORE_SCHEMA_URI + ":" + SERVICE_PROVIDER_CONFIG + ":authenticationSchemes.primary";

        public static final String PATCH_SUPPORTED_URI =
            CORE_SCHEMA_URI + ":" + SERVICE_PROVIDER_CONFIG + ":patcg.supported";
        public static final String BULK_SUPPORTED_URI =
            CORE_SCHEMA_URI + ":" + SERVICE_PROVIDER_CONFIG + ":bulk.supported";
        public static final String FILTER_SUPPORTED_URI =
            CORE_SCHEMA_URI + ":" + SERVICE_PROVIDER_CONFIG + ":filter.supported";
        public static final String CHANGE_PASSWORD_SUPPORTED_URI =
            CORE_SCHEMA_URI + ":" + SERVICE_PROVIDER_CONFIG + ":changePassword.supported";
        public static final String SORT_SUPPORTED_URI =
            CORE_SCHEMA_URI + ":" + SERVICE_PROVIDER_CONFIG + ":sort.supported";
        public static final String ETAG_SUPPORTED_URI =
            CORE_SCHEMA_URI + ":" + SERVICE_PROVIDER_CONFIG + ":etag.supported";
        public static final String AUTHENTICATION_SCHEMAS_DOCUMENTATION_URI_URI =
            CORE_SCHEMA_URI + ":" + SERVICE_PROVIDER_CONFIG + ":authenticationSchemes.documentationUri";


        /* ******Attributes descriptions of the attributes found in Service Provider Config Schema.************** */

        public static final String DOCUMENTATION_URI_DESC = "An HTTP-addressable URL pointing to the service " +
            "provider's human-consumable help documentation.";
        public static final String PATCH_DESC = "A complex type that specifies PATCH configuration options.";
        public static final String BULK_DESC = "A complex type that specifies bulk configuration options.";
        public static final String FILTERS_DESC = "A complex type that specifies FILTER options.";
        public static final String CHANGE_PASSWORD_DESC = "A complex type that specifies configuration options " +
            "related to changing a password.";
        public static final String SORT_DESC = "A complex type that specifies sort result options.";
        public static final String ETAG_DESC = "The version of the resources";
        public static final String AUTHENTICATION_SCHEMAS_DESC = "A complex type that specifies supported " +
            "authentication scheme properties.";
        public static final String SUPPORTED_DESC = "A Boolean value specifying whether or not the operation is " +
            "supported.";
        public static final String MAX_OPERATIONS_DESC = "An integer value specifying the maximum number of " +
            "operations.";
        public static final String MAX_PAYLOAD_SIZE_DESC = "An integer value specifying the maximum payload size in " +
            "bytes.";
        public static final String MAX_RESULTS_DESC = "An integer value specifying the maximum number of resources " +
            "returned in a response.";
        public static final String NAME_DESC = "The common authentication scheme name,e.g., HTTP Basic.";
        public static final String DESCRIPTION_DESC = "A description of the authentication scheme.";
        public static final String SPEC_URI_DESC = "An HTTP-addressable URL pointing to the authentication scheme's " +
            "specification.";
        public static final String TYPE_DESC = "A label indicating the attribute's function, e.g., 'work' or 'home'.";
        public static final String PRIMARY_DESC = "A Boolean value indicating the 'primary' or preferred attribute " +
            "value for this attribute.  " +
            "The primary attribute value 'true' MUST appear no more than once.";
    }

    /**
     * Constants found in Service Resource type schema..
     */
    public static class ResourceTypeSchemaConstants {
        public static final String RESOURCE_TYPE = "ResourceType";
        public static final String ID = "id";
        public static final String ID_URI = CORE_SCHEMA_URI + ":" + RESOURCE_TYPE + ":id";
        public static final String NAME = "name";
        public static final String NAME_URI = CORE_SCHEMA_URI + ":" + RESOURCE_TYPE + ":name";
        public static final String DESCRIPTION = "description";
        public static final String DESCRIPTION_URI = CORE_SCHEMA_URI + ":" + RESOURCE_TYPE + ":description";
        public static final String ENDPOINT = "endpoint";
        public static final String ENDPOINT_URI = CORE_SCHEMA_URI + ":" + RESOURCE_TYPE + ":endpoint";
        public static final String SCHEMA = "schema";
        public static final String SCHEMA_URI = CORE_SCHEMA_URI + ":" + RESOURCE_TYPE + ":schema";
        public static final String SCHEMA_EXTENSIONS = "schemaExtensions";
        public static final String SCHEMA_EXTENSIONS_URI =
            CORE_SCHEMA_URI + ":" + RESOURCE_TYPE + ":schemaExtensions";
        public static final String SCHEMA_EXTENSIONS_SCHEMA = "schema";
        public static final String SCHEMA_EXTENSIONS_SCHEMA_URI =
            CORE_SCHEMA_URI + ":" + RESOURCE_TYPE + ":schemaExtension.schema";
        public static final String SCHEMA_EXTENSIONS_REQUIRED = "required";
        public static final String SCHEMA_EXTENSIONS_REQUIRED_URI =
            CORE_SCHEMA_URI + ":" + RESOURCE_TYPE + ":schemaExtension.required";

        public static final String NAME_DESC = "The resource type name.  When applicable, service providers MUST " +
            "specify the name, e.g., 'User'.\"";
        public static final String DESCRIPTION_DESC = "e resource type's human-readable description. When applicable," +
            " service providers MUST specify the description.";
        public static final String ENDPOINT_DESC = "The resource type's HTTP-addressable endpoint relative to the " +
            "Base URL, e.g., '/Users'.";
        public static final String SCHEMA_DESC = "The resource type's primary/base schema uri.";
        public static final String SCHEMA_EXTENSIONS_DESC = "A list of URIs of the resource type's schema extensions.";
        public static final String SCHEMA_EXTENSIONS_SCHEMA_DESC = "The uri of a schema extension.";
        public static final String SCHEMA_EXTENSION_REQUIRED_DESC = "A Boolean value that specifies whether or not " +
            "the schema extension is required for the resource type.";
        public static final String ID_DESC = "The resource type's server unique id";

        public static final String USER_ACCOUNT = "User Account";
        public static final String GROUP = "Group";
    }

    /**
<<<<<<< HEAD
     * Constants found in operations..
=======
     * this subclass holds the constant values for the schemas endpoint.
     */
    public static class SchemaSchemaConstants {

        public static final String NAME = "name";
        public static final String NAME_URI = SCHEMA_URI + ":" + NAME;
        public static final String NAME_DESC = "The schema's human-readable name.";

        public static final String DESCRIPTION = "description";
        public static final String DESCRIPTION_URI = SCHEMA_URI + ":" + DESCRIPTION;
        public static final String DESCRIPTION_DESC = "The schema's human-readable description.";

        public static final String ATTRIBUTES = "attributes";
        public static final String ATTRIBUTES_URI = SCHEMA_URI + ":" + ATTRIBUTES;
        public static final String ATTRIBUTES_DESC =
            " A complex type that defines service provider attributes and their qualities";

        public static final String ATTRIBUTES_NAME = "name";
        public static final String ATTRIBUTES_NAME_URI = ATTRIBUTES_URI + "." + ATTRIBUTES_NAME;
        public static final String ATTRIBUTES_NAME_DESC = "The attribute's name.";

        public static final String ATTRIBUTES_TYPE = "type";
        public static final String ATTRIBUTES_TYPE_URI = ATTRIBUTES_URI + "." + ATTRIBUTES_TYPE;
        public static final String ATTRIBUTES_TYPE_DESC =
            "The attribute's data type.  Valid values are \"string\", \"boolean\", \"decimal\", \"integer\", " +
                "\"dateTime\", \"reference\", and \"complex\".  When an attribute is of type " +
                "\"complex\", there SHOULD be a corresponding schema attribute \"subAttributes\" " +
                "defined, listing the sub-attributes of the attribute.";

        public static final String ATTRIBUTES_SUB_ATTRIBUTES = "subAttributes";
        public static final String ATTRIBUTES_SUB_ATTRIBUTES_URI = ATTRIBUTES_URI + "." + ATTRIBUTES_SUB_ATTRIBUTES;
        public static final String ATTRIBUTES_SUB_ATTRIBUTES_DESC =
            "When an attribute is of type \"complex\", \"subAttributes\" defines a set of " +
                "sub-attributes. \"subAttributes\" has the same schema sub-attributes as \"attributes\".";

        public static final String ATTRIBUTES_MULTI_VALUED = "multiValued";
        public static final String ATTRIBUTES_MULTI_VALUED_URI = ATTRIBUTES_URI + "." + ATTRIBUTES_MULTI_VALUED;
        public static final String ATTRIBUTES_MULTI_VALUED_DESC =
            "A Boolean value indicating the attribute's plurality.";

        public static final String ATTRIBUTES_DESCRIPTION = "description";
        public static final String ATTRIBUTES_DESCRIPTION_URI = ATTRIBUTES_URI + "." + ATTRIBUTES_DESCRIPTION;
        public static final String ATTRIBUTES_DESCRIPTION_DESC =
            "The attribute's human-readable description.  When applicable, service providers MUST " +
                "specify the description.";

        public static final String ATTRIBUTES_REQUIRED = "required";
        public static final String ATTRIBUTES_REQUIRED_URI = ATTRIBUTES_URI + "." + ATTRIBUTES_REQUIRED;
        public static final String ATTRIBUTES_REQUIRED_DESC =
            "A Boolean value that specifies whether or not the attribute is required.";

        public static final String ATTRIBUTES_CANONICAL_VALUES = "canonicalValues";
        public static final String ATTRIBUTES_CANONICAL_VALUES_URI = ATTRIBUTES_URI + "." + ATTRIBUTES_CANONICAL_VALUES;
        public static final String ATTRIBUTES_CANONICAL_VALUES_DESC =
            "A collection of suggested canonical values that MAY be used (e.g., \"work\" and " +
                "\"home\"). In some cases, service providers MAY choose to ignore unsupported values. ";

        public static final String ATTRIBUTES_CASE_EXACT = "caseExact";
        public static final String ATTRIBUTES_CASE_EXACT_URI = ATTRIBUTES_URI + "." + ATTRIBUTES_CASE_EXACT;
        public static final String ATTRIBUTES_CASE_EXACT_DESC =
            "A Boolean value that specifies whether or not a string attribute is case sensitive.";


        public static final String ATTRIBUTES_MUTABILITY = "mutability";
        public static final String ATTRIBUTES_MUTABILITY_URI = ATTRIBUTES_URI + "." + ATTRIBUTES_MUTABILITY;
        public static final String ATTRIBUTES_MUTABILITY_DESC =
            "A single keyword indicating the circumstances under which the value of the attribute can be" +
                " (re)defined";

        public static final String ATTRIBUTES_RETURNED = "returned";
        public static final String ATTRIBUTES_RETURNED_URI = ATTRIBUTES_URI + "." + ATTRIBUTES_RETURNED;
        public static final String ATTRIBUTES_RETURNED_DESC =
            "A single keyword that indicates when an attribute and associated values are returned in " +
                "response to a GET request or in response to a PUT, POST, or PATCH request";

        public static final String ATTRIBUTES_UNIQUENESS = "uniqueness";
        public static final String ATTRIBUTES_UNIQUENESS_URI = ATTRIBUTES_URI + "." + ATTRIBUTES_UNIQUENESS;
        public static final String ATTRIBUTES_UNIQUENESS_DESC =
            "A single keyword value that specifies how the service provider enforces uniqueness of " +
                "attribute values.";

        public static final String ATTRIBUTES_REFERENCE_TYPES = "referenceTypes";
        public static final String ATTRIBUTES_REFERENCE_TYPES_URI = ATTRIBUTES_URI + "." + ATTRIBUTES_REFERENCE_TYPES;
        public static final String ATTRIBUTES_REFERENCE_TYPES_DESC =
            "A multi-valued array of JSON strings that indicate the SCIM resource types that may " +
                "be referenced.";

    }

    /**
     * Constants found in operations.
>>>>>>> 513f60b3
     */
    public static class OperationalConstants {

        /*SCIM filter types*/
        public static final String EQ = " eq ";
        public static final String NE = " ne ";
        public static final String CO = " co ";
        public static final String SW = " sw ";
        public static final String EW = " ew ";
        public static final String PR = " pr";   //this MUST NOT have a white space at the end
        public static final String GT = " gt ";
        public static final String GE = " ge ";
        public static final String LT = " lt ";
        public static final String LE = " le ";

        /*SCIM logical operators*/
        public static final String AND = "and";
        public static final String OR = "or";
        public static final String NOT = "not";
        public static final String LEFT = "(";
        public static final String RIGHT = ")";

        public static final String ASCENDING = "ascending";
        public static final String DESCENDING = "descending";

        public static final String ADD = "add";
        public static final String REMOVE = "remove";
        public static final String REPLACE = "replace";
        public static final String OPERATIONS = "Operations";
        public static final String OP = "op";
        public static final String PATH = "path";
        public static final String VALUE = "value";


        public static final String ATTRIBUTES = "attributes";
        public static final String EXCLUDED_ATTRIBUTES = "excludedAttributes";
        public static final String COUNT = "count";
        public static final String START_INDEX = "startIndex";
        public static final String SORT_BY = "sortBy";
        public static final String SORT_ORDER = "sortOrder";
        public static final String FILTER = "filter";
        public static final String DOMAIN = "domain";

        //bulk constants
        public static final String METHOD = "method";
        public static final String VERSION = "version";
        public static final String BULK_ID = "bulkId";
        public static final String FAIL_ON_ERRORS = "failOnErrors";
        public static final String DATA = "data";
        public static final String STATUS = "status";
        public static final String CODE = "code";
        public static final String RESPONSE = "response";

        public static final String POST = "POST";
        public static final String DELETE = "DELETE";
        public static final String PUT = "PUT";
        public static final String PATCH = "PATCH";


    }

}<|MERGE_RESOLUTION|>--- conflicted
+++ resolved
@@ -16,13 +16,8 @@
 package org.wso2.charon3.core.schema;
 
 /**
-<<<<<<< HEAD
- * This defines the constants which can be found in SCIM 2.0 core schema can be found at..
- * : https://tools.ietf.org/html/rfc7643
-=======
  * This defines the constants which can be found in SCIM 2.0 core schema can be found at. :
  * https://tools.ietf.org/html/rfc7643
->>>>>>> 513f60b3
  */
 public class SCIMConstants {
 
@@ -35,19 +30,12 @@
     public static final String MESSAGE_SCHEMA_URI = "urn:ietf:params:scim:api:messages:2.0";
 
     public static final String SERVICE_PROVIDER_CONFIG_SCHEMA_URI =
-<<<<<<< HEAD
             "urn:ietf:params:scim:schemas:core:2.0:ServiceProviderConfig";
-    public static final String RESOURCE_TYPE_SCHEMA_URI = "urn:ietf:params:scim:schemas:core:2.0:ResourceType";
-    public static final String SEARCH_SCHEMA_URI = "urn:ietf:params:scim:api:messages:2.0:SearchRequest";
-    public static final String BULK_REQUEST_URI = "urn:ietf:params:scim:api:messages:2.0:BulkRequest";
-    public static final String BULK_RESPONSE_URI = "urn:ietf:params:scim:api:messages:2.0:BulkResponse";
-=======
-        "urn:ietf:params:scim:schemas:core:2.0:ServiceProviderConfig";
     public static final String RESOURCE_TYPE_SCHEMA_URI = CORE_SCHEMA_URI + ":ResourceType";
     public static final String SEARCH_SCHEMA_URI = MESSAGE_SCHEMA_URI + ":SearchRequest";
+    public static final String BULK_REQUEST_URI = MESSAGE_SCHEMA_URI + ":BulkRequest";
     public static final String BULK_RESPONSE_URI = MESSAGE_SCHEMA_URI + ":BulkResponse";
     public static final String SCHEMA_URI = CORE_SCHEMA_URI + ":Schema";
->>>>>>> 513f60b3
 
 
     /*Data formats*/
@@ -87,7 +75,7 @@
 
 
     /**
-     * Constants found in core-common schema..
+     * Constants found in core-common schema.
      */
     public static class CommonSchemaConstants {
 
@@ -138,7 +126,7 @@
     }
 
     /**
-     * Constants found in listed resource schema..
+     * Constants found in listed resource schema.
      */
     public static class ListedResourceSchemaConstants {
 
@@ -164,7 +152,7 @@
     }
 
     /**
-     * Constants found in user schema..
+     * Constants found in user schema.
      */
     public static class UserSchemaConstants {
 
@@ -543,56 +531,6 @@
     }
 
     /**
-     * represents the constants for the enterprise user schema.
-     */
-    public static class EnterpriseUserSchemaConstants {
-
-        public static final String EMPLOYEE_NUMBER = "employeeNumber";
-        public static final String EMPLOYEE_NUMBER_URI = ENTERPRISE_USER_SCHEMA_URI + ":" + EMPLOYEE_NUMBER;
-        public static final String EMPLOYEE_NUMBER_DESC = "Numeric or alphanumeric identifier assigned to a " +
-                "person, typically based on order of hire or association with an organization.";
-
-        public static final String COST_CENTER = "costCenter";
-        public static final String COST_CENTER_URI = ENTERPRISE_USER_SCHEMA_URI + ":" + COST_CENTER;
-        public static final String COST_CENTER_DESC = "Identifies the name of a cost center.";
-
-        public static final String ORGANIZATION = "organization";
-        public static final String ORGANIZATION_URI = ENTERPRISE_USER_SCHEMA_URI + ":" + ORGANIZATION;
-        public static final String ORGANIZATION_DESC = "Identifies the name of an organization.";
-
-        public static final String DIVISION = "division";
-        public static final String DIVISION_URI = ENTERPRISE_USER_SCHEMA_URI + ":" + DIVISION;
-        public static final String DIVISION_DESC = "Identifies the name of a division.";
-
-        public static final String DEPARTMENT = "department";
-        public static final String DEPARTMENT_URI = ENTERPRISE_USER_SCHEMA_URI + ":" + DEPARTMENT;
-        public static final String DEPARTMENT_DESC = "Identifies the name of a department.";
-
-        public static final String VALUE = "value";
-        public static final String VALUE_URI = ENTERPRISE_USER_SCHEMA_URI + ":" + VALUE;
-        public static final String VALUE_DESC = "The id of the SCIM resource representing the User's manager.  " +
-                "REQUIRED.";
-
-        public static final String REF = "$ref";
-        public static final String REF_URI = ENTERPRISE_USER_SCHEMA_URI + ":" + REF;
-        public static final String REF_DESC = "The URI of the SCIM resource representing the User's manager.  " +
-                "REQUIRED.";
-
-        public static final String DISPLAY_NAME = "displayName";
-        public static final String DISPLAY_NAME_URI = ENTERPRISE_USER_SCHEMA_URI + ":" + DISPLAY_NAME;
-        public static final String DISPLAY_NAME_DESC = "The displayName of the User's manager. " +
-                "OPTIONAL and READ-ONLY.";
-
-        public static final String MANAGER = "manager";
-        public static final String MANAGER_URI = ENTERPRISE_USER_SCHEMA_URI + ":" + MANAGER;
-        public static final String MANAGER_DESC = "The User's manager.  A complex type that optionally " +
-                "allows service providers to represent organizational hierarchy by referencing the 'id' " +
-                "attribute of another User.";
-
-
-    }
-
-    /**
      * Constants found in group schema.
      */
     public static class GroupSchemaConstants {
@@ -614,19 +552,11 @@
         public static final String DISPLAY_DESC = "A human-readable name for the Member";
         public static final String TYPE_DESC = "A label indicating the type of resource, e.g. 'User' or 'Group'";
 
-<<<<<<< HEAD
         /* ******URIs of sub and multivalued attributes.************* */
-        public static final String VALUE_URI = "urn:ietf:params:scim:schemas:core:2.0:Group:members.value";
-        public static final String REF_URI = "urn:ietf:params:scim:schemas:core:2.0:Group:members.$ref";
-        public static final String DISPLAY_URI = "urn:ietf:params:scim:schemas:core:2.0:Group:members.display";
-        public static final String TYPE_URI = "urn:ietf:params:scim:schemas:core:2.0:Group:members.type";
-=======
-        /*******URIs of sub and multivalued attributes.**************/
         public static final String VALUE_URI = CORE_SCHEMA_URI + ":" + GROUP + ":members.value";
         public static final String REF_URI = CORE_SCHEMA_URI + ":" + GROUP + ":members.$ref";
         public static final String DISPLAY_URI = CORE_SCHEMA_URI + ":" + GROUP + ":members.display";
         public static final String TYPE_URI = CORE_SCHEMA_URI + ":" + GROUP + ":members.type";
->>>>>>> 513f60b3
     }
 
     /**
@@ -728,7 +658,7 @@
     }
 
     /**
-     * Constants found in Service Resource type schema..
+     * Constants found in Service Resource type schema.
      */
     public static class ResourceTypeSchemaConstants {
         public static final String RESOURCE_TYPE = "ResourceType";
@@ -770,9 +700,6 @@
     }
 
     /**
-<<<<<<< HEAD
-     * Constants found in operations..
-=======
      * this subclass holds the constant values for the schemas endpoint.
      */
     public static class SchemaSchemaConstants {
@@ -864,7 +791,6 @@
 
     /**
      * Constants found in operations.
->>>>>>> 513f60b3
      */
     public static class OperationalConstants {
 
