--- conflicted
+++ resolved
@@ -30,16 +30,10 @@
     public static final String MESSAGE_SCHEMA_URI = "urn:ietf:params:scim:api:messages:2.0";
 
     public static final String SERVICE_PROVIDER_CONFIG_SCHEMA_URI =
-<<<<<<< HEAD
-        "urn:ietf:params:scim:schemas:core:2.0:ServiceProviderConfig";
-    public static final String RESOURCE_TYPE_SCHEMA_URI = CORE_SCHEMA_URI + ":ResourceType";
-    public static final String SEARCH_SCHEMA_URI = MESSAGE_SCHEMA_URI + ":SearchRequest";
-=======
             "urn:ietf:params:scim:schemas:core:2.0:ServiceProviderConfig";
     public static final String RESOURCE_TYPE_SCHEMA_URI = CORE_SCHEMA_URI + ":ResourceType";
     public static final String SEARCH_SCHEMA_URI = MESSAGE_SCHEMA_URI + ":SearchRequest";
     public static final String BULK_REQUEST_URI = MESSAGE_SCHEMA_URI + ":BulkRequest";
->>>>>>> 4706886d
     public static final String BULK_RESPONSE_URI = MESSAGE_SCHEMA_URI + ":BulkResponse";
     public static final String SCHEMA_URI = CORE_SCHEMA_URI + ":Schema";
 
@@ -554,11 +548,7 @@
         public static final String DISPLAY_DESC = "A human-readable name for the Member";
         public static final String TYPE_DESC = "A label indicating the type of resource, e.g. 'User' or 'Group'";
 
-<<<<<<< HEAD
-        /*******URIs of sub and multivalued attributes.**************/
-=======
         /* ******URIs of sub and multivalued attributes.************* */
->>>>>>> 4706886d
         public static final String VALUE_URI = CORE_SCHEMA_URI + ":" + GROUP + ":members.value";
         public static final String REF_URI = CORE_SCHEMA_URI + ":" + GROUP + ":members.$ref";
         public static final String DISPLAY_URI = CORE_SCHEMA_URI + ":" + GROUP + ":members.display";
