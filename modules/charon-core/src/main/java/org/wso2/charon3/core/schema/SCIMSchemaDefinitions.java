/*
 * Copyright (c) 2016, WSO2 Inc. (http://www.wso2.org) All Rights Reserved.
 *
 * Licensed under the Apache License, Version 2.0 (the "License");
 * you may not use this file except in compliance with the License.
 * You may obtain a copy of the License at
 *
 * http://www.apache.org/licenses/LICENSE-2.0
 *
 * Unless required by applicable law or agreed to in writing, software
 * distributed under the License is distributed on an "AS IS" BASIS,
 * WITHOUT WARRANTIES OR CONDITIONS OF ANY KIND, either express or implied.
 * See the License for the specific language governing permissions and
 * limitations under the License.
 */
package org.wso2.charon3.core.schema;

import java.util.ArrayList;
import java.util.Arrays;

/**
 * This class contains the schema definitions in
 * https://tools.ietf.org/html/rfc7643 as AttributeSchemas.
 * These are used when constructing SCIMObjects from the decoded payload
 */

public class SCIMSchemaDefinitions {

    /*********** SCIM defined common attribute schemas****************************/

    /* the default set of sub-attributes for a multi-valued attribute */

    /* sub-attribute schemas of the attributes defined in SCIM common schema. */

    // sub attributes of the meta attributes

    //The name of the resource type of the resource.
    public static final SCIMAttributeSchema RESOURCE_TYPE =
            SCIMAttributeSchema.createSCIMAttributeSchema(SCIMConstants.CommonSchemaConstants.RESOURCE_TYPE_URI,
                    SCIMConstants.CommonSchemaConstants.RESOURCE_TYPE,
                    SCIMDefinitions.DataType.STRING, false, SCIMConstants.CommonSchemaConstants.RESOURCE_TYPE_DESC,
                    false, true,
                    SCIMDefinitions.Mutability.READ_ONLY, SCIMDefinitions.Returned.DEFAULT,
                    SCIMDefinitions.Uniqueness.NONE, null, null, null);

    //The "DateTime" that the resource was added to the service provider.
    public static final SCIMAttributeSchema CREATED =
            SCIMAttributeSchema.createSCIMAttributeSchema(SCIMConstants.CommonSchemaConstants.CREATED_URI,
                    SCIMConstants.CommonSchemaConstants.CREATED,
                    SCIMDefinitions.DataType.DATE_TIME, false, SCIMConstants.CommonSchemaConstants.CREATED_DESC,
                    false, false,
                    SCIMDefinitions.Mutability.READ_ONLY, SCIMDefinitions.Returned.DEFAULT,
                    SCIMDefinitions.Uniqueness.NONE, null, null, null);

    //The most recent DateTime that the details of this resource were updated at the service provider.
    public static final SCIMAttributeSchema LAST_MODIFIED =
            SCIMAttributeSchema.createSCIMAttributeSchema(SCIMConstants.CommonSchemaConstants.LAST_MODIFIED_URI,
                    SCIMConstants.CommonSchemaConstants.LAST_MODIFIED,
                    SCIMDefinitions.DataType.DATE_TIME, false, SCIMConstants.CommonSchemaConstants
                            .LAST_MODIFIED_DESC, false, false,
                    SCIMDefinitions.Mutability.READ_ONLY, SCIMDefinitions.Returned.DEFAULT,
                    SCIMDefinitions.Uniqueness.NONE, null, null, null);

    //The uri of the resource being returned
    public static final SCIMAttributeSchema LOCATION =
            SCIMAttributeSchema.createSCIMAttributeSchema(SCIMConstants.CommonSchemaConstants.LOCATION_URI,
                    SCIMConstants.CommonSchemaConstants.LOCATION,
                    SCIMDefinitions.DataType.STRING, false, SCIMConstants.CommonSchemaConstants.LOCATION_DESC, false,
                    false,
                    SCIMDefinitions.Mutability.READ_ONLY, SCIMDefinitions.Returned.DEFAULT,
                    SCIMDefinitions.Uniqueness.NONE, null, null, null);

    //The version of the resource being returned.
    //This value must be the same as the entity-tag (ETag) HTTP response header.
    public static final SCIMAttributeSchema VERSION =
            SCIMAttributeSchema.createSCIMAttributeSchema(SCIMConstants.CommonSchemaConstants.VERSION_URI,
                    SCIMConstants.CommonSchemaConstants.VERSION,
                    SCIMDefinitions.DataType.STRING, false, SCIMConstants.CommonSchemaConstants.VERSION_DESC, false,
                    true,
                    SCIMDefinitions.Mutability.READ_ONLY, SCIMDefinitions.Returned.DEFAULT,
                    SCIMDefinitions.Uniqueness.NONE, null, null, null);

            /*---------------------------------------------------------------------------------------------*/

    /* attribute schemas of the attributes defined in common schema. */

    //A unique identifier for a SCIM resource as defined by the service provider
    public static final SCIMAttributeSchema ID =
            SCIMAttributeSchema.createSCIMAttributeSchema(SCIMConstants.CommonSchemaConstants.ID_URI,
                    SCIMConstants.CommonSchemaConstants.ID,
                    SCIMDefinitions.DataType.STRING, false, SCIMConstants.CommonSchemaConstants.ID_DESC, true, true,
                    SCIMDefinitions.Mutability.READ_ONLY, SCIMDefinitions.Returned.ALWAYS,
                    SCIMDefinitions.Uniqueness.SERVER, null, null, null);

    //A String that is an identifier for the resource as defined by the provisioning client.
    //The service provider MUST always interpret the externalId as scoped to the provisioning domain.
    public static final SCIMAttributeSchema EXTERNAL_ID =
            SCIMAttributeSchema.createSCIMAttributeSchema(SCIMConstants.CommonSchemaConstants.EXTERNAL_ID_URI,
                    SCIMConstants.CommonSchemaConstants.EXTERNAL_ID,
                    SCIMDefinitions.DataType.STRING, false, SCIMConstants.CommonSchemaConstants.EXTERNAL_ID_DESC,
                    false, true,
                    SCIMDefinitions.Mutability.READ_WRITE, SCIMDefinitions.Returned.DEFAULT,
                    SCIMDefinitions.Uniqueness.NONE, null, null, null);

    //A complex attribute containing resource metadata.
    public static final SCIMAttributeSchema META =
            SCIMAttributeSchema.createSCIMAttributeSchema(SCIMConstants.CommonSchemaConstants.META_URI,
                    SCIMConstants.CommonSchemaConstants.META,
                    SCIMDefinitions.DataType.COMPLEX, false, SCIMConstants.CommonSchemaConstants.META_DESC, false,
                    false,
                    SCIMDefinitions.Mutability.READ_ONLY, SCIMDefinitions.Returned.DEFAULT,
                    SCIMDefinitions.Uniqueness.NONE, null, null,
                    new ArrayList<AttributeSchema>(Arrays.asList(RESOURCE_TYPE, CREATED, LAST_MODIFIED, LOCATION,
                            VERSION)));


    /**
     * SCIM User Schema Definition.
     */
    public static class SCIMUserSchemaDefinition {

        /*********** SCIM defined user attribute schemas****************************/

    /* sub-attribute schemas of the attributes defined in SCIM user schema. */

        //sub attributes of email attribute

        //"Email addresses for the user.
        public static final SCIMAttributeSchema EMAIL_VALUE =
                SCIMAttributeSchema.createSCIMAttributeSchema(SCIMConstants.UserSchemaConstants.EMAILS_VALUE_URI,
                        SCIMConstants.CommonSchemaConstants.VALUE,
                        SCIMDefinitions.DataType.STRING, false, SCIMConstants.UserSchemaConstants.EMAIL_VALUE_DESC,
                        false, false,
                        SCIMDefinitions.Mutability.READ_WRITE, SCIMDefinitions.Returned.DEFAULT,
                        SCIMDefinitions.Uniqueness.NONE, null, null, null);

        //A human-readable name, primarily used for display purposes.  READ-ONLY.
        public static final SCIMAttributeSchema EMAIL_DISPLAY =
                SCIMAttributeSchema.createSCIMAttributeSchema(SCIMConstants.UserSchemaConstants.EMAILS_DISPLAY_URI,
                        SCIMConstants.CommonSchemaConstants.DISPLAY,
                        SCIMDefinitions.DataType.STRING, false, SCIMConstants.UserSchemaConstants.EMAIL_DISPLAY_DESC,
                        false, false,
                        SCIMDefinitions.Mutability.READ_ONLY, SCIMDefinitions.Returned.DEFAULT,
                        SCIMDefinitions.Uniqueness.NONE, null, null, null);

        //A label indicating the attribute's function, e.g., 'work' or 'home'.
        public static final SCIMAttributeSchema EMAIL_TYPE =
                SCIMAttributeSchema.createSCIMAttributeSchema(SCIMConstants.UserSchemaConstants.EMAILS_TYPE_URI,
                        SCIMConstants.CommonSchemaConstants.TYPE,
                        SCIMDefinitions.DataType.STRING, false, SCIMConstants.UserSchemaConstants.EMAIL_TYPE_DESC,
                        false, false,
                        SCIMDefinitions.Mutability.READ_WRITE, SCIMDefinitions.Returned.DEFAULT,
                        SCIMDefinitions.Uniqueness.NONE,
                        new ArrayList<String>(Arrays.asList(SCIMConstants.UserSchemaConstants.WORK,
                                SCIMConstants.UserSchemaConstants.HOME, SCIMConstants.UserSchemaConstants.OTHER)),
                        null, null);

        //A Boolean value indicating the 'primary' or preferred attribute value for this attribute
        public static final SCIMAttributeSchema EMAIL_PRIMARY =
                SCIMAttributeSchema.createSCIMAttributeSchema(SCIMConstants.UserSchemaConstants.EMAILS_PRIMARY_URI,
                        SCIMConstants.CommonSchemaConstants.PRIMARY,
                        SCIMDefinitions.DataType.BOOLEAN, false, SCIMConstants.UserSchemaConstants
                                .EMAIL_PRIMARY_DESC, false, false,
                        SCIMDefinitions.Mutability.READ_WRITE, SCIMDefinitions.Returned.DEFAULT,
                        SCIMDefinitions.Uniqueness.NONE, null, null, null);

        //sub attributes of phoneNumbers attribute

        //Phone number of the User.
        public static final SCIMAttributeSchema PHONE_NUMBERS_VALUE =
                SCIMAttributeSchema.createSCIMAttributeSchema(SCIMConstants.UserSchemaConstants.PHONE_NUMBERS_VALUE_URI,
                        SCIMConstants.CommonSchemaConstants.VALUE,
                        SCIMDefinitions.DataType.STRING, false, SCIMConstants.UserSchemaConstants
                                .PHONE_NUMBERS_VALUE_DESC, false, false,
                        SCIMDefinitions.Mutability.READ_WRITE, SCIMDefinitions.Returned.DEFAULT,
                        SCIMDefinitions.Uniqueness.NONE, null, null, null);

        //A human-readable name, primarily used for display purposes.
        public static final SCIMAttributeSchema PHONE_NUMBERS_DISPLAY =
                SCIMAttributeSchema.createSCIMAttributeSchema(SCIMConstants.UserSchemaConstants
                                .PHONE_NUMBERS_DISPLAY_URI,
                        SCIMConstants.CommonSchemaConstants.DISPLAY,
                        SCIMDefinitions.DataType.STRING, false, SCIMConstants.UserSchemaConstants
                                .PHONE_NUMBERS_DISPLAY_DESC, false, false,
                        SCIMDefinitions.Mutability.READ_WRITE, SCIMDefinitions.Returned.DEFAULT,
                        SCIMDefinitions.Uniqueness.NONE, null, null, null);

        //A label indicating the attribute's function, e.g., 'work', 'home', 'mobile'.
        public static final SCIMAttributeSchema PHONE_NUMBERS_TYPE =
                SCIMAttributeSchema.createSCIMAttributeSchema(SCIMConstants.UserSchemaConstants.PHONE_NUMBERS_TYPE_URI,
                        SCIMConstants.CommonSchemaConstants.TYPE,
                        SCIMDefinitions.DataType.STRING, false, SCIMConstants.UserSchemaConstants
                                .PHONE_NUMBERS_TYPE_DESC, false, false,
                        SCIMDefinitions.Mutability.READ_WRITE, SCIMDefinitions.Returned.DEFAULT,
                        SCIMDefinitions.Uniqueness.NONE,
                        new ArrayList<String>(Arrays.asList(SCIMConstants.UserSchemaConstants.WORK,
                                SCIMConstants.UserSchemaConstants.HOME, SCIMConstants.UserSchemaConstants.OTHER,
                                SCIMConstants.UserSchemaConstants.FAX, SCIMConstants.UserSchemaConstants.MOBILE,
                                SCIMConstants.UserSchemaConstants.PAGER)), null, null);

        //A Boolean value indicating the 'primary' or preferred attribute value for this attribute
        public static final SCIMAttributeSchema PHONE_NUMBERS_PRIMARY =
                SCIMAttributeSchema.createSCIMAttributeSchema(SCIMConstants.UserSchemaConstants
                                .PHONE_NUMBERS_PRIMARY_URI,
                        SCIMConstants.CommonSchemaConstants.PRIMARY,
                        SCIMDefinitions.DataType.BOOLEAN, false, SCIMConstants.UserSchemaConstants
                                .PHONE_NUMBERS_PRIMARY_DESC, false, false,
                        SCIMDefinitions.Mutability.READ_WRITE, SCIMDefinitions.Returned.DEFAULT,
                        SCIMDefinitions.Uniqueness.NONE, null, null, null);

        //sub attributes of ims attribute

        //Instant messaging address for the User.
        public static final SCIMAttributeSchema IMS_VALUE =
                SCIMAttributeSchema.createSCIMAttributeSchema(SCIMConstants.UserSchemaConstants.IMS_VALUE_URI,
                        SCIMConstants.CommonSchemaConstants.VALUE,
                        SCIMDefinitions.DataType.STRING, false, SCIMConstants.UserSchemaConstants.IMS_VALUE_DESC,
                        false, false,
                        SCIMDefinitions.Mutability.READ_WRITE, SCIMDefinitions.Returned.DEFAULT,
                        SCIMDefinitions.Uniqueness.NONE, null, null, null);

        //A human-readable name, primarily used for display purposes.
        public static final SCIMAttributeSchema IMS_DISPLAY =
                SCIMAttributeSchema.createSCIMAttributeSchema(SCIMConstants.UserSchemaConstants.IMS_DISPLAY_URI,
                        SCIMConstants.CommonSchemaConstants.DISPLAY,
                        SCIMDefinitions.DataType.STRING, false, SCIMConstants.UserSchemaConstants.IMS_DISPLAY_DESC,
                        false, false,
                        SCIMDefinitions.Mutability.READ_WRITE, SCIMDefinitions.Returned.DEFAULT,
                        SCIMDefinitions.Uniqueness.NONE, null, null, null);

        //A label indicating the attribute's function, e.g., 'aim', 'gtalk', 'xmpp'
        public static final SCIMAttributeSchema IMS_TYPE =
                SCIMAttributeSchema.createSCIMAttributeSchema(SCIMConstants.UserSchemaConstants.IMS_TYPE_URI,
                        SCIMConstants.CommonSchemaConstants.TYPE,
                        SCIMDefinitions.DataType.STRING, false, SCIMConstants.UserSchemaConstants.IMS_TYPE_DESC,
                        false, false,
                        SCIMDefinitions.Mutability.READ_WRITE, SCIMDefinitions.Returned.DEFAULT,
                        SCIMDefinitions.Uniqueness.NONE,
                        new ArrayList<String>(Arrays.asList(SCIMConstants.UserSchemaConstants.SKYPE,
                                SCIMConstants.UserSchemaConstants.YAHOO, SCIMConstants.UserSchemaConstants.GTALK,
                                SCIMConstants.UserSchemaConstants.AIM, SCIMConstants.UserSchemaConstants.ICQ,
                                SCIMConstants.UserSchemaConstants.XMPP, SCIMConstants.UserSchemaConstants.MSN,
                                SCIMConstants.UserSchemaConstants.QQ)), null, null);

        //A Boolean value indicating the 'primary' or preferred attribute value for this attribute
        public static final SCIMAttributeSchema IMS_PRIMARY =
                SCIMAttributeSchema.createSCIMAttributeSchema(SCIMConstants.UserSchemaConstants.IMS_PRIMARY_URI,
                        SCIMConstants.CommonSchemaConstants.PRIMARY,
                        SCIMDefinitions.DataType.STRING, false, SCIMConstants.UserSchemaConstants.IMS_PRIMARY_DESC,
                        false, false,
                        SCIMDefinitions.Mutability.READ_WRITE, SCIMDefinitions.Returned.DEFAULT,
                        SCIMDefinitions.Uniqueness.NONE, null, null, null);

        //sub attributes of photos attribute

        //URL of a photo of the User.
        public static final SCIMAttributeSchema PHOTOS_VALUE =
                SCIMAttributeSchema.createSCIMAttributeSchema(SCIMConstants.UserSchemaConstants.PHOTOS_VALUE_URI,
                        SCIMConstants.CommonSchemaConstants.VALUE,
                        SCIMDefinitions.DataType.REFERENCE, false, SCIMConstants.UserSchemaConstants
                                .PHOTOS_VALUE_DESC, false, false,
                        SCIMDefinitions.Mutability.READ_WRITE, SCIMDefinitions.Returned.DEFAULT,
                        SCIMDefinitions.Uniqueness.NONE, null,
                        new ArrayList<SCIMDefinitions.ReferenceType>(Arrays.asList(SCIMDefinitions.ReferenceType
                                .EXTERNAL)), null);

        //A human-readable name, primarily used for display purposes.
        public static final SCIMAttributeSchema PHOTOS_DISPLAY =
                SCIMAttributeSchema.createSCIMAttributeSchema(SCIMConstants.UserSchemaConstants.PHOTOS_DISPLAY_URI,
                        SCIMConstants.CommonSchemaConstants.DISPLAY,
                        SCIMDefinitions.DataType.STRING, false, SCIMConstants.UserSchemaConstants
                                .PHOTOS_DISPLAY_DESC, false, false,
                        SCIMDefinitions.Mutability.READ_WRITE, SCIMDefinitions.Returned.DEFAULT,
                        SCIMDefinitions.Uniqueness.NONE, null, null, null);

        //A label indicating the attribute's function, i.e., 'photo' or 'thumbnail'.
        public static final SCIMAttributeSchema PHOTOS_TYPE =
                SCIMAttributeSchema.createSCIMAttributeSchema(SCIMConstants.UserSchemaConstants.PHOTOS_TYPE_URI,
                        SCIMConstants.CommonSchemaConstants.TYPE,
                        SCIMDefinitions.DataType.STRING, false, SCIMConstants.UserSchemaConstants.PHOTOS_TYPE_DESC,
                        false, false,
                        SCIMDefinitions.Mutability.READ_WRITE, SCIMDefinitions.Returned.DEFAULT,
                        SCIMDefinitions.Uniqueness.NONE,
                        new ArrayList<String>(Arrays.asList(SCIMConstants.UserSchemaConstants.PHOTO,
                                SCIMConstants.UserSchemaConstants.THUMBNAIL)), null, null);

        //A Boolean value indicating the 'primary' or preferred attribute value for this attribute
        public static final SCIMAttributeSchema PHOTOS_PRIMARY =
                SCIMAttributeSchema.createSCIMAttributeSchema(SCIMConstants.UserSchemaConstants.PHOTOS_PRIMARY_URI,
                        SCIMConstants.CommonSchemaConstants.PRIMARY,
                        SCIMDefinitions.DataType.STRING, false, SCIMConstants.UserSchemaConstants
                                .PHOTOS_PRIMARY_DESC, false, false,
                        SCIMDefinitions.Mutability.READ_WRITE, SCIMDefinitions.Returned.DEFAULT,
                        SCIMDefinitions.Uniqueness.NONE, null, null, null);


        //sub attributes of addresses attribute

        //The full mailing address, formatted for display or use with a mailing label.
        public static final SCIMAttributeSchema ADDRESSES_FORMATTED =
                SCIMAttributeSchema.createSCIMAttributeSchema(SCIMConstants.UserSchemaConstants.FORMATTED_ADDRESS_URI,
                        SCIMConstants.UserSchemaConstants.FORMATTED_ADDRESS,
                        SCIMDefinitions.DataType.STRING, false, SCIMConstants.UserSchemaConstants
                                .ADDRESSES_FORMATTED_DESC, false, false,
                        SCIMDefinitions.Mutability.READ_WRITE, SCIMDefinitions.Returned.DEFAULT,
                        SCIMDefinitions.Uniqueness.NONE, null, null, null);

        //The full street address component
        public static final SCIMAttributeSchema ADDRESSES_STREET_ADDRESS =
                SCIMAttributeSchema.createSCIMAttributeSchema(SCIMConstants.UserSchemaConstants.STREET_ADDRESS_URI,
                        SCIMConstants.UserSchemaConstants.STREET_ADDRESS,
                        SCIMDefinitions.DataType.STRING, false, SCIMConstants.UserSchemaConstants
                                .ADDRESSES_STREET_ADDRESS_DESC, false, false,
                        SCIMDefinitions.Mutability.READ_WRITE, SCIMDefinitions.Returned.DEFAULT,
                        SCIMDefinitions.Uniqueness.NONE, null, null, null);

        //The city or locality component.
        public static final SCIMAttributeSchema ADDRESSES_LOCALITY =
                SCIMAttributeSchema.createSCIMAttributeSchema(SCIMConstants.UserSchemaConstants.LOCALITY_URI,
                        SCIMConstants.UserSchemaConstants.LOCALITY,
                        SCIMDefinitions.DataType.STRING, false, SCIMConstants.UserSchemaConstants
                                .ADDRESSES_LOCALITY_DESC, false, false,
                        SCIMDefinitions.Mutability.READ_WRITE, SCIMDefinitions.Returned.DEFAULT,
                        SCIMDefinitions.Uniqueness.NONE, null, null, null);

        //The state or region component.
        public static final SCIMAttributeSchema ADDRESSES_REGION =
                SCIMAttributeSchema.createSCIMAttributeSchema(SCIMConstants.UserSchemaConstants.REGION_URI,
                        SCIMConstants.UserSchemaConstants.REGION,
                        SCIMDefinitions.DataType.STRING, false, SCIMConstants.UserSchemaConstants
                                .ADDRESSES_REGION_DESC, false, false,
                        SCIMDefinitions.Mutability.READ_WRITE, SCIMDefinitions.Returned.DEFAULT,
                        SCIMDefinitions.Uniqueness.NONE, null, null, null);

        //The zip code or postal code component
        public static final SCIMAttributeSchema ADDRESSES_POSTAL_CODE =
                SCIMAttributeSchema.createSCIMAttributeSchema(SCIMConstants.UserSchemaConstants.POSTAL_CODE_URI,
                        SCIMConstants.UserSchemaConstants.POSTAL_CODE,
                        SCIMDefinitions.DataType.STRING, false, SCIMConstants.UserSchemaConstants
                                .ADDRESSES_POSTAL_CODE_DESC, false, false,
                        SCIMDefinitions.Mutability.READ_WRITE, SCIMDefinitions.Returned.DEFAULT,
                        SCIMDefinitions.Uniqueness.NONE, null, null, null);

        //The country name component.
        public static final SCIMAttributeSchema ADDRESSES_COUNTRY =
                SCIMAttributeSchema.createSCIMAttributeSchema(SCIMConstants.UserSchemaConstants.COUNTRY_URI,
                        SCIMConstants.UserSchemaConstants.COUNTRY,
                        SCIMDefinitions.DataType.STRING, false, SCIMConstants.UserSchemaConstants
                                .ADDRESSES_COUNTRY_DESC, false, false,
                        SCIMDefinitions.Mutability.READ_WRITE, SCIMDefinitions.Returned.DEFAULT,
                        SCIMDefinitions.Uniqueness.NONE, null, null, null);

        //A label indicating the attribute's function, e.g., 'work' or 'home'.
        public static final SCIMAttributeSchema ADDRESSES_TYPE =
                SCIMAttributeSchema.createSCIMAttributeSchema(SCIMConstants.UserSchemaConstants.ADDRESSES_TYPE_URI,
                        SCIMConstants.CommonSchemaConstants.TYPE,
                        SCIMDefinitions.DataType.STRING, false, SCIMConstants.UserSchemaConstants
                                .ADDRESSES_TYPE_DESC, false, false,
                        SCIMDefinitions.Mutability.READ_WRITE, SCIMDefinitions.Returned.DEFAULT,
                        SCIMDefinitions.Uniqueness.NONE,
                        new ArrayList<String>(Arrays.asList(SCIMConstants.UserSchemaConstants.WORK,
                                SCIMConstants.UserSchemaConstants.HOME, SCIMConstants.UserSchemaConstants.OTHER)),
                        null, null);

        //A Boolean value indicating the 'primary' or preferred attribute value for this attribute
        public static final SCIMAttributeSchema ADDRESSES_PRIMARY =
                SCIMAttributeSchema.createSCIMAttributeSchema(SCIMConstants.UserSchemaConstants.ADDRESSES_PRIMARY_URI,
                        SCIMConstants.CommonSchemaConstants.PRIMARY,
                        SCIMDefinitions.DataType.BOOLEAN, false, SCIMConstants.UserSchemaConstants
                                .ADDRESSES_PRIMARY_DESC, false, false,
                        SCIMDefinitions.Mutability.READ_WRITE, SCIMDefinitions.Returned.DEFAULT,
                        SCIMDefinitions.Uniqueness.NONE, null, null, null);

        //sub attributes of ims attribute

        //The identifier of the User's group.
        public static final SCIMAttributeSchema GROUP_VALUE =
                SCIMAttributeSchema.createSCIMAttributeSchema(SCIMConstants.UserSchemaConstants.GROUPS_VALUE_URI,
                        SCIMConstants.CommonSchemaConstants.VALUE,
                        SCIMDefinitions.DataType.STRING, false, SCIMConstants.UserSchemaConstants.GROUP_VALUE_DESC,
                        false, false,
                        SCIMDefinitions.Mutability.READ_ONLY, SCIMDefinitions.Returned.DEFAULT,
                        SCIMDefinitions.Uniqueness.NONE, null, null, null);

        //The uri of the corresponding 'Group' resource to which the user belongs.
        public static final SCIMAttributeSchema GROUP_REF =
                SCIMAttributeSchema.createSCIMAttributeSchema(SCIMConstants.UserSchemaConstants.GROUPS_REF_URI,
                        SCIMConstants.CommonSchemaConstants.REF,
                        SCIMDefinitions.DataType.REFERENCE, false, SCIMConstants.UserSchemaConstants.GROUP_REF_DESC,
                        false, false,
                        SCIMDefinitions.Mutability.READ_ONLY, SCIMDefinitions.Returned.DEFAULT,
                        SCIMDefinitions.Uniqueness.NONE, null, new ArrayList<SCIMDefinitions.ReferenceType>
                                (Arrays.asList(SCIMDefinitions.ReferenceType.USER, SCIMDefinitions.ReferenceType
                                        .GROUP)), null);

        //A human-readable name, primarily used for display purposes.
        public static final SCIMAttributeSchema GROUP_DISPLAY =
                SCIMAttributeSchema.createSCIMAttributeSchema(SCIMConstants.UserSchemaConstants.GROUPS_DISPLAY_URI,
                        SCIMConstants.CommonSchemaConstants.DISPLAY,
                        SCIMDefinitions.DataType.STRING, false, SCIMConstants.UserSchemaConstants.GROUP_DISPLAY_DESC,
                        false, false,
                        SCIMDefinitions.Mutability.READ_ONLY, SCIMDefinitions.Returned.DEFAULT,
                        SCIMDefinitions.Uniqueness.NONE, null, null, null);

        //A label indicating the attribute's function, e.g., 'direct' or 'indirect'.
        public static final SCIMAttributeSchema GROUP_TYPE =
                SCIMAttributeSchema.createSCIMAttributeSchema(SCIMConstants.UserSchemaConstants.GROUPS_TYPE_URI,
                        SCIMConstants.CommonSchemaConstants.TYPE,
                        SCIMDefinitions.DataType.STRING, false, SCIMConstants.UserSchemaConstants.GROUP_TYPE_DESC,
                        false, false,
                        SCIMDefinitions.Mutability.READ_WRITE, SCIMDefinitions.Returned.DEFAULT,
                        SCIMDefinitions.Uniqueness.NONE, new ArrayList<String>
                                (Arrays.asList(SCIMConstants.UserSchemaConstants.DIRECT_MEMBERSHIP,
                                        SCIMConstants.UserSchemaConstants.INDIRECT_MEMBERSHIP)), null, null);

        //sub attributes of entitlements attribute

        //The value of an entitlement.
        public static final SCIMAttributeSchema ENTITLEMENTS_VALUE =
                SCIMAttributeSchema.createSCIMAttributeSchema(SCIMConstants.UserSchemaConstants.ENTITLEMENTS_VALUE_URI,
                        SCIMConstants.CommonSchemaConstants.VALUE,
                        SCIMDefinitions.DataType.STRING, false, SCIMConstants.UserSchemaConstants
                                .ENTITLEMENTS_VALUE_DESC, false, false,
                        SCIMDefinitions.Mutability.READ_WRITE, SCIMDefinitions.Returned.DEFAULT,
                        SCIMDefinitions.Uniqueness.NONE, null, null, null);

        //A human-readable name, primarily used for display purposes.
        public static final SCIMAttributeSchema ENTITLEMENTS_DISPLAY =
                SCIMAttributeSchema.createSCIMAttributeSchema(SCIMConstants.UserSchemaConstants
                                .ENTITLEMENTS_DISPLAY_URI,
                        SCIMConstants.CommonSchemaConstants.DISPLAY,
                        SCIMDefinitions.DataType.REFERENCE, false, SCIMConstants.UserSchemaConstants
                                .ENTITLEMENTS_DISPLAY_DESC, false, false,
                        SCIMDefinitions.Mutability.READ_WRITE, SCIMDefinitions.Returned.DEFAULT,
                        SCIMDefinitions.Uniqueness.NONE, null, new ArrayList<SCIMDefinitions.ReferenceType>
                                (Arrays.asList(SCIMDefinitions.ReferenceType.USER, SCIMDefinitions.ReferenceType
                                        .GROUP)), null);

        //A label indicating the attribute's function.
        public static final SCIMAttributeSchema ENTITLEMENTS_TYPE =
                SCIMAttributeSchema.createSCIMAttributeSchema(SCIMConstants.UserSchemaConstants.ENTITLEMENTS_TYPE_URI,
                        SCIMConstants.CommonSchemaConstants.TYPE,
                        SCIMDefinitions.DataType.STRING, false, SCIMConstants.UserSchemaConstants
                                .ENTITLEMENTS_TYPE_DESC, false, false,
                        SCIMDefinitions.Mutability.READ_WRITE, SCIMDefinitions.Returned.DEFAULT,
                        SCIMDefinitions.Uniqueness.NONE, null, null, null);

        // Boolean value indicating the 'primary' or preferred attribute value for this attribute.he primary
        // attribute value 'true' MUST appear no more than once.
        public static final SCIMAttributeSchema ENTITLEMENTS_PRIMARY =
                SCIMAttributeSchema.createSCIMAttributeSchema(SCIMConstants.UserSchemaConstants
                                .ENTITLEMENTS_PRIMARY_URI,
                        SCIMConstants.CommonSchemaConstants.PRIMARY,
                        SCIMDefinitions.DataType.STRING, false, SCIMConstants.UserSchemaConstants
                                .ENTITLEMENTS_PRIMARY_DESC, false, false,
                        SCIMDefinitions.Mutability.READ_WRITE, SCIMDefinitions.Returned.DEFAULT,
                        SCIMDefinitions.Uniqueness.NONE, null, null, null);

        //sub attributes of entitlements attribute

        //The value of a role.
        public static final SCIMAttributeSchema ROLES_VALUE =
                SCIMAttributeSchema.createSCIMAttributeSchema(SCIMConstants.UserSchemaConstants.ROLES_VALUE_URI,
                        SCIMConstants.CommonSchemaConstants.VALUE,
                        SCIMDefinitions.DataType.STRING, false, SCIMConstants.UserSchemaConstants.ROLES_VALUE_DESC,
                        false, false,
                        SCIMDefinitions.Mutability.READ_WRITE, SCIMDefinitions.Returned.DEFAULT,
                        SCIMDefinitions.Uniqueness.NONE, null, null, null);

        //A human-readable name, primarily used for display purposes.
        public static final SCIMAttributeSchema ROLES_DISPLAY =
                SCIMAttributeSchema.createSCIMAttributeSchema(SCIMConstants.UserSchemaConstants.ROLES_DISPLAY_URI,
                        SCIMConstants.CommonSchemaConstants.DISPLAY,
                        SCIMDefinitions.DataType.REFERENCE, false, SCIMConstants.UserSchemaConstants
                                .ROLES_DISPLAY_DESC, false, false,
                        SCIMDefinitions.Mutability.READ_WRITE, SCIMDefinitions.Returned.DEFAULT,
                        SCIMDefinitions.Uniqueness.NONE, null, null, null);

        //A label indicating the attribute's function..
        public static final SCIMAttributeSchema ROLES_TYPE =
                SCIMAttributeSchema.createSCIMAttributeSchema(SCIMConstants.UserSchemaConstants.ROLES_TYPE_URI,
                        SCIMConstants.CommonSchemaConstants.TYPE,
                        SCIMDefinitions.DataType.STRING, false, SCIMConstants.UserSchemaConstants.ROLES_TYPE_DESC,
                        false, false,
                        SCIMDefinitions.Mutability.READ_WRITE, SCIMDefinitions.Returned.DEFAULT,
                        SCIMDefinitions.Uniqueness.NONE, null, null, null);

        //A Boolean value indicating the 'primary' or preferred attribute value for this attribute.
        public static final SCIMAttributeSchema ROLES_PRIMARY =
                SCIMAttributeSchema.createSCIMAttributeSchema(SCIMConstants.UserSchemaConstants.ROLES_PRIMARY_URI,
                        SCIMConstants.CommonSchemaConstants.PRIMARY,
                        SCIMDefinitions.DataType.STRING, false, SCIMConstants.UserSchemaConstants.ROLES_PRIMARY_DESC,
                        false, false,
                        SCIMDefinitions.Mutability.READ_WRITE, SCIMDefinitions.Returned.DEFAULT,
                        SCIMDefinitions.Uniqueness.NONE, null, null, null);

        //sub attributes of x509certificates attribute

        //The value of an X.509 certificate.
        public static final SCIMAttributeSchema X509CERTIFICATES_VALUE =
                SCIMAttributeSchema.createSCIMAttributeSchema(SCIMConstants.UserSchemaConstants
                                .X509CERTIFICATES_VALUE_URI,
                        SCIMConstants.CommonSchemaConstants.VALUE,
                        SCIMDefinitions.DataType.STRING, false, SCIMConstants.UserSchemaConstants
                                .X509CERTIFICATES_VALUE_DESC, false, false,
                        SCIMDefinitions.Mutability.READ_WRITE, SCIMDefinitions.Returned.DEFAULT,
                        SCIMDefinitions.Uniqueness.NONE, null, null, null);

        //A human-readable name, primarily used for display purposes.
        public static final SCIMAttributeSchema X509CERTIFICATES_DISPLAY =
                SCIMAttributeSchema.createSCIMAttributeSchema(SCIMConstants.UserSchemaConstants
                                .X509CERTIFICATES_DISPLAY_URI,
                        SCIMConstants.CommonSchemaConstants.DISPLAY,
                        SCIMDefinitions.DataType.REFERENCE, false, SCIMConstants.UserSchemaConstants
                                .X509CERTIFICATES_DISPLAY_DESC, false, false,
                        SCIMDefinitions.Mutability.READ_WRITE, SCIMDefinitions.Returned.DEFAULT,
                        SCIMDefinitions.Uniqueness.NONE, null, null, null);

        //A label indicating the attribute's function..
        public static final SCIMAttributeSchema X509CERTIFICATES_TYPE =
                SCIMAttributeSchema.createSCIMAttributeSchema(SCIMConstants.UserSchemaConstants
                                .X509CERTIFICATES_TYPE_URI,
                        SCIMConstants.CommonSchemaConstants.TYPE,
                        SCIMDefinitions.DataType.STRING, false, SCIMConstants.UserSchemaConstants
                                .X509CERTIFICATES_TYPE_DESC, false, false,
                        SCIMDefinitions.Mutability.READ_WRITE, SCIMDefinitions.Returned.DEFAULT,
                        SCIMDefinitions.Uniqueness.NONE, null, null, null);

        //A Boolean value indicating the 'primary' or preferred attribute value for this attribute.
        public static final SCIMAttributeSchema X509CERTIFICATES_PRIMARY =
                SCIMAttributeSchema.createSCIMAttributeSchema(SCIMConstants.UserSchemaConstants
                                .X509CERTIFICATES_PRIMARY_URI,
                        SCIMConstants.CommonSchemaConstants.PRIMARY,
                        SCIMDefinitions.DataType.STRING, false, SCIMConstants.UserSchemaConstants
                                .X509CERTIFICATES_PRIMARY_DESC, false, false,
                        SCIMDefinitions.Mutability.READ_WRITE, SCIMDefinitions.Returned.DEFAULT,
                        SCIMDefinitions.Uniqueness.NONE, null, null, null);


        //sub attributes of name attribute

        //The full name, including all middle names, titles, and suffixes as appropriate, formatted for display
        public static final SCIMAttributeSchema FORMATTED =
                SCIMAttributeSchema.createSCIMAttributeSchema(SCIMConstants.UserSchemaConstants.FORMATTED_NAME_URI,
                        SCIMConstants.UserSchemaConstants.FORMATTED_NAME,
                        SCIMDefinitions.DataType.STRING, false, SCIMConstants.UserSchemaConstants
                                .FORMATTED_NAME_DESC, false, false,
                        SCIMDefinitions.Mutability.READ_WRITE, SCIMDefinitions.Returned.DEFAULT,
                        SCIMDefinitions.Uniqueness.NONE, null, null, null);

        //The family name of the User, or last name in most Western languages
        public static final SCIMAttributeSchema FAMILY_NAME =
                SCIMAttributeSchema.createSCIMAttributeSchema(SCIMConstants.UserSchemaConstants.FAMILY_NAME_URI,
                        SCIMConstants.UserSchemaConstants.FAMILY_NAME,
                        SCIMDefinitions.DataType.STRING, false, SCIMConstants.UserSchemaConstants.FAMILY_NAME_DESC,
                        false, false,
                        SCIMDefinitions.Mutability.READ_WRITE, SCIMDefinitions.Returned.DEFAULT,
                        SCIMDefinitions.Uniqueness.NONE, null, null, null);

        //The given name of the User, or first name in most Western languages.
        public static final SCIMAttributeSchema GIVEN_NAME =
                SCIMAttributeSchema.createSCIMAttributeSchema(SCIMConstants.UserSchemaConstants.GIVEN_NAME_URI,
                        SCIMConstants.UserSchemaConstants.GIVEN_NAME,
                        SCIMDefinitions.DataType.STRING, false, SCIMConstants.UserSchemaConstants.GIVEN_NAME_DESC,
                        false, false,
                        SCIMDefinitions.Mutability.READ_WRITE, SCIMDefinitions.Returned.DEFAULT,
                        SCIMDefinitions.Uniqueness.NONE, null, null, null);

        //The middle name(s) of the User.
        public static final SCIMAttributeSchema MIDDLE_NAME =
                SCIMAttributeSchema.createSCIMAttributeSchema(SCIMConstants.UserSchemaConstants.MIDDLE_NAME_URI,
                        SCIMConstants.UserSchemaConstants.MIDDLE_NAME,
                        SCIMDefinitions.DataType.STRING, false, SCIMConstants.UserSchemaConstants.MIDDLE_NAME_DESC,
                        false, false,
                        SCIMDefinitions.Mutability.READ_WRITE, SCIMDefinitions.Returned.DEFAULT,
                        SCIMDefinitions.Uniqueness.NONE, null, null, null); //honorificPrefix

        //The honorific prefix(es) of the User, or title in most Western languages.
        public static final SCIMAttributeSchema HONORIFIC_PREFIX =
                SCIMAttributeSchema.createSCIMAttributeSchema(SCIMConstants.UserSchemaConstants.HONORIFIC_PREFIX_URI,
                        SCIMConstants.UserSchemaConstants.HONORIFIC_PREFIX,
                        SCIMDefinitions.DataType.STRING, false, SCIMConstants.UserSchemaConstants
                                .HONORIFIC_PREFIX_DESC, false, false,
                        SCIMDefinitions.Mutability.READ_WRITE, SCIMDefinitions.Returned.DEFAULT,
                        SCIMDefinitions.Uniqueness.NONE, null, null, null);

        //The honorific suffix(es) of the User, or suffix in most Western languages.
        public static final SCIMAttributeSchema HONORIFIC_SUFFIX =
                SCIMAttributeSchema.createSCIMAttributeSchema(SCIMConstants.UserSchemaConstants.HONORIFIC_SUFFIX_URI,
                        SCIMConstants.UserSchemaConstants.HONORIFIC_SUFFIX,
                        SCIMDefinitions.DataType.STRING, false, SCIMConstants.UserSchemaConstants
                                .HONORIFIC_SUFFIX_DESC, false, false,
                        SCIMDefinitions.Mutability.READ_WRITE, SCIMDefinitions.Returned.DEFAULT,
                        SCIMDefinitions.Uniqueness.NONE, null, null, null);

            /*-------------------------------------------------------------------------------------*/

            /* attribute schemas of the attributes defined in user schema. */

        //A service provider's unique identifier for the user, typically used by the user to directly
        //authenticate to the service provider.
        public static final SCIMAttributeSchema USERNAME =
                SCIMAttributeSchema.createSCIMAttributeSchema(SCIMConstants.UserSchemaConstants.USER_NAME_URI,
                        SCIMConstants.UserSchemaConstants.USER_NAME,
                        SCIMDefinitions.DataType.STRING, false, SCIMConstants.UserSchemaConstants.USERNAME_DESC,
                        true, false,
                        SCIMDefinitions.Mutability.READ_WRITE, SCIMDefinitions.Returned.DEFAULT,
                        SCIMDefinitions.Uniqueness.SERVER, null, null, null);

        //The components of the user's real name.
        public static final SCIMAttributeSchema NAME =
                SCIMAttributeSchema.createSCIMAttributeSchema(SCIMConstants.UserSchemaConstants.NAME_URI,
                        SCIMConstants.UserSchemaConstants.NAME,
                        SCIMDefinitions.DataType.COMPLEX, false, SCIMConstants.UserSchemaConstants.NAME_DESC, false,
                        false,
                        SCIMDefinitions.Mutability.READ_WRITE, SCIMDefinitions.Returned.DEFAULT,
                        SCIMDefinitions.Uniqueness.NONE, null, null,
                        new ArrayList<AttributeSchema>(Arrays.asList(FORMATTED, FAMILY_NAME, GIVEN_NAME,
                                MIDDLE_NAME,
                                HONORIFIC_PREFIX, HONORIFIC_SUFFIX)));

        //The name of the User, suitable for display to end-users
        public static final SCIMAttributeSchema DISPLAY_NAME =
                SCIMAttributeSchema.createSCIMAttributeSchema(SCIMConstants.UserSchemaConstants.DISPLAY_NAME_URI,
                        SCIMConstants.UserSchemaConstants.DISPLAY_NAME,
                        SCIMDefinitions.DataType.STRING, false, SCIMConstants.UserSchemaConstants.DISPLAY_NAME_DESC,
                        false, false,
                        SCIMDefinitions.Mutability.READ_WRITE, SCIMDefinitions.Returned.DEFAULT,
                        SCIMDefinitions.Uniqueness.NONE, null, null, null);

        //The casual way to address the user in real life
        public static final SCIMAttributeSchema NICK_NAME =
                SCIMAttributeSchema.createSCIMAttributeSchema(SCIMConstants.UserSchemaConstants.NICK_NAME_URI,
                        SCIMConstants.UserSchemaConstants.NICK_NAME,
                        SCIMDefinitions.DataType.STRING, false, SCIMConstants.UserSchemaConstants.NICK_NAME_DESC,
                        false, false,
                        SCIMDefinitions.Mutability.READ_WRITE, SCIMDefinitions.Returned.DEFAULT,
                        SCIMDefinitions.Uniqueness.NONE, null, null, null);

        //A fully qualified URL pointing to a page representing the User's online profile.
        public static final SCIMAttributeSchema PROFILE_URL =
                SCIMAttributeSchema.createSCIMAttributeSchema(SCIMConstants.UserSchemaConstants.PROFILE_URL_URI,
                        SCIMConstants.UserSchemaConstants.PROFILE_URL,
                        SCIMDefinitions.DataType.REFERENCE, false, SCIMConstants.UserSchemaConstants
                                .PROFILE_URL_DESC, false, false,
                        SCIMDefinitions.Mutability.READ_WRITE, SCIMDefinitions.Returned.DEFAULT,
                        SCIMDefinitions.Uniqueness.NONE, null,
                        new ArrayList<SCIMDefinitions.ReferenceType>(Arrays.asList(SCIMDefinitions.ReferenceType
                                .EXTERNAL)), null);

        //The user's title, such as \"Vice President.\"
        public static final SCIMAttributeSchema TITLE =
                SCIMAttributeSchema.createSCIMAttributeSchema(SCIMConstants.UserSchemaConstants.TITLE_URI,
                        SCIMConstants.UserSchemaConstants.TITLE,
                        SCIMDefinitions.DataType.STRING, false, SCIMConstants.UserSchemaConstants.TITLE_DESC, false,
                        false,
                        SCIMDefinitions.Mutability.READ_WRITE, SCIMDefinitions.Returned.DEFAULT,
                        SCIMDefinitions.Uniqueness.NONE, null, null, null);

        //Used to identify the relationship between the organization and the user.
        public static final SCIMAttributeSchema USER_TYPE =
                SCIMAttributeSchema.createSCIMAttributeSchema(SCIMConstants.UserSchemaConstants.USER_TYPE_URI,
                        SCIMConstants.UserSchemaConstants.USER_TYPE,
                        SCIMDefinitions.DataType.STRING, false, SCIMConstants.UserSchemaConstants.USER_TYPE_DESC,
                        false, false,
                        SCIMDefinitions.Mutability.READ_WRITE, SCIMDefinitions.Returned.DEFAULT,
                        SCIMDefinitions.Uniqueness.NONE, null, null, null);

        //Indicates the User's preferred written or spoken language.
        public static final SCIMAttributeSchema PREFERRED_LANGUAGE =
                SCIMAttributeSchema.createSCIMAttributeSchema(SCIMConstants.UserSchemaConstants.PREFERRED_LANGUAGE_URI,
                        SCIMConstants.UserSchemaConstants.PREFERRED_LANGUAGE,
                        SCIMDefinitions.DataType.STRING, false, SCIMConstants.UserSchemaConstants
                                .PREFERRED_LANGUAGE_DESC, false, false,
                        SCIMDefinitions.Mutability.READ_WRITE, SCIMDefinitions.Returned.DEFAULT,
                        SCIMDefinitions.Uniqueness.NONE, null, null, null);

        //Used to indicate the User's default location for purposes of localizing items such as currency,
        // date time format, or numerical representations.
        public static final SCIMAttributeSchema LOCALE =
                SCIMAttributeSchema.createSCIMAttributeSchema(SCIMConstants.UserSchemaConstants.LOCALE_URI,
                        SCIMConstants.UserSchemaConstants.LOCALE,
                        SCIMDefinitions.DataType.STRING, false, SCIMConstants.UserSchemaConstants.LOCALE_DESC, false,
                        false,
                        SCIMDefinitions.Mutability.READ_WRITE, SCIMDefinitions.Returned.DEFAULT,
                        SCIMDefinitions.Uniqueness.NONE, null, null, null);

        //The User's time zone in the 'Olson' time zone database format, e.g., 'America/Los_Angeles'.
        public static final SCIMAttributeSchema TIME_ZONE =
                SCIMAttributeSchema.createSCIMAttributeSchema(SCIMConstants.UserSchemaConstants.TIME_ZONE_URI,
                        SCIMConstants.UserSchemaConstants.TIME_ZONE,
                        SCIMDefinitions.DataType.STRING, false, SCIMConstants.UserSchemaConstants.TIME_ZONE_DESC,
                        false, false,
                        SCIMDefinitions.Mutability.READ_WRITE, SCIMDefinitions.Returned.DEFAULT,
                        SCIMDefinitions.Uniqueness.NONE, null, null, null);

        //A Boolean value indicating the User's administrative status.
        public static final SCIMAttributeSchema ACTIVE =
                SCIMAttributeSchema.createSCIMAttributeSchema(SCIMConstants.UserSchemaConstants.ACTIVE_URI,
                        SCIMConstants.UserSchemaConstants.ACTIVE,
                        SCIMDefinitions.DataType.BOOLEAN, false, SCIMConstants.UserSchemaConstants.ACTIVE_DESC,
                        false, false,
                        SCIMDefinitions.Mutability.READ_WRITE, SCIMDefinitions.Returned.DEFAULT,
                        SCIMDefinitions.Uniqueness.NONE, null, null, null);

        //The User's cleartext password.
        public static final SCIMAttributeSchema PASSWORD =
                SCIMAttributeSchema.createSCIMAttributeSchema(SCIMConstants.UserSchemaConstants.PASSWORD_URI,
                        SCIMConstants.UserSchemaConstants.PASSWORD,
                        SCIMDefinitions.DataType.STRING, false, SCIMConstants.UserSchemaConstants.PASSWORD_DESC,
                        false, false,
                        SCIMDefinitions.Mutability.WRITE_ONLY, SCIMDefinitions.Returned.NEVER,
                        SCIMDefinitions.Uniqueness.NONE, null, null, null);

        //Email addresses for the user.
        public static final SCIMAttributeSchema EMAILS =
                SCIMAttributeSchema.createSCIMAttributeSchema(SCIMConstants.UserSchemaConstants.EMAILS_URI,
                        SCIMConstants.UserSchemaConstants.EMAILS,
                        SCIMDefinitions.DataType.COMPLEX, true, SCIMConstants.UserSchemaConstants.EMAILS_DESC, false,
                        false,
                        SCIMDefinitions.Mutability.READ_WRITE, SCIMDefinitions.Returned.DEFAULT,
                        SCIMDefinitions.Uniqueness.NONE, null, null,
                        new ArrayList<AttributeSchema>(Arrays.asList(EMAIL_VALUE, EMAIL_DISPLAY, EMAIL_TYPE,
                                EMAIL_PRIMARY)));

        //Phone numbers for the User.
        public static final SCIMAttributeSchema PHONE_NUMBERS =
                SCIMAttributeSchema.createSCIMAttributeSchema(SCIMConstants.UserSchemaConstants.PHONE_NUMBERS_URI,
                        SCIMConstants.UserSchemaConstants.PHONE_NUMBERS,
                        SCIMDefinitions.DataType.COMPLEX, true, SCIMConstants.UserSchemaConstants.PHONE_NUMBERS_DESC,
                        false, false,
                        SCIMDefinitions.Mutability.READ_WRITE, SCIMDefinitions.Returned.DEFAULT,
                        SCIMDefinitions.Uniqueness.NONE, null, null,
                        new ArrayList<AttributeSchema>(Arrays.asList(PHONE_NUMBERS_VALUE, PHONE_NUMBERS_DISPLAY,
                                PHONE_NUMBERS_TYPE, PHONE_NUMBERS_PRIMARY)));

        //Instant messaging addresses for the User.
        public static final SCIMAttributeSchema IMS =
                SCIMAttributeSchema.createSCIMAttributeSchema(SCIMConstants.UserSchemaConstants.IMS_URI,
                        SCIMConstants.UserSchemaConstants.IMS,
                        SCIMDefinitions.DataType.COMPLEX, true, SCIMConstants.UserSchemaConstants.IMS_DESC, false,
                        false,
                        SCIMDefinitions.Mutability.READ_WRITE, SCIMDefinitions.Returned.DEFAULT,
                        SCIMDefinitions.Uniqueness.NONE, null, null,
                        new ArrayList<AttributeSchema>(Arrays.asList(IMS_VALUE, IMS_DISPLAY, IMS_TYPE,
                                IMS_PRIMARY)));

        //URLs of photos of the User.
        public static final SCIMAttributeSchema PHOTOS =
                SCIMAttributeSchema.createSCIMAttributeSchema(SCIMConstants.UserSchemaConstants.PHOTOS_URI,
                        SCIMConstants.UserSchemaConstants.PHOTOS,
                        SCIMDefinitions.DataType.COMPLEX, true, SCIMConstants.UserSchemaConstants.PHOTOS_DESC, false,
                        false,
                        SCIMDefinitions.Mutability.READ_WRITE, SCIMDefinitions.Returned.DEFAULT,
                        SCIMDefinitions.Uniqueness.NONE, null, null,
                        new ArrayList<AttributeSchema>(Arrays.asList(PHOTOS_VALUE, PHOTOS_DISPLAY, PHOTOS_TYPE,
                                PHOTOS_PRIMARY)));

        //A physical mailing address for this User.
        public static final SCIMAttributeSchema ADDRESSES =
                SCIMAttributeSchema.createSCIMAttributeSchema(SCIMConstants.UserSchemaConstants.ADDRESSES_URI,
                        SCIMConstants.UserSchemaConstants.ADDRESSES,
                        SCIMDefinitions.DataType.COMPLEX, true, SCIMConstants.UserSchemaConstants.ADDRESSES_DESC,
                        false, false,
                        SCIMDefinitions.Mutability.READ_WRITE, SCIMDefinitions.Returned.DEFAULT,
                        SCIMDefinitions.Uniqueness.NONE, null, null,
                        new ArrayList<AttributeSchema>(Arrays.asList(ADDRESSES_FORMATTED,
                                ADDRESSES_STREET_ADDRESS, ADDRESSES_LOCALITY,
                                ADDRESSES_REGION, ADDRESSES_POSTAL_CODE, ADDRESSES_COUNTRY, ADDRESSES_TYPE,
                                ADDRESSES_PRIMARY)));

        //A list of groups to which the user belongs, either through direct membership, through nested groups, or
        // dynamically calculated.
        public static final SCIMAttributeSchema GROUPS =
                SCIMAttributeSchema.createSCIMAttributeSchema(SCIMConstants.UserSchemaConstants.GROUP_URI,
                        SCIMConstants.UserSchemaConstants.GROUPS,
                        SCIMDefinitions.DataType.COMPLEX, true, SCIMConstants.UserSchemaConstants.GROUPS_DESC, false,
                        false,
                        SCIMDefinitions.Mutability.READ_ONLY, SCIMDefinitions.Returned.DEFAULT,
                        SCIMDefinitions.Uniqueness.NONE, null, null,
                        new ArrayList<AttributeSchema>(Arrays.asList(GROUP_VALUE, GROUP_REF, GROUP_DISPLAY,
                                GROUP_TYPE)));

        //A list of entitlements for the User that represent a thing the User has.
        public static final SCIMAttributeSchema ENTITLEMENTS =
                SCIMAttributeSchema.createSCIMAttributeSchema(SCIMConstants.UserSchemaConstants.ENTITLEMENTS_URI,
                        SCIMConstants.UserSchemaConstants.ENTITLEMENTS,
                        SCIMDefinitions.DataType.COMPLEX, true, SCIMConstants.UserSchemaConstants.ENTITLEMENTS_DESC,
                        false, false,
                        SCIMDefinitions.Mutability.READ_WRITE, SCIMDefinitions.Returned.DEFAULT,
                        SCIMDefinitions.Uniqueness.NONE, null, null,
                        new ArrayList<AttributeSchema>(Arrays.asList(ENTITLEMENTS_VALUE, ENTITLEMENTS_DISPLAY,
                                ENTITLEMENTS_TYPE, ENTITLEMENTS_PRIMARY)));

        //A list of roles for the User that collectively represent who the User is, e.g., 'Student', 'Faculty'.
        public static final SCIMAttributeSchema ROLES =
                SCIMAttributeSchema.createSCIMAttributeSchema(SCIMConstants.UserSchemaConstants.ROLES_URI,
                        SCIMConstants.UserSchemaConstants.ROLES,
                        SCIMDefinitions.DataType.COMPLEX, true, SCIMConstants.UserSchemaConstants.ROLES_DESC, false,
                        false,
                        SCIMDefinitions.Mutability.READ_WRITE, SCIMDefinitions.Returned.DEFAULT,
                        SCIMDefinitions.Uniqueness.NONE, null, null,
                        new ArrayList<AttributeSchema>(Arrays.asList(ROLES_VALUE, ROLES_DISPLAY,
                                ROLES_TYPE, ROLES_PRIMARY)));

        //A list of roles for the User that collectively represent who the User is, e.g., 'Student', 'Faculty'.
        public static final SCIMAttributeSchema X509CERTIFICATES =
                SCIMAttributeSchema.createSCIMAttributeSchema(SCIMConstants.UserSchemaConstants.X509CERTIFICATES_URI,
                        SCIMConstants.UserSchemaConstants.X509CERTIFICATES,
                        SCIMDefinitions.DataType.COMPLEX, true, SCIMConstants.UserSchemaConstants
                                .X509CERTIFICATES_DESC, false, false,
                        SCIMDefinitions.Mutability.READ_WRITE, SCIMDefinitions.Returned.DEFAULT,
                        SCIMDefinitions.Uniqueness.NONE, null, null,
                        new ArrayList<AttributeSchema>(Arrays.asList(X509CERTIFICATES_VALUE,
                                X509CERTIFICATES_DISPLAY,
                                X509CERTIFICATES_TYPE, X509CERTIFICATES_PRIMARY)));

    }

    /**
     * SCIM defined group attribute schemas.
     */
    public static class SCIMGroupSchemaDefinition {

        /*********** SCIM defined group attribute schemas ****************************/

    /* sub-attribute schemas of the attributes defined in SCIM group schema. */

        //sub attributes of members attribute

        //Identifier of the member of this Group.
        public static final SCIMAttributeSchema VALUE =
                SCIMAttributeSchema.createSCIMAttributeSchema(SCIMConstants.GroupSchemaConstants.VALUE_URI,
                        SCIMConstants.CommonSchemaConstants.VALUE,
                        SCIMDefinitions.DataType.STRING, false, SCIMConstants.GroupSchemaConstants.VALUE_DESC, false,
                        false,
                        SCIMDefinitions.Mutability.IMMUTABLE, SCIMDefinitions.Returned.DEFAULT,
                        SCIMDefinitions.Uniqueness.NONE, null, null, null);

        //The uri corresponding to a SCIM resource that is a member of this Group.
        public static final SCIMAttributeSchema REF =
                SCIMAttributeSchema.createSCIMAttributeSchema(SCIMConstants.GroupSchemaConstants.REF_URI,
                        SCIMConstants.CommonSchemaConstants.REF,
                        SCIMDefinitions.DataType.REFERENCE, false, SCIMConstants.GroupSchemaConstants.REF_DESC,
                        false, false,
                        SCIMDefinitions.Mutability.IMMUTABLE, SCIMDefinitions.Returned.DEFAULT,
                        SCIMDefinitions.Uniqueness.NONE, null, new ArrayList<SCIMDefinitions.ReferenceType>
                                (Arrays.asList(SCIMDefinitions.ReferenceType.USER, SCIMDefinitions.ReferenceType
                                        .GROUP)), null);

        //A human-readable name for the Group. REQUIRED.
        public static final SCIMAttributeSchema DISPLAY =
                SCIMAttributeSchema.createSCIMAttributeSchema(SCIMConstants.GroupSchemaConstants.DISPLAY_URI,
                        SCIMConstants.GroupSchemaConstants.DISPLAY,
                        SCIMDefinitions.DataType.STRING, false, SCIMConstants.GroupSchemaConstants.DISPLAY_DESC,
                        false, false,
                        SCIMDefinitions.Mutability.READ_WRITE, SCIMDefinitions.Returned.DEFAULT,
                        SCIMDefinitions.Uniqueness.NONE, null, null, null);

        //A label indicating the type of resource, e.g. 'User' or 'Group'.
        public static final SCIMAttributeSchema TYPE =
                SCIMAttributeSchema.createSCIMAttributeSchema(SCIMConstants.GroupSchemaConstants.TYPE_URI,
                        SCIMConstants.GroupSchemaConstants.TYPE,
                        SCIMDefinitions.DataType.STRING, false, SCIMConstants.GroupSchemaConstants.TYPE_DESC,
                        false, false,
                        SCIMDefinitions.Mutability.READ_WRITE, SCIMDefinitions.Returned.DEFAULT,
                        SCIMDefinitions.Uniqueness.NONE, null, null, null);

    /*------------------------------------------------------------------------------------------------------*/

                /* attribute schemas of the attributes defined in group schema. */

        //A human-readable name for the Group. REQUIRED.
        public static final SCIMAttributeSchema DISPLAY_NAME =
                SCIMAttributeSchema.createSCIMAttributeSchema(SCIMConstants.GroupSchemaConstants.DISPLAY_NAME_URI,
                        SCIMConstants.GroupSchemaConstants.DISPLAY_NAME,
                        SCIMDefinitions.DataType.STRING, false, SCIMConstants.GroupSchemaConstants.DISPLAY_NAME_DESC,
                        false, false,
                        SCIMDefinitions.Mutability.READ_WRITE, SCIMDefinitions.Returned.DEFAULT,
                        SCIMDefinitions.Uniqueness.NONE, null, null, null);

        //A list of members of the Group.
        public static final SCIMAttributeSchema MEMBERS =
                SCIMAttributeSchema.createSCIMAttributeSchema(SCIMConstants.GroupSchemaConstants.MEMBERS_URI,
                        SCIMConstants.GroupSchemaConstants.MEMBERS,
                        SCIMDefinitions.DataType.COMPLEX, true, SCIMConstants.GroupSchemaConstants.MEMBERS_DESC,
                        false, false,
                        SCIMDefinitions.Mutability.READ_WRITE, SCIMDefinitions.Returned.DEFAULT,
<<<<<<< HEAD
                        SCIMDefinitions.Uniqueness.NONE, null, null, new ArrayList<AttributeSchema>(Arrays.asList
                                (VALUE, REF, DISPLAY)));
=======
                        SCIMDefinitions.Uniqueness.NONE, null, null, new ArrayList<SCIMAttributeSchema>(Arrays.asList
                                (VALUE, REF, DISPLAY, TYPE)));
>>>>>>> 3e77a187
    }

    /**
     * SCIM defined ServiceProviderConfig schemas.
     */
    public static class SCIMServiceProviderConfigSchemaDefinition {

        /*********** SCIM defined ServiceProviderConfig schemas ****************************/

    /* sub-attribute schemas of the attributes defined in SCIM ServiceProviderConfig schema. */

        public static final SCIMAttributeSchema PATCH_SUPPORTED =
                SCIMAttributeSchema.createSCIMAttributeSchema(
                        SCIMConstants.ServiceProviderConfigSchemaConstants.PATCH_SUPPORTED_URI,
                        SCIMConstants.ServiceProviderConfigSchemaConstants.SUPPORTED,
                        SCIMDefinitions.DataType.BOOLEAN, false,
                        SCIMConstants.ServiceProviderConfigSchemaConstants.SUPPORTED_DESC, true, false,
                        SCIMDefinitions.Mutability.READ_ONLY, SCIMDefinitions.Returned.DEFAULT,
                        SCIMDefinitions.Uniqueness.NONE, null, null, null);

        public static final SCIMAttributeSchema BULK_SUPPORTED =
                SCIMAttributeSchema.createSCIMAttributeSchema(
                        SCIMConstants.ServiceProviderConfigSchemaConstants.BULK_SUPPORTED_URI,
                        SCIMConstants.ServiceProviderConfigSchemaConstants.SUPPORTED,
                        SCIMDefinitions.DataType.BOOLEAN, false,
                        SCIMConstants.ServiceProviderConfigSchemaConstants.SUPPORTED_DESC, true, false,
                        SCIMDefinitions.Mutability.READ_ONLY, SCIMDefinitions.Returned.DEFAULT,
                        SCIMDefinitions.Uniqueness.NONE, null, null, null);

        public static final SCIMAttributeSchema FILTER_SUPPORTED =
                SCIMAttributeSchema.createSCIMAttributeSchema(
                        SCIMConstants.ServiceProviderConfigSchemaConstants.FILTER_SUPPORTED_URI,
                        SCIMConstants.ServiceProviderConfigSchemaConstants.SUPPORTED,
                        SCIMDefinitions.DataType.BOOLEAN, false,
                        SCIMConstants.ServiceProviderConfigSchemaConstants.SUPPORTED_DESC, true, false,
                        SCIMDefinitions.Mutability.READ_ONLY, SCIMDefinitions.Returned.DEFAULT,
                        SCIMDefinitions.Uniqueness.NONE, null, null, null);

        public static final SCIMAttributeSchema SORT_SUPPORTED =
                SCIMAttributeSchema.createSCIMAttributeSchema(
                        SCIMConstants.ServiceProviderConfigSchemaConstants.SORT_SUPPORTED_URI,
                        SCIMConstants.ServiceProviderConfigSchemaConstants.SUPPORTED,
                        SCIMDefinitions.DataType.BOOLEAN, false,
                        SCIMConstants.ServiceProviderConfigSchemaConstants.SUPPORTED_DESC, true, false,
                        SCIMDefinitions.Mutability.READ_ONLY, SCIMDefinitions.Returned.DEFAULT,
                        SCIMDefinitions.Uniqueness.NONE, null, null, null);

        public static final SCIMAttributeSchema ETAG_SUPPORTED =
                SCIMAttributeSchema.createSCIMAttributeSchema(
                        SCIMConstants.ServiceProviderConfigSchemaConstants.ETAG_SUPPORTED_URI,
                        SCIMConstants.ServiceProviderConfigSchemaConstants.SUPPORTED,
                        SCIMDefinitions.DataType.BOOLEAN, false,
                        SCIMConstants.ServiceProviderConfigSchemaConstants.SUPPORTED_DESC, true, false,
                        SCIMDefinitions.Mutability.READ_ONLY, SCIMDefinitions.Returned.DEFAULT,
                        SCIMDefinitions.Uniqueness.NONE, null, null, null);

        public static final SCIMAttributeSchema CHANGE_PASSWORD_SUPPORTED =
                SCIMAttributeSchema.createSCIMAttributeSchema(
                        SCIMConstants.ServiceProviderConfigSchemaConstants.CHANGE_PASSWORD_SUPPORTED_URI,
                        SCIMConstants.ServiceProviderConfigSchemaConstants.SUPPORTED,
                        SCIMDefinitions.DataType.BOOLEAN, false,
                        SCIMConstants.ServiceProviderConfigSchemaConstants.SUPPORTED_DESC, true, false,
                        SCIMDefinitions.Mutability.READ_ONLY, SCIMDefinitions.Returned.DEFAULT,
                        SCIMDefinitions.Uniqueness.NONE, null, null, null);

        public static final SCIMAttributeSchema MAX_OPERATIONS =
                SCIMAttributeSchema.createSCIMAttributeSchema(
                        SCIMConstants.ServiceProviderConfigSchemaConstants.MAX_OPERATIONS_URI,
                        SCIMConstants.ServiceProviderConfigSchemaConstants.MAX_OPERATIONS,
                        SCIMDefinitions.DataType.INTEGER, false,
                        SCIMConstants.ServiceProviderConfigSchemaConstants.MAX_OPERATIONS_DESC, true, false,
                        SCIMDefinitions.Mutability.READ_ONLY, SCIMDefinitions.Returned.DEFAULT,
                        SCIMDefinitions.Uniqueness.NONE, null, null, null);

        public static final SCIMAttributeSchema MAX_PAYLOAD_SIZE =
                SCIMAttributeSchema.createSCIMAttributeSchema(
                        SCIMConstants.ServiceProviderConfigSchemaConstants.MAX_PAYLOAD_SIZE_URI,
                        SCIMConstants.ServiceProviderConfigSchemaConstants.MAX_PAYLOAD_SIZE,
                        SCIMDefinitions.DataType.INTEGER, false,
                        SCIMConstants.ServiceProviderConfigSchemaConstants.MAX_PAYLOAD_SIZE_DESC, true, false,
                        SCIMDefinitions.Mutability.READ_ONLY, SCIMDefinitions.Returned.DEFAULT,
                        SCIMDefinitions.Uniqueness.NONE, null, null, null);

        public static final SCIMAttributeSchema MAX_RESULTS =
                SCIMAttributeSchema.createSCIMAttributeSchema(
                        SCIMConstants.ServiceProviderConfigSchemaConstants.MAX_RESULTS_URI,
                        SCIMConstants.ServiceProviderConfigSchemaConstants.MAX_RESULTS,
                        SCIMDefinitions.DataType.INTEGER, false,
                        SCIMConstants.ServiceProviderConfigSchemaConstants.MAX_RESULTS_DESC, true, false,
                        SCIMDefinitions.Mutability.READ_ONLY, SCIMDefinitions.Returned.DEFAULT,
                        SCIMDefinitions.Uniqueness.NONE, null, null, null);


        public static final SCIMAttributeSchema NAME =
                SCIMAttributeSchema.createSCIMAttributeSchema(
                        SCIMConstants.ServiceProviderConfigSchemaConstants.NAME_URI,
                        SCIMConstants.ServiceProviderConfigSchemaConstants.NAME,
                        SCIMDefinitions.DataType.STRING, false,
                        SCIMConstants.ServiceProviderConfigSchemaConstants.NAME_DESC, true, false,
                        SCIMDefinitions.Mutability.READ_ONLY, SCIMDefinitions.Returned.DEFAULT,
                        SCIMDefinitions.Uniqueness.NONE, null, null, null);

        public static final SCIMAttributeSchema DESCRIPTION =
                SCIMAttributeSchema.createSCIMAttributeSchema(
                        SCIMConstants.ServiceProviderConfigSchemaConstants.DESCRIPTION_URI,
                        SCIMConstants.ServiceProviderConfigSchemaConstants.DESCRIPTION,
                        SCIMDefinitions.DataType.STRING, false,
                        SCIMConstants.ServiceProviderConfigSchemaConstants.DESCRIPTION_DESC, true, false,
                        SCIMDefinitions.Mutability.READ_ONLY, SCIMDefinitions.Returned.DEFAULT,
                        SCIMDefinitions.Uniqueness.NONE, null, null, null);

        public static final SCIMAttributeSchema SPEC_URI =
                SCIMAttributeSchema.createSCIMAttributeSchema(
                        SCIMConstants.ServiceProviderConfigSchemaConstants.SPEC_URI_URI,
                        SCIMConstants.ServiceProviderConfigSchemaConstants.SPEC_URI,
                        SCIMDefinitions.DataType.REFERENCE, false,
                        SCIMConstants.ServiceProviderConfigSchemaConstants.SPEC_URI_DESC, false, false,
                        SCIMDefinitions.Mutability.READ_ONLY, SCIMDefinitions.Returned.DEFAULT,
                        SCIMDefinitions.Uniqueness.NONE, null,
                        new ArrayList<SCIMDefinitions.ReferenceType>(Arrays.asList(SCIMDefinitions.ReferenceType
                                .EXTERNAL)),
                        null);

        public static final SCIMAttributeSchema AUTHENTICATION_SCHEMES_DOCUMENTATION_URI =
                SCIMAttributeSchema.createSCIMAttributeSchema(
                        SCIMConstants.ServiceProviderConfigSchemaConstants.DOCUMENTATION_URI,
                        SCIMConstants.ServiceProviderConfigSchemaConstants.AUTHENTICATION_SCHEMAS_DOCUMENTATION_URI_URI,
                        SCIMDefinitions.DataType.REFERENCE, false,
                        SCIMConstants.ServiceProviderConfigSchemaConstants.DOCUMENTATION_URI_DESC, false, false,
                        SCIMDefinitions.Mutability.READ_ONLY, SCIMDefinitions.Returned.DEFAULT,
                        SCIMDefinitions.Uniqueness.NONE, null,
                        new ArrayList<SCIMDefinitions.ReferenceType>(Arrays.asList(SCIMDefinitions.ReferenceType
                                .EXTERNAL)),
                        null);

        public static final SCIMAttributeSchema TYPE =
                SCIMAttributeSchema.createSCIMAttributeSchema(SCIMConstants.ServiceProviderConfigSchemaConstants
                                .TYPE_URL,
                        SCIMConstants.ServiceProviderConfigSchemaConstants.TYPE,
                        SCIMDefinitions.DataType.STRING, false, SCIMConstants.ServiceProviderConfigSchemaConstants
                                .TYPE_DESC,
                        true, false, SCIMDefinitions.Mutability.READ_ONLY, SCIMDefinitions.Returned.DEFAULT,
                        SCIMDefinitions.Uniqueness.NONE, null, null, null);

        public static final SCIMAttributeSchema PRIMARY =
                SCIMAttributeSchema.createSCIMAttributeSchema(SCIMConstants.ServiceProviderConfigSchemaConstants
                                .PRIMARY_URI,
                        SCIMConstants.ServiceProviderConfigSchemaConstants.PRIMARY,
                        SCIMDefinitions.DataType.BOOLEAN, false, SCIMConstants.ServiceProviderConfigSchemaConstants
                                .PRIMARY_DESC,
                        false, false, SCIMDefinitions.Mutability.READ_ONLY, SCIMDefinitions.Returned.DEFAULT,
                        SCIMDefinitions.Uniqueness.NONE, null, null, null);

    /*------------------------------------------------------------------------------------------------------*/

        /* attribute schemas of the attributes defined in ServiceProviderConfig schema. */

        public static final SCIMAttributeSchema DOCUMENTATION_URI =
                SCIMAttributeSchema.createSCIMAttributeSchema(
                        SCIMConstants.ServiceProviderConfigSchemaConstants.DOCUMENTATION_URI_URI,
                        SCIMConstants.ServiceProviderConfigSchemaConstants.DOCUMENTATION_URI,
                        SCIMDefinitions.DataType.REFERENCE, false,
                        SCIMConstants.ServiceProviderConfigSchemaConstants.DOCUMENTATION_URI_DESC, true, false,
                        SCIMDefinitions.Mutability.READ_ONLY, SCIMDefinitions.Returned.DEFAULT,
                        SCIMDefinitions.Uniqueness.NONE, null, null, null);

        public static final SCIMAttributeSchema PATCH =
                SCIMAttributeSchema.createSCIMAttributeSchema(
                        SCIMConstants.ServiceProviderConfigSchemaConstants.PATCH_URI,
                        SCIMConstants.ServiceProviderConfigSchemaConstants.PATCH,
                        SCIMDefinitions.DataType.COMPLEX, false,
                        SCIMConstants.ServiceProviderConfigSchemaConstants.PATCH_DESC, true, false,
                        SCIMDefinitions.Mutability.READ_ONLY, SCIMDefinitions.Returned.DEFAULT,
                        SCIMDefinitions.Uniqueness.NONE, null, null,
                        new ArrayList<AttributeSchema>(Arrays.asList(PATCH_SUPPORTED)));

        public static final SCIMAttributeSchema BULK =
                SCIMAttributeSchema.createSCIMAttributeSchema(
                        SCIMConstants.ServiceProviderConfigSchemaConstants.BULK_URI,
                        SCIMConstants.ServiceProviderConfigSchemaConstants.BULK,
                        SCIMDefinitions.DataType.COMPLEX, false,
                        SCIMConstants.ServiceProviderConfigSchemaConstants.BULK_DESC, true, false,
                        SCIMDefinitions.Mutability.READ_ONLY, SCIMDefinitions.Returned.DEFAULT,
                        SCIMDefinitions.Uniqueness.NONE, null, null,
                        new ArrayList<AttributeSchema>(Arrays.asList(BULK_SUPPORTED, MAX_OPERATIONS,
                                MAX_PAYLOAD_SIZE)));

        public static final SCIMAttributeSchema FILTER =
                SCIMAttributeSchema.createSCIMAttributeSchema(
                        SCIMConstants.ServiceProviderConfigSchemaConstants.FILTER_URI,
                        SCIMConstants.ServiceProviderConfigSchemaConstants.FILTER,
                        SCIMDefinitions.DataType.COMPLEX, false,
                        SCIMConstants.ServiceProviderConfigSchemaConstants.FILTERS_DESC, true, false,
                        SCIMDefinitions.Mutability.READ_ONLY, SCIMDefinitions.Returned.DEFAULT,
                        SCIMDefinitions.Uniqueness.NONE, null, null,
                        new ArrayList<AttributeSchema>(Arrays.asList(FILTER_SUPPORTED, MAX_RESULTS)));

        public static final SCIMAttributeSchema CHANGE_PASSWORD =
                SCIMAttributeSchema.createSCIMAttributeSchema(
                        SCIMConstants.ServiceProviderConfigSchemaConstants.CHANGE_PASSWORD_URI,
                        SCIMConstants.ServiceProviderConfigSchemaConstants.CHANGE_PASSWORD,
                        SCIMDefinitions.DataType.COMPLEX, false,
                        SCIMConstants.ServiceProviderConfigSchemaConstants.CHANGE_PASSWORD_DESC, true, false,
                        SCIMDefinitions.Mutability.READ_ONLY, SCIMDefinitions.Returned.DEFAULT,
                        SCIMDefinitions.Uniqueness.NONE, null, null,
                        new ArrayList<AttributeSchema>(Arrays.asList(CHANGE_PASSWORD_SUPPORTED)));

        public static final SCIMAttributeSchema SORT =
                SCIMAttributeSchema.createSCIMAttributeSchema(
                        SCIMConstants.ServiceProviderConfigSchemaConstants.SORT_URI,
                        SCIMConstants.ServiceProviderConfigSchemaConstants.SORT,
                        SCIMDefinitions.DataType.COMPLEX, false,
                        SCIMConstants.ServiceProviderConfigSchemaConstants.SORT_DESC, true, false,
                        SCIMDefinitions.Mutability.READ_ONLY, SCIMDefinitions.Returned.DEFAULT,
                        SCIMDefinitions.Uniqueness.NONE, null, null,
                        new ArrayList<AttributeSchema>(Arrays.asList(SORT_SUPPORTED)));

        public static final SCIMAttributeSchema ETAG =
                SCIMAttributeSchema.createSCIMAttributeSchema(
                        SCIMConstants.ServiceProviderConfigSchemaConstants.ETAG_URI,
                        SCIMConstants.ServiceProviderConfigSchemaConstants.ETAG,
                        SCIMDefinitions.DataType.COMPLEX, false,
                        SCIMConstants.ServiceProviderConfigSchemaConstants.ETAG_DESC, true, false,
                        SCIMDefinitions.Mutability.READ_ONLY, SCIMDefinitions.Returned.DEFAULT,
                        SCIMDefinitions.Uniqueness.NONE, null, null,
                        new ArrayList<AttributeSchema>(Arrays.asList(ETAG_SUPPORTED)));

        public static final SCIMAttributeSchema AUTHENTICATION_SCHEMES =
                SCIMAttributeSchema.createSCIMAttributeSchema(
                        SCIMConstants.ServiceProviderConfigSchemaConstants.AUTHENTICATION_SCHEMAS_URI,
                        SCIMConstants.ServiceProviderConfigSchemaConstants.AUTHENTICATION_SCHEMAS,
                        SCIMDefinitions.DataType.COMPLEX, true,
                        SCIMConstants.ServiceProviderConfigSchemaConstants.AUTHENTICATION_SCHEMAS_DESC, true, false,
                        SCIMDefinitions.Mutability.READ_ONLY, SCIMDefinitions.Returned.DEFAULT,
                        SCIMDefinitions.Uniqueness.NONE, null, null,
                        new ArrayList<AttributeSchema>(Arrays.asList(NAME, DESCRIPTION,
                                SPEC_URI, AUTHENTICATION_SCHEMES_DOCUMENTATION_URI, TYPE, PRIMARY)));


    }

    /**
     * SCIM defined resourceType  schemas.
     */
    public static class SCIMResourceTypeSchemaDefinition {

        /*********** SCIM defined resourceType  schemas. ****************************/

        public static final SCIMAttributeSchema SCHEMA_EXTENSION_SCHEMA =
                SCIMAttributeSchema.createSCIMAttributeSchema(
                        SCIMConstants.ResourceTypeSchemaConstants.SCHEMA_EXTENSIONS_SCHEMA_URI,
                        SCIMConstants.ResourceTypeSchemaConstants.SCHEMA_EXTENSIONS_SCHEMA,
                        SCIMDefinitions.DataType.REFERENCE, false,
                        SCIMConstants.ResourceTypeSchemaConstants.SCHEMA_EXTENSIONS_SCHEMA_DESC, true, false,
                        SCIMDefinitions.Mutability.READ_ONLY, SCIMDefinitions.Returned.DEFAULT,
                        SCIMDefinitions.Uniqueness.NONE, null,
                        new ArrayList<SCIMDefinitions.ReferenceType>(Arrays.asList(SCIMDefinitions.ReferenceType.URI)),
                        null);

        public static final SCIMAttributeSchema SCHEMA_EXTENSION_REQUIRED =
                SCIMAttributeSchema.createSCIMAttributeSchema(
                        SCIMConstants.ResourceTypeSchemaConstants.SCHEMA_EXTENSIONS_REQUIRED_URI,
                        SCIMConstants.ResourceTypeSchemaConstants.SCHEMA_EXTENSIONS_REQUIRED,
                        SCIMDefinitions.DataType.BOOLEAN, false,
                        SCIMConstants.ResourceTypeSchemaConstants.SCHEMA_EXTENSION_REQUIRED_DESC, true, false,
                        SCIMDefinitions.Mutability.READ_ONLY, SCIMDefinitions.Returned.DEFAULT,
                        SCIMDefinitions.Uniqueness.NONE, null, null, null);

        public static final SCIMAttributeSchema ID =
                SCIMAttributeSchema.createSCIMAttributeSchema(
                        SCIMConstants.ResourceTypeSchemaConstants.ID_URI,
                        SCIMConstants.ResourceTypeSchemaConstants.ID,
                        SCIMDefinitions.DataType.STRING, false,
                        SCIMConstants.ResourceTypeSchemaConstants.ID_DESC, true, false,
                        SCIMDefinitions.Mutability.READ_ONLY, SCIMDefinitions.Returned.DEFAULT,
                        SCIMDefinitions.Uniqueness.NONE, null, null, null);

        public static final SCIMAttributeSchema DESCRIPTION =
                SCIMAttributeSchema.createSCIMAttributeSchema(
                        SCIMConstants.ResourceTypeSchemaConstants.DESCRIPTION_URI,
                        SCIMConstants.ResourceTypeSchemaConstants.DESCRIPTION,
                        SCIMDefinitions.DataType.STRING, false,
                        SCIMConstants.ResourceTypeSchemaConstants.DESCRIPTION_DESC, true, false,
                        SCIMDefinitions.Mutability.READ_ONLY, SCIMDefinitions.Returned.DEFAULT,
                        SCIMDefinitions.Uniqueness.NONE, null, null, null);

        public static final SCIMAttributeSchema NAME =
                SCIMAttributeSchema.createSCIMAttributeSchema(
                        SCIMConstants.ResourceTypeSchemaConstants.NAME_URI,
                        SCIMConstants.ResourceTypeSchemaConstants.NAME,
                        SCIMDefinitions.DataType.STRING, false,
                        SCIMConstants.ResourceTypeSchemaConstants.NAME_DESC, true, false,
                        SCIMDefinitions.Mutability.READ_ONLY, SCIMDefinitions.Returned.DEFAULT,
                        SCIMDefinitions.Uniqueness.NONE, null, null, null);

        public static final SCIMAttributeSchema ENDPOINT =
                SCIMAttributeSchema.createSCIMAttributeSchema(
                        SCIMConstants.ResourceTypeSchemaConstants.ENDPOINT_URI,
                        SCIMConstants.ResourceTypeSchemaConstants.ENDPOINT,
                        SCIMDefinitions.DataType.REFERENCE, false,
                        SCIMConstants.ResourceTypeSchemaConstants.ENDPOINT_DESC, true, false,
                        SCIMDefinitions.Mutability.READ_ONLY, SCIMDefinitions.Returned.DEFAULT,
                        SCIMDefinitions.Uniqueness.NONE, null,
                        new ArrayList<SCIMDefinitions.ReferenceType>(Arrays.asList(SCIMDefinitions.ReferenceType.URI)),
                        null);

        public static final SCIMAttributeSchema SCHEMA =
                SCIMAttributeSchema.createSCIMAttributeSchema(
                        SCIMConstants.ResourceTypeSchemaConstants.SCHEMA_URI,
                        SCIMConstants.ResourceTypeSchemaConstants.SCHEMA,
                        SCIMDefinitions.DataType.REFERENCE, false,
                        SCIMConstants.ResourceTypeSchemaConstants.SCHEMA_DESC, true, false,
                        SCIMDefinitions.Mutability.READ_ONLY, SCIMDefinitions.Returned.DEFAULT,
                        SCIMDefinitions.Uniqueness.NONE, null,
                        new ArrayList<SCIMDefinitions.ReferenceType>(Arrays.asList(SCIMDefinitions.ReferenceType.URI)),
                        null);

        public static final SCIMAttributeSchema SCHEMA_EXTENSIONS =
                SCIMAttributeSchema.createSCIMAttributeSchema(
                        SCIMConstants.ResourceTypeSchemaConstants.SCHEMA_EXTENSIONS_URI,
                        SCIMConstants.ResourceTypeSchemaConstants.SCHEMA_EXTENSIONS,
                        SCIMDefinitions.DataType.COMPLEX, false,
                        SCIMConstants.ResourceTypeSchemaConstants.SCHEMA_EXTENSIONS_DESC, true, false,
                        SCIMDefinitions.Mutability.READ_ONLY, SCIMDefinitions.Returned.DEFAULT,
                        SCIMDefinitions.Uniqueness.NONE, null, null,
                        new ArrayList<AttributeSchema>(Arrays.asList(SCHEMA_EXTENSION_SCHEMA,
                                SCHEMA_EXTENSION_REQUIRED)));


    }

    /*
     * **********SCIM defined User Resource Schema.****************************
     */

    public static final SCIMResourceTypeSchema SCIM_USER_SCHEMA =
            SCIMResourceTypeSchema.createSCIMResourceSchema(
                    new ArrayList<String>(Arrays.asList(SCIMConstants.USER_CORE_SCHEMA_URI)),
                    ID, EXTERNAL_ID, META,
                    SCIMUserSchemaDefinition.USERNAME,
                    SCIMUserSchemaDefinition.NAME,
                    SCIMUserSchemaDefinition.DISPLAY_NAME,
                    SCIMUserSchemaDefinition.NICK_NAME,
                    SCIMUserSchemaDefinition.PROFILE_URL,
                    SCIMUserSchemaDefinition.TITLE,
                    SCIMUserSchemaDefinition.USER_TYPE,
                    SCIMUserSchemaDefinition.PREFERRED_LANGUAGE,
                    SCIMUserSchemaDefinition.LOCALE,
                    SCIMUserSchemaDefinition.TIME_ZONE,
                    SCIMUserSchemaDefinition.ACTIVE,
                    SCIMUserSchemaDefinition.PASSWORD,
                    SCIMUserSchemaDefinition.EMAILS,
                    SCIMUserSchemaDefinition.PHONE_NUMBERS,
                    SCIMUserSchemaDefinition.IMS,
                    SCIMUserSchemaDefinition.PHOTOS,
                    SCIMUserSchemaDefinition.ADDRESSES,
                    SCIMUserSchemaDefinition.GROUPS,
                    SCIMUserSchemaDefinition.ENTITLEMENTS,
                    SCIMUserSchemaDefinition.ROLES,
                    SCIMUserSchemaDefinition.X509CERTIFICATES);
    /*
     * **********SCIM defined Group Resource Schema.****************************
     */

    public static final SCIMResourceTypeSchema SCIM_GROUP_SCHEMA =
            SCIMResourceTypeSchema.createSCIMResourceSchema(
                    new ArrayList<String>(Arrays.asList(SCIMConstants.GROUP_CORE_SCHEMA_URI)),
                    ID, EXTERNAL_ID, META,
                    SCIMGroupSchemaDefinition.DISPLAY_NAME,
                    SCIMGroupSchemaDefinition.MEMBERS);

    /*
     * **********SCIM defined Service Provider Config Resource Schema.****************************
     */

    public static final SCIMResourceTypeSchema SCIM_SERVICE_PROVIDER_CONFIG_SCHEMA =
            SCIMResourceTypeSchema.createSCIMResourceSchema(
                    new ArrayList<String>(Arrays.asList(SCIMConstants.SERVICE_PROVIDER_CONFIG_SCHEMA_URI)),
                    META,
                    SCIMServiceProviderConfigSchemaDefinition.DOCUMENTATION_URI,
                    SCIMServiceProviderConfigSchemaDefinition.PATCH,
                    SCIMServiceProviderConfigSchemaDefinition.BULK,
                    SCIMServiceProviderConfigSchemaDefinition.SORT,
                    SCIMServiceProviderConfigSchemaDefinition.FILTER,
                    SCIMServiceProviderConfigSchemaDefinition.CHANGE_PASSWORD,
                    SCIMServiceProviderConfigSchemaDefinition.ETAG,
                    SCIMServiceProviderConfigSchemaDefinition.AUTHENTICATION_SCHEMES);

    /*
     * **********SCIM defined Resource Type Resource Schema.****************************
     */

    public static final SCIMResourceTypeSchema SCIM_RESOURCE_TYPE_SCHEMA =
            SCIMResourceTypeSchema.createSCIMResourceSchema(
                    new ArrayList<String>(Arrays.asList(SCIMConstants.LISTED_RESOURCE_CORE_SCHEMA_URI)), META,
                    SCIMResourceTypeSchemaDefinition.ID,
                    SCIMResourceTypeSchemaDefinition.NAME,
                    SCIMResourceTypeSchemaDefinition.ENDPOINT,
                    SCIMResourceTypeSchemaDefinition.DESCRIPTION,
                    SCIMResourceTypeSchemaDefinition.SCHEMA,
                    SCIMResourceTypeSchemaDefinition.SCHEMA_EXTENSIONS);

}<|MERGE_RESOLUTION|>--- conflicted
+++ resolved
@@ -886,13 +886,8 @@
                         SCIMDefinitions.DataType.COMPLEX, true, SCIMConstants.GroupSchemaConstants.MEMBERS_DESC,
                         false, false,
                         SCIMDefinitions.Mutability.READ_WRITE, SCIMDefinitions.Returned.DEFAULT,
-<<<<<<< HEAD
                         SCIMDefinitions.Uniqueness.NONE, null, null, new ArrayList<AttributeSchema>(Arrays.asList
                                 (VALUE, REF, DISPLAY)));
-=======
-                        SCIMDefinitions.Uniqueness.NONE, null, null, new ArrayList<SCIMAttributeSchema>(Arrays.asList
-                                (VALUE, REF, DISPLAY, TYPE)));
->>>>>>> 3e77a187
     }
 
     /**
