/*
 * Copyright (c) 2016, WSO2 Inc. (http://www.wso2.org) All Rights Reserved.
 *
 * Licensed under the Apache License, Version 2.0 (the "License");
 * you may not use this file except in compliance with the License.
 * You may obtain a copy of the License at
 *
 * http://www.apache.org/licenses/LICENSE-2.0
 *
 * Unless required by applicable law or agreed to in writing, software
 * distributed under the License is distributed on an "AS IS" BASIS,
 * WITHOUT WARRANTIES OR CONDITIONS OF ANY KIND, either express or implied.
 * See the License for the specific language governing permissions and
 * limitations under the License.
 */
package org.wso2.charon3.core.schema;

import java.util.ArrayList;
import java.util.Arrays;
import java.util.Collections;

/**
 * This class contains the schema definitions in https://tools.ietf.org/html/rfc7643 as AttributeSchemas. These are used
 * when constructing SCIMObjects from the decoded payload
 */

public class SCIMSchemaDefinitions {

    /* ********** SCIM defined common attribute schemas*************************** */

    /* the default set of sub-attributes for a multi-valued attribute */

    /* sub-attribute schemas of the attributes defined in SCIM common schema. */

    // sub attributes of the meta attributes

    //The name of the resource type of the resource.
    public static final SCIMAttributeSchema RESOURCE_TYPE =
        SCIMAttributeSchema.createSCIMAttributeSchema(SCIMConstants.CommonSchemaConstants.RESOURCE_TYPE_URI,
            SCIMConstants.CommonSchemaConstants.RESOURCE_TYPE,
            SCIMDefinitions.DataType.STRING, false, SCIMConstants.CommonSchemaConstants.RESOURCE_TYPE_DESC,
            false, true,
            SCIMDefinitions.Mutability.READ_ONLY, SCIMDefinitions.Returned.DEFAULT,
            SCIMDefinitions.Uniqueness.NONE, null, null, null);

    //The "DateTime" that the resource was added to the service provider.
    public static final SCIMAttributeSchema CREATED =
        SCIMAttributeSchema.createSCIMAttributeSchema(SCIMConstants.CommonSchemaConstants.CREATED_URI,
            SCIMConstants.CommonSchemaConstants.CREATED,
            SCIMDefinitions.DataType.DATE_TIME, false, SCIMConstants.CommonSchemaConstants.CREATED_DESC,
            false, false,
            SCIMDefinitions.Mutability.READ_ONLY, SCIMDefinitions.Returned.DEFAULT,
            SCIMDefinitions.Uniqueness.NONE, null, null, null);

    //The most recent DateTime that the details of this resource were updated at the service provider.
    public static final SCIMAttributeSchema LAST_MODIFIED =
        SCIMAttributeSchema.createSCIMAttributeSchema(SCIMConstants.CommonSchemaConstants.LAST_MODIFIED_URI,
            SCIMConstants.CommonSchemaConstants.LAST_MODIFIED,
            SCIMDefinitions.DataType.DATE_TIME, false, SCIMConstants.CommonSchemaConstants
                .LAST_MODIFIED_DESC, false, false,
            SCIMDefinitions.Mutability.READ_ONLY, SCIMDefinitions.Returned.DEFAULT,
            SCIMDefinitions.Uniqueness.NONE, null, null, null);

    //The uri of the resource being returned
    public static final SCIMAttributeSchema LOCATION =
        SCIMAttributeSchema.createSCIMAttributeSchema(SCIMConstants.CommonSchemaConstants.LOCATION_URI,
            SCIMConstants.CommonSchemaConstants.LOCATION,
            SCIMDefinitions.DataType.STRING, false, SCIMConstants.CommonSchemaConstants.LOCATION_DESC, false,
            false,
            SCIMDefinitions.Mutability.READ_ONLY, SCIMDefinitions.Returned.DEFAULT,
            SCIMDefinitions.Uniqueness.NONE, null, null, null);

    //The version of the resource being returned.
    //This value must be the same as the entity-tag (ETag) HTTP response header.
    public static final SCIMAttributeSchema VERSION =
        SCIMAttributeSchema.createSCIMAttributeSchema(SCIMConstants.CommonSchemaConstants.VERSION_URI,
            SCIMConstants.CommonSchemaConstants.VERSION,
            SCIMDefinitions.DataType.STRING, false, SCIMConstants.CommonSchemaConstants.VERSION_DESC, false,
            true,
            SCIMDefinitions.Mutability.READ_ONLY, SCIMDefinitions.Returned.DEFAULT,
            SCIMDefinitions.Uniqueness.NONE, null, null, null);

    /*---------------------------------------------------------------------------------------------*/

    /* attribute schemas of the attributes defined in common schema. */

    //A unique identifier for a SCIM resource as defined by the service provider
    public static final SCIMAttributeSchema SCHEMAS =
        SCIMAttributeSchema.createSCIMAttributeSchema(SCIMConstants.CommonSchemaConstants.SCHEMAS_FIELD_URI,
            SCIMConstants.CommonSchemaConstants.SCHEMAS,
            SCIMDefinitions.DataType.STRING, true,
            SCIMConstants.CommonSchemaConstants.SCHEMAS_FIELD_DESC, true, true,
            SCIMDefinitions.Mutability.READ_ONLY, SCIMDefinitions.Returned.ALWAYS,
            SCIMDefinitions.Uniqueness.NONE, null, null, null);

    //A unique identifier for a SCIM resource as defined by the service provider
    public static final SCIMAttributeSchema ID =
        SCIMAttributeSchema.createSCIMAttributeSchema(SCIMConstants.CommonSchemaConstants.ID_URI,
            SCIMConstants.CommonSchemaConstants.ID,
            SCIMDefinitions.DataType.STRING, false, SCIMConstants.CommonSchemaConstants.ID_DESC, true, true,
            SCIMDefinitions.Mutability.READ_ONLY, SCIMDefinitions.Returned.ALWAYS,
            SCIMDefinitions.Uniqueness.SERVER, null, null, null);

    //A String that is an identifier for the resource as defined by the provisioning client.
    //The service provider MUST always interpret the externalId as scoped to the provisioning domain.
    public static final SCIMAttributeSchema EXTERNAL_ID =
        SCIMAttributeSchema.createSCIMAttributeSchema(SCIMConstants.CommonSchemaConstants.EXTERNAL_ID_URI,
            SCIMConstants.CommonSchemaConstants.EXTERNAL_ID,
            SCIMDefinitions.DataType.STRING, false, SCIMConstants.CommonSchemaConstants.EXTERNAL_ID_DESC,
            false, true,
            SCIMDefinitions.Mutability.READ_WRITE, SCIMDefinitions.Returned.DEFAULT,
            SCIMDefinitions.Uniqueness.NONE, null, null, null);

    //A complex attribute containing resource metadata.
    public static final SCIMAttributeSchema META =
        SCIMAttributeSchema.createSCIMAttributeSchema(SCIMConstants.CommonSchemaConstants.META_URI,
            SCIMConstants.CommonSchemaConstants.META,
            SCIMDefinitions.DataType.COMPLEX, false, SCIMConstants.CommonSchemaConstants.META_DESC, false,
            false,
            SCIMDefinitions.Mutability.READ_ONLY, SCIMDefinitions.Returned.DEFAULT,
            SCIMDefinitions.Uniqueness.NONE, null, null,
            new ArrayList<AttributeSchema>(Arrays.asList(RESOURCE_TYPE, CREATED, LAST_MODIFIED, LOCATION,
                VERSION)));


    /**
     * SCIM User Schema Definition.
     */
    public static class SCIMUserSchemaDefinition {

        /* ********** SCIM defined user attribute schemas*************************** */

        /* sub-attribute schemas of the attributes defined in SCIM user schema. */

        //sub attributes of email attribute

        //"Email addresses for the user.
        public static final SCIMAttributeSchema EMAIL_VALUE =
            SCIMAttributeSchema.createSCIMAttributeSchema(SCIMConstants.UserSchemaConstants.EMAILS_VALUE_URI,
                SCIMConstants.CommonSchemaConstants.VALUE,
                SCIMDefinitions.DataType.STRING, false, SCIMConstants.UserSchemaConstants.EMAIL_VALUE_DESC,
                false, false,
                SCIMDefinitions.Mutability.READ_WRITE, SCIMDefinitions.Returned.DEFAULT,
                SCIMDefinitions.Uniqueness.NONE, null, null, null);

        //A human-readable name, primarily used for display purposes.  READ-ONLY.
        public static final SCIMAttributeSchema EMAIL_DISPLAY =
            SCIMAttributeSchema.createSCIMAttributeSchema(SCIMConstants.UserSchemaConstants.EMAILS_DISPLAY_URI,
                SCIMConstants.CommonSchemaConstants.DISPLAY,
                SCIMDefinitions.DataType.STRING, false,
                SCIMConstants.UserSchemaConstants.EMAIL_DISPLAY_DESC,
                false, false,
                SCIMDefinitions.Mutability.READ_ONLY, SCIMDefinitions.Returned.DEFAULT,
                SCIMDefinitions.Uniqueness.NONE, null, null, null);

        //A label indicating the attribute's function, e.g., 'work' or 'home'.
        public static final SCIMAttributeSchema EMAIL_TYPE =
            SCIMAttributeSchema.createSCIMAttributeSchema(SCIMConstants.UserSchemaConstants.EMAILS_TYPE_URI,
                SCIMConstants.CommonSchemaConstants.TYPE,
                SCIMDefinitions.DataType.STRING, false,
                SCIMConstants.UserSchemaConstants.EMAIL_TYPE_DESC,
                false, false,
                SCIMDefinitions.Mutability.READ_WRITE, SCIMDefinitions.Returned.DEFAULT,
                SCIMDefinitions.Uniqueness.NONE,
                new ArrayList<String>(Arrays.asList(SCIMConstants.UserSchemaConstants.WORK,
                    SCIMConstants.UserSchemaConstants.HOME, SCIMConstants.UserSchemaConstants.OTHER)),
                null, null);

        //A Boolean value indicating the 'primary' or preferred attribute value for this attribute
        public static final SCIMAttributeSchema EMAIL_PRIMARY =
            SCIMAttributeSchema.createSCIMAttributeSchema(SCIMConstants.UserSchemaConstants.EMAILS_PRIMARY_URI,
                SCIMConstants.CommonSchemaConstants.PRIMARY,
                SCIMDefinitions.DataType.BOOLEAN, false, SCIMConstants.UserSchemaConstants
                    .EMAIL_PRIMARY_DESC, false, false,
                SCIMDefinitions.Mutability.READ_WRITE, SCIMDefinitions.Returned.DEFAULT,
                SCIMDefinitions.Uniqueness.NONE, null, null, null);

        //sub attributes of phoneNumbers attribute

        //Phone number of the User.
        public static final SCIMAttributeSchema PHONE_NUMBERS_VALUE =
            SCIMAttributeSchema.createSCIMAttributeSchema(SCIMConstants.UserSchemaConstants.PHONE_NUMBERS_VALUE_URI,
                SCIMConstants.CommonSchemaConstants.VALUE,
                SCIMDefinitions.DataType.STRING, false, SCIMConstants.UserSchemaConstants
                    .PHONE_NUMBERS_VALUE_DESC, false, false,
                SCIMDefinitions.Mutability.READ_WRITE, SCIMDefinitions.Returned.DEFAULT,
                SCIMDefinitions.Uniqueness.NONE, null, null, null);

        //A human-readable name, primarily used for display purposes.
        public static final SCIMAttributeSchema PHONE_NUMBERS_DISPLAY =
            SCIMAttributeSchema.createSCIMAttributeSchema(SCIMConstants.UserSchemaConstants
                    .PHONE_NUMBERS_DISPLAY_URI,
                SCIMConstants.CommonSchemaConstants.DISPLAY,
                SCIMDefinitions.DataType.STRING, false, SCIMConstants.UserSchemaConstants
                    .PHONE_NUMBERS_DISPLAY_DESC, false, false,
                SCIMDefinitions.Mutability.READ_WRITE, SCIMDefinitions.Returned.DEFAULT,
                SCIMDefinitions.Uniqueness.NONE, null, null, null);

        //A label indicating the attribute's function, e.g., 'work', 'home', 'mobile'.
        public static final SCIMAttributeSchema PHONE_NUMBERS_TYPE =
            SCIMAttributeSchema.createSCIMAttributeSchema(SCIMConstants.UserSchemaConstants.PHONE_NUMBERS_TYPE_URI,
                SCIMConstants.CommonSchemaConstants.TYPE,
                SCIMDefinitions.DataType.STRING, false, SCIMConstants.UserSchemaConstants
                    .PHONE_NUMBERS_TYPE_DESC, false, false,
                SCIMDefinitions.Mutability.READ_WRITE, SCIMDefinitions.Returned.DEFAULT,
                SCIMDefinitions.Uniqueness.NONE,
                new ArrayList<String>(Arrays.asList(SCIMConstants.UserSchemaConstants.WORK,
                    SCIMConstants.UserSchemaConstants.HOME, SCIMConstants.UserSchemaConstants.OTHER,
                    SCIMConstants.UserSchemaConstants.FAX, SCIMConstants.UserSchemaConstants.MOBILE,
                    SCIMConstants.UserSchemaConstants.PAGER)), null, null);

        //A Boolean value indicating the 'primary' or preferred attribute value for this attribute
        public static final SCIMAttributeSchema PHONE_NUMBERS_PRIMARY =
            SCIMAttributeSchema.createSCIMAttributeSchema(SCIMConstants.UserSchemaConstants
                    .PHONE_NUMBERS_PRIMARY_URI,
                SCIMConstants.CommonSchemaConstants.PRIMARY,
                SCIMDefinitions.DataType.BOOLEAN, false, SCIMConstants.UserSchemaConstants
                    .PHONE_NUMBERS_PRIMARY_DESC, false, false,
                SCIMDefinitions.Mutability.READ_WRITE, SCIMDefinitions.Returned.DEFAULT,
                SCIMDefinitions.Uniqueness.NONE, null, null, null);

        //sub attributes of ims attribute

        //Instant messaging address for the User.
        public static final SCIMAttributeSchema IMS_VALUE =
            SCIMAttributeSchema.createSCIMAttributeSchema(SCIMConstants.UserSchemaConstants.IMS_VALUE_URI,
                SCIMConstants.CommonSchemaConstants.VALUE,
                SCIMDefinitions.DataType.STRING, false, SCIMConstants.UserSchemaConstants.IMS_VALUE_DESC,
                false, false,
                SCIMDefinitions.Mutability.READ_WRITE, SCIMDefinitions.Returned.DEFAULT,
                SCIMDefinitions.Uniqueness.NONE, null, null, null);

        //A human-readable name, primarily used for display purposes.
        public static final SCIMAttributeSchema IMS_DISPLAY =
            SCIMAttributeSchema.createSCIMAttributeSchema(SCIMConstants.UserSchemaConstants.IMS_DISPLAY_URI,
                SCIMConstants.CommonSchemaConstants.DISPLAY,
                SCIMDefinitions.DataType.STRING, false, SCIMConstants.UserSchemaConstants.IMS_DISPLAY_DESC,
                false, false,
                SCIMDefinitions.Mutability.READ_WRITE, SCIMDefinitions.Returned.DEFAULT,
                SCIMDefinitions.Uniqueness.NONE, null, null, null);

        //A label indicating the attribute's function, e.g., 'aim', 'gtalk', 'xmpp'
        public static final SCIMAttributeSchema IMS_TYPE =
            SCIMAttributeSchema.createSCIMAttributeSchema(SCIMConstants.UserSchemaConstants.IMS_TYPE_URI,
                SCIMConstants.CommonSchemaConstants.TYPE,
                SCIMDefinitions.DataType.STRING, false, SCIMConstants.UserSchemaConstants.IMS_TYPE_DESC,
                false, false,
                SCIMDefinitions.Mutability.READ_WRITE, SCIMDefinitions.Returned.DEFAULT,
                SCIMDefinitions.Uniqueness.NONE,
                new ArrayList<String>(Arrays.asList(SCIMConstants.UserSchemaConstants.SKYPE,
                    SCIMConstants.UserSchemaConstants.YAHOO, SCIMConstants.UserSchemaConstants.GTALK,
                    SCIMConstants.UserSchemaConstants.AIM, SCIMConstants.UserSchemaConstants.ICQ,
                    SCIMConstants.UserSchemaConstants.XMPP, SCIMConstants.UserSchemaConstants.MSN,
                    SCIMConstants.UserSchemaConstants.QQ)), null, null);

        //A Boolean value indicating the 'primary' or preferred attribute value for this attribute
        public static final SCIMAttributeSchema IMS_PRIMARY =
            SCIMAttributeSchema.createSCIMAttributeSchema(SCIMConstants.UserSchemaConstants.IMS_PRIMARY_URI,
                SCIMConstants.CommonSchemaConstants.PRIMARY,
                SCIMDefinitions.DataType.BOOLEAN, false, SCIMConstants.UserSchemaConstants.IMS_PRIMARY_DESC,
                false, false,
                SCIMDefinitions.Mutability.READ_WRITE, SCIMDefinitions.Returned.DEFAULT,
                SCIMDefinitions.Uniqueness.NONE, null, null, null);

        //sub attributes of photos attribute

        //URL of a photo of the User.
        public static final SCIMAttributeSchema PHOTOS_VALUE =
            SCIMAttributeSchema.createSCIMAttributeSchema(SCIMConstants.UserSchemaConstants.PHOTOS_VALUE_URI,
                SCIMConstants.CommonSchemaConstants.VALUE,
                SCIMDefinitions.DataType.REFERENCE, false, SCIMConstants.UserSchemaConstants
                    .PHOTOS_VALUE_DESC, false, false,
                SCIMDefinitions.Mutability.READ_WRITE, SCIMDefinitions.Returned.DEFAULT,
                SCIMDefinitions.Uniqueness.NONE, null,
                Arrays.asList(SCIMDefinitions.ReferenceType.EXTERNAL), null);

        //A human-readable name, primarily used for display purposes.
        public static final SCIMAttributeSchema PHOTOS_DISPLAY =
            SCIMAttributeSchema.createSCIMAttributeSchema(SCIMConstants.UserSchemaConstants.PHOTOS_DISPLAY_URI,
                SCIMConstants.CommonSchemaConstants.DISPLAY,
                SCIMDefinitions.DataType.STRING, false, SCIMConstants.UserSchemaConstants
                    .PHOTOS_DISPLAY_DESC, false, false,
                SCIMDefinitions.Mutability.READ_WRITE, SCIMDefinitions.Returned.DEFAULT,
                SCIMDefinitions.Uniqueness.NONE, null, null, null);

        //A label indicating the attribute's function, i.e., 'photo' or 'thumbnail'.
        public static final SCIMAttributeSchema PHOTOS_TYPE =
            SCIMAttributeSchema.createSCIMAttributeSchema(SCIMConstants.UserSchemaConstants.PHOTOS_TYPE_URI,
                SCIMConstants.CommonSchemaConstants.TYPE,
                SCIMDefinitions.DataType.STRING, false, SCIMConstants.UserSchemaConstants.PHOTOS_TYPE_DESC,
                false, false,
                SCIMDefinitions.Mutability.READ_WRITE, SCIMDefinitions.Returned.DEFAULT,
                SCIMDefinitions.Uniqueness.NONE,
                new ArrayList<>(Arrays
                    .asList(SCIMConstants.UserSchemaConstants.PHOTO, SCIMConstants.UserSchemaConstants.THUMBNAIL)),
                null, null);

        //A Boolean value indicating the 'primary' or preferred attribute value for this attribute
        public static final SCIMAttributeSchema PHOTOS_PRIMARY =
            SCIMAttributeSchema.createSCIMAttributeSchema(SCIMConstants.UserSchemaConstants.PHOTOS_PRIMARY_URI,
                SCIMConstants.CommonSchemaConstants.PRIMARY,
                SCIMDefinitions.DataType.BOOLEAN, false, SCIMConstants.UserSchemaConstants
                    .PHOTOS_PRIMARY_DESC, false, false,
                SCIMDefinitions.Mutability.READ_WRITE, SCIMDefinitions.Returned.DEFAULT,
                SCIMDefinitions.Uniqueness.NONE, null, null, null);


        //sub attributes of addresses attribute

        //The full mailing address, formatted for display or use with a mailing label.
        public static final SCIMAttributeSchema ADDRESSES_FORMATTED =
            SCIMAttributeSchema.createSCIMAttributeSchema(SCIMConstants.UserSchemaConstants.FORMATTED_ADDRESS_URI,
                SCIMConstants.UserSchemaConstants.FORMATTED_ADDRESS,
                SCIMDefinitions.DataType.STRING, false, SCIMConstants.UserSchemaConstants
                    .ADDRESSES_FORMATTED_DESC, false, false,
                SCIMDefinitions.Mutability.READ_WRITE, SCIMDefinitions.Returned.DEFAULT,
                SCIMDefinitions.Uniqueness.NONE, null, null, null);

        //The full street address component
        public static final SCIMAttributeSchema ADDRESSES_STREET_ADDRESS =
            SCIMAttributeSchema.createSCIMAttributeSchema(SCIMConstants.UserSchemaConstants.STREET_ADDRESS_URI,
                SCIMConstants.UserSchemaConstants.STREET_ADDRESS,
                SCIMDefinitions.DataType.STRING, false, SCIMConstants.UserSchemaConstants
                    .ADDRESSES_STREET_ADDRESS_DESC, false, false,
                SCIMDefinitions.Mutability.READ_WRITE, SCIMDefinitions.Returned.DEFAULT,
                SCIMDefinitions.Uniqueness.NONE, null, null, null);

        //The city or locality component.
        public static final SCIMAttributeSchema ADDRESSES_LOCALITY =
            SCIMAttributeSchema.createSCIMAttributeSchema(SCIMConstants.UserSchemaConstants.LOCALITY_URI,
                SCIMConstants.UserSchemaConstants.LOCALITY,
                SCIMDefinitions.DataType.STRING, false, SCIMConstants.UserSchemaConstants
                    .ADDRESSES_LOCALITY_DESC, false, false,
                SCIMDefinitions.Mutability.READ_WRITE, SCIMDefinitions.Returned.DEFAULT,
                SCIMDefinitions.Uniqueness.NONE, null, null, null);

        //The state or region component.
        public static final SCIMAttributeSchema ADDRESSES_REGION =
            SCIMAttributeSchema.createSCIMAttributeSchema(SCIMConstants.UserSchemaConstants.REGION_URI,
                SCIMConstants.UserSchemaConstants.REGION,
                SCIMDefinitions.DataType.STRING, false, SCIMConstants.UserSchemaConstants
                    .ADDRESSES_REGION_DESC, false, false,
                SCIMDefinitions.Mutability.READ_WRITE, SCIMDefinitions.Returned.DEFAULT,
                SCIMDefinitions.Uniqueness.NONE, null, null, null);

        //The zip code or postal code component
        public static final SCIMAttributeSchema ADDRESSES_POSTAL_CODE =
            SCIMAttributeSchema.createSCIMAttributeSchema(SCIMConstants.UserSchemaConstants.POSTAL_CODE_URI,
                SCIMConstants.UserSchemaConstants.POSTAL_CODE,
                SCIMDefinitions.DataType.STRING, false, SCIMConstants.UserSchemaConstants
                    .ADDRESSES_POSTAL_CODE_DESC, false, false,
                SCIMDefinitions.Mutability.READ_WRITE, SCIMDefinitions.Returned.DEFAULT,
                SCIMDefinitions.Uniqueness.NONE, null, null, null);

        //The country name component.
        public static final SCIMAttributeSchema ADDRESSES_COUNTRY =
            SCIMAttributeSchema.createSCIMAttributeSchema(SCIMConstants.UserSchemaConstants.COUNTRY_URI,
                SCIMConstants.UserSchemaConstants.COUNTRY,
                SCIMDefinitions.DataType.STRING, false, SCIMConstants.UserSchemaConstants
                    .ADDRESSES_COUNTRY_DESC, false, false,
                SCIMDefinitions.Mutability.READ_WRITE, SCIMDefinitions.Returned.DEFAULT,
                SCIMDefinitions.Uniqueness.NONE, null, null, null);

        //A label indicating the attribute's function, e.g., 'work' or 'home'.
        public static final SCIMAttributeSchema ADDRESSES_TYPE =
            SCIMAttributeSchema.createSCIMAttributeSchema(SCIMConstants.UserSchemaConstants.ADDRESSES_TYPE_URI,
                SCIMConstants.CommonSchemaConstants.TYPE,
                SCIMDefinitions.DataType.STRING, false, SCIMConstants.UserSchemaConstants
                    .ADDRESSES_TYPE_DESC, false, false,
                SCIMDefinitions.Mutability.READ_WRITE, SCIMDefinitions.Returned.DEFAULT,
                SCIMDefinitions.Uniqueness.NONE,
                new ArrayList<String>(Arrays.asList(SCIMConstants.UserSchemaConstants.WORK,
                    SCIMConstants.UserSchemaConstants.HOME, SCIMConstants.UserSchemaConstants.OTHER)),
                null, null);

        //A Boolean value indicating the 'primary' or preferred attribute value for this attribute
        public static final SCIMAttributeSchema ADDRESSES_PRIMARY =
            SCIMAttributeSchema.createSCIMAttributeSchema(SCIMConstants.UserSchemaConstants.ADDRESSES_PRIMARY_URI,
                SCIMConstants.CommonSchemaConstants.PRIMARY,
                SCIMDefinitions.DataType.BOOLEAN, false, SCIMConstants.UserSchemaConstants
                    .ADDRESSES_PRIMARY_DESC, false, false,
                SCIMDefinitions.Mutability.READ_WRITE, SCIMDefinitions.Returned.DEFAULT,
                SCIMDefinitions.Uniqueness.NONE, null, null, null);

        //sub attributes of ims attribute

        //The identifier of the User's group.
        public static final SCIMAttributeSchema GROUP_VALUE =
            SCIMAttributeSchema.createSCIMAttributeSchema(SCIMConstants.UserSchemaConstants.GROUPS_VALUE_URI,
                SCIMConstants.CommonSchemaConstants.VALUE,
                SCIMDefinitions.DataType.STRING, false, SCIMConstants.UserSchemaConstants.GROUP_VALUE_DESC,
                false, false,
                SCIMDefinitions.Mutability.READ_ONLY, SCIMDefinitions.Returned.DEFAULT,
                SCIMDefinitions.Uniqueness.NONE, null, null, null);

        //The uri of the corresponding 'Group' resource to which the user belongs.
        public static final SCIMAttributeSchema GROUP_REF =
            SCIMAttributeSchema.createSCIMAttributeSchema(SCIMConstants.UserSchemaConstants.GROUPS_REF_URI,
                SCIMConstants.CommonSchemaConstants.REF,
                SCIMDefinitions.DataType.REFERENCE, false, SCIMConstants.UserSchemaConstants.GROUP_REF_DESC,
                false, false,
                SCIMDefinitions.Mutability.READ_ONLY, SCIMDefinitions.Returned.DEFAULT,
                SCIMDefinitions.Uniqueness.NONE, null,
                Arrays.asList(SCIMDefinitions.ReferenceType.USER, SCIMDefinitions.ReferenceType.GROUP),
                null);

        //A human-readable name, primarily used for display purposes.
        public static final SCIMAttributeSchema GROUP_DISPLAY =
            SCIMAttributeSchema.createSCIMAttributeSchema(SCIMConstants.UserSchemaConstants.GROUPS_DISPLAY_URI,
                SCIMConstants.CommonSchemaConstants.DISPLAY,
                SCIMDefinitions.DataType.STRING, false, SCIMConstants.UserSchemaConstants.GROUP_DISPLAY_DESC,
                false, false,
                SCIMDefinitions.Mutability.READ_ONLY, SCIMDefinitions.Returned.DEFAULT,
                SCIMDefinitions.Uniqueness.NONE, null, null, null);

        //A label indicating the attribute's function, e.g., 'direct' or 'indirect'.
        public static final SCIMAttributeSchema GROUP_TYPE =
            SCIMAttributeSchema.createSCIMAttributeSchema(SCIMConstants.UserSchemaConstants.GROUPS_TYPE_URI,
                SCIMConstants.CommonSchemaConstants.TYPE,
                SCIMDefinitions.DataType.STRING, false, SCIMConstants.UserSchemaConstants.GROUP_TYPE_DESC,
                false, false,
                SCIMDefinitions.Mutability.READ_WRITE, SCIMDefinitions.Returned.DEFAULT,
                SCIMDefinitions.Uniqueness.NONE, new ArrayList<String>
                    (Arrays.asList(SCIMConstants.UserSchemaConstants.DIRECT_MEMBERSHIP,
                        SCIMConstants.UserSchemaConstants.INDIRECT_MEMBERSHIP)), null, null);

        //sub attributes of entitlements attribute

        //The value of an entitlement.
        public static final SCIMAttributeSchema ENTITLEMENTS_VALUE =
            SCIMAttributeSchema.createSCIMAttributeSchema(SCIMConstants.UserSchemaConstants.ENTITLEMENTS_VALUE_URI,
                SCIMConstants.CommonSchemaConstants.VALUE,
                SCIMDefinitions.DataType.STRING, false, SCIMConstants.UserSchemaConstants
                    .ENTITLEMENTS_VALUE_DESC, false, false,
                SCIMDefinitions.Mutability.READ_WRITE, SCIMDefinitions.Returned.DEFAULT,
                SCIMDefinitions.Uniqueness.NONE, null, null, null);

        //A human-readable name, primarily used for display purposes.
        public static final SCIMAttributeSchema ENTITLEMENTS_DISPLAY =
            SCIMAttributeSchema.createSCIMAttributeSchema(SCIMConstants.UserSchemaConstants
                    .ENTITLEMENTS_DISPLAY_URI,
                SCIMConstants.CommonSchemaConstants.DISPLAY,
                SCIMDefinitions.DataType.REFERENCE, false, SCIMConstants.UserSchemaConstants
                    .ENTITLEMENTS_DISPLAY_DESC, false, false,
                SCIMDefinitions.Mutability.READ_WRITE, SCIMDefinitions.Returned.DEFAULT,
                SCIMDefinitions.Uniqueness.NONE, null,
                Arrays.asList(SCIMDefinitions.ReferenceType.USER, SCIMDefinitions.ReferenceType.GROUP),
                null);

        //A label indicating the attribute's function.
        public static final SCIMAttributeSchema ENTITLEMENTS_TYPE =
            SCIMAttributeSchema.createSCIMAttributeSchema(SCIMConstants.UserSchemaConstants.ENTITLEMENTS_TYPE_URI,
                SCIMConstants.CommonSchemaConstants.TYPE,
                SCIMDefinitions.DataType.STRING, false, SCIMConstants.UserSchemaConstants
                    .ENTITLEMENTS_TYPE_DESC, false, false,
                SCIMDefinitions.Mutability.READ_WRITE, SCIMDefinitions.Returned.DEFAULT,
                SCIMDefinitions.Uniqueness.NONE, null, null, null);

        // Boolean value indicating the 'primary' or preferred attribute value for this attribute.he primary
        // attribute value 'true' MUST appear no more than once.
        public static final SCIMAttributeSchema ENTITLEMENTS_PRIMARY =
            SCIMAttributeSchema.createSCIMAttributeSchema(SCIMConstants.UserSchemaConstants
                    .ENTITLEMENTS_PRIMARY_URI,
                SCIMConstants.CommonSchemaConstants.PRIMARY,
                SCIMDefinitions.DataType.BOOLEAN, false, SCIMConstants.UserSchemaConstants
                    .ENTITLEMENTS_PRIMARY_DESC, false, false,
                SCIMDefinitions.Mutability.READ_WRITE, SCIMDefinitions.Returned.DEFAULT,
                SCIMDefinitions.Uniqueness.NONE, null, null, null);

        //sub attributes of entitlements attribute

        //The value of a role.
        public static final SCIMAttributeSchema ROLES_VALUE =
            SCIMAttributeSchema.createSCIMAttributeSchema(SCIMConstants.UserSchemaConstants.ROLES_VALUE_URI,
                SCIMConstants.CommonSchemaConstants.VALUE,
                SCIMDefinitions.DataType.STRING, false, SCIMConstants.UserSchemaConstants.ROLES_VALUE_DESC,
                false, false,
                SCIMDefinitions.Mutability.READ_WRITE, SCIMDefinitions.Returned.DEFAULT,
                SCIMDefinitions.Uniqueness.NONE, null, null, null);

        //A human-readable name, primarily used for display purposes.
        public static final SCIMAttributeSchema ROLES_DISPLAY =
            SCIMAttributeSchema.createSCIMAttributeSchema(SCIMConstants.UserSchemaConstants.ROLES_DISPLAY_URI,
                SCIMConstants.CommonSchemaConstants.DISPLAY,
                SCIMDefinitions.DataType.REFERENCE, false, SCIMConstants.UserSchemaConstants
                    .ROLES_DISPLAY_DESC, false, false,
                SCIMDefinitions.Mutability.READ_WRITE, SCIMDefinitions.Returned.DEFAULT,
                SCIMDefinitions.Uniqueness.NONE, null, null, null);

<<<<<<< HEAD
        //A label indicating the attribute's function..
=======
        //A label indicating the attribute's function.
>>>>>>> 4706886d
        public static final SCIMAttributeSchema ROLES_TYPE =
            SCIMAttributeSchema.createSCIMAttributeSchema(SCIMConstants.UserSchemaConstants.ROLES_TYPE_URI,
                SCIMConstants.CommonSchemaConstants.TYPE,
                SCIMDefinitions.DataType.STRING, false, SCIMConstants.UserSchemaConstants.ROLES_TYPE_DESC,
                false, false,
                SCIMDefinitions.Mutability.READ_WRITE, SCIMDefinitions.Returned.DEFAULT,
                SCIMDefinitions.Uniqueness.NONE, null, null, null);

        //A Boolean value indicating the 'primary' or preferred attribute value for this attribute.
        public static final SCIMAttributeSchema ROLES_PRIMARY =
            SCIMAttributeSchema.createSCIMAttributeSchema(SCIMConstants.UserSchemaConstants.ROLES_PRIMARY_URI,
                SCIMConstants.CommonSchemaConstants.PRIMARY,
                SCIMDefinitions.DataType.BOOLEAN, false, SCIMConstants.UserSchemaConstants.ROLES_PRIMARY_DESC,
                false, false,
                SCIMDefinitions.Mutability.READ_WRITE, SCIMDefinitions.Returned.DEFAULT,
                SCIMDefinitions.Uniqueness.NONE, null, null, null);

        //sub attributes of x509certificates attribute

        //The value of an X.509 certificate.
        public static final SCIMAttributeSchema X509CERTIFICATES_VALUE =
            SCIMAttributeSchema.createSCIMAttributeSchema(SCIMConstants.UserSchemaConstants
                    .X509CERTIFICATES_VALUE_URI,
                SCIMConstants.CommonSchemaConstants.VALUE,
                SCIMDefinitions.DataType.STRING, false, SCIMConstants.UserSchemaConstants
                    .X509CERTIFICATES_VALUE_DESC, false, false,
                SCIMDefinitions.Mutability.READ_WRITE, SCIMDefinitions.Returned.DEFAULT,
                SCIMDefinitions.Uniqueness.NONE, null, null, null);

        //A human-readable name, primarily used for display purposes.
        public static final SCIMAttributeSchema X509CERTIFICATES_DISPLAY =
            SCIMAttributeSchema.createSCIMAttributeSchema(SCIMConstants.UserSchemaConstants
                    .X509CERTIFICATES_DISPLAY_URI,
                SCIMConstants.CommonSchemaConstants.DISPLAY,
                SCIMDefinitions.DataType.REFERENCE, false, SCIMConstants.UserSchemaConstants
                    .X509CERTIFICATES_DISPLAY_DESC, false, false,
                SCIMDefinitions.Mutability.READ_WRITE, SCIMDefinitions.Returned.DEFAULT,
                SCIMDefinitions.Uniqueness.NONE, null, null, null);

<<<<<<< HEAD
        //A label indicating the attribute's function..
=======
        //A label indicating the attribute's function.
>>>>>>> 4706886d
        public static final SCIMAttributeSchema X509CERTIFICATES_TYPE =
            SCIMAttributeSchema.createSCIMAttributeSchema(SCIMConstants.UserSchemaConstants
                    .X509CERTIFICATES_TYPE_URI,
                SCIMConstants.CommonSchemaConstants.TYPE,
                SCIMDefinitions.DataType.STRING, false, SCIMConstants.UserSchemaConstants
                    .X509CERTIFICATES_TYPE_DESC, false, false,
                SCIMDefinitions.Mutability.READ_WRITE, SCIMDefinitions.Returned.DEFAULT,
                SCIMDefinitions.Uniqueness.NONE, null, null, null);

        //A Boolean value indicating the 'primary' or preferred attribute value for this attribute.
        public static final SCIMAttributeSchema X509CERTIFICATES_PRIMARY =
            SCIMAttributeSchema.createSCIMAttributeSchema(SCIMConstants.UserSchemaConstants
                    .X509CERTIFICATES_PRIMARY_URI,
                SCIMConstants.CommonSchemaConstants.PRIMARY,
                SCIMDefinitions.DataType.BOOLEAN, false, SCIMConstants.UserSchemaConstants
                    .X509CERTIFICATES_PRIMARY_DESC, false, false,
                SCIMDefinitions.Mutability.READ_WRITE, SCIMDefinitions.Returned.DEFAULT,
                SCIMDefinitions.Uniqueness.NONE, null, null, null);


        //sub attributes of name attribute

        //The full name, including all middle names, titles, and suffixes as appropriate, formatted for display
        public static final SCIMAttributeSchema FORMATTED =
            SCIMAttributeSchema.createSCIMAttributeSchema(SCIMConstants.UserSchemaConstants.FORMATTED_NAME_URI,
                SCIMConstants.UserSchemaConstants.FORMATTED_NAME,
                SCIMDefinitions.DataType.STRING, false, SCIMConstants.UserSchemaConstants
                    .FORMATTED_NAME_DESC, false, false,
                SCIMDefinitions.Mutability.READ_WRITE, SCIMDefinitions.Returned.DEFAULT,
                SCIMDefinitions.Uniqueness.NONE, null, null, null);

        //The family name of the User, or last name in most Western languages
        public static final SCIMAttributeSchema FAMILY_NAME =
            SCIMAttributeSchema.createSCIMAttributeSchema(SCIMConstants.UserSchemaConstants.FAMILY_NAME_URI,
                SCIMConstants.UserSchemaConstants.FAMILY_NAME,
                SCIMDefinitions.DataType.STRING, false, SCIMConstants.UserSchemaConstants.FAMILY_NAME_DESC,
                false, false,
                SCIMDefinitions.Mutability.READ_WRITE, SCIMDefinitions.Returned.DEFAULT,
                SCIMDefinitions.Uniqueness.NONE, null, null, null);

        //The given name of the User, or first name in most Western languages.
        public static final SCIMAttributeSchema GIVEN_NAME =
            SCIMAttributeSchema.createSCIMAttributeSchema(SCIMConstants.UserSchemaConstants.GIVEN_NAME_URI,
                SCIMConstants.UserSchemaConstants.GIVEN_NAME,
                SCIMDefinitions.DataType.STRING, false, SCIMConstants.UserSchemaConstants.GIVEN_NAME_DESC,
                false, false,
                SCIMDefinitions.Mutability.READ_WRITE, SCIMDefinitions.Returned.DEFAULT,
                SCIMDefinitions.Uniqueness.NONE, null, null, null);

        //The middle name(s) of the User.
        public static final SCIMAttributeSchema MIDDLE_NAME =
            SCIMAttributeSchema.createSCIMAttributeSchema(SCIMConstants.UserSchemaConstants.MIDDLE_NAME_URI,
                SCIMConstants.UserSchemaConstants.MIDDLE_NAME,
                SCIMDefinitions.DataType.STRING, false, SCIMConstants.UserSchemaConstants.MIDDLE_NAME_DESC,
                false, false,
                SCIMDefinitions.Mutability.READ_WRITE, SCIMDefinitions.Returned.DEFAULT,
                SCIMDefinitions.Uniqueness.NONE, null, null, null); //honorificPrefix

        //The honorific prefix(es) of the User, or title in most Western languages.
        public static final SCIMAttributeSchema HONORIFIC_PREFIX =
            SCIMAttributeSchema.createSCIMAttributeSchema(SCIMConstants.UserSchemaConstants.HONORIFIC_PREFIX_URI,
                SCIMConstants.UserSchemaConstants.HONORIFIC_PREFIX,
                SCIMDefinitions.DataType.STRING, false, SCIMConstants.UserSchemaConstants
                    .HONORIFIC_PREFIX_DESC, false, false,
                SCIMDefinitions.Mutability.READ_WRITE, SCIMDefinitions.Returned.DEFAULT,
                SCIMDefinitions.Uniqueness.NONE, null, null, null);

        //The honorific suffix(es) of the User, or suffix in most Western languages.
        public static final SCIMAttributeSchema HONORIFIC_SUFFIX =
            SCIMAttributeSchema.createSCIMAttributeSchema(SCIMConstants.UserSchemaConstants.HONORIFIC_SUFFIX_URI,
                SCIMConstants.UserSchemaConstants.HONORIFIC_SUFFIX,
                SCIMDefinitions.DataType.STRING, false, SCIMConstants.UserSchemaConstants
                    .HONORIFIC_SUFFIX_DESC, false, false,
                SCIMDefinitions.Mutability.READ_WRITE, SCIMDefinitions.Returned.DEFAULT,
                SCIMDefinitions.Uniqueness.NONE, null, null, null);

        /*-------------------------------------------------------------------------------------*/

        /* attribute schemas of the attributes defined in user schema. */

        //A service provider's unique identifier for the user, typically used by the user to directly
        //authenticate to the service provider.
        public static final SCIMAttributeSchema USERNAME =
            SCIMAttributeSchema.createSCIMAttributeSchema(SCIMConstants.UserSchemaConstants.USER_NAME_URI,
                SCIMConstants.UserSchemaConstants.USER_NAME,
                SCIMDefinitions.DataType.STRING, false, SCIMConstants.UserSchemaConstants.USERNAME_DESC,
                true, false,
                SCIMDefinitions.Mutability.READ_WRITE, SCIMDefinitions.Returned.DEFAULT,
                SCIMDefinitions.Uniqueness.SERVER, null, null, null);

        //The components of the user's real name.
        public static final SCIMAttributeSchema NAME =
            SCIMAttributeSchema.createSCIMAttributeSchema(SCIMConstants.UserSchemaConstants.NAME_URI,
                SCIMConstants.UserSchemaConstants.NAME,
                SCIMDefinitions.DataType.COMPLEX, false, SCIMConstants.UserSchemaConstants.NAME_DESC, false,
                false,
                SCIMDefinitions.Mutability.READ_WRITE, SCIMDefinitions.Returned.DEFAULT,
                SCIMDefinitions.Uniqueness.NONE, null, null,
                new ArrayList<AttributeSchema>(Arrays.asList(FORMATTED, FAMILY_NAME, GIVEN_NAME,
                    MIDDLE_NAME,
                    HONORIFIC_PREFIX, HONORIFIC_SUFFIX)));

        //The name of the User, suitable for display to end-users
        public static final SCIMAttributeSchema DISPLAY_NAME =
            SCIMAttributeSchema.createSCIMAttributeSchema(SCIMConstants.UserSchemaConstants.DISPLAY_NAME_URI,
                SCIMConstants.UserSchemaConstants.DISPLAY_NAME,
                SCIMDefinitions.DataType.STRING, false, SCIMConstants.UserSchemaConstants.DISPLAY_NAME_DESC,
                false, false,
                SCIMDefinitions.Mutability.READ_WRITE, SCIMDefinitions.Returned.DEFAULT,
                SCIMDefinitions.Uniqueness.NONE, null, null, null);

        //The casual way to address the user in real life
        public static final SCIMAttributeSchema NICK_NAME =
            SCIMAttributeSchema.createSCIMAttributeSchema(SCIMConstants.UserSchemaConstants.NICK_NAME_URI,
                SCIMConstants.UserSchemaConstants.NICK_NAME,
                SCIMDefinitions.DataType.STRING, false, SCIMConstants.UserSchemaConstants.NICK_NAME_DESC,
                false, false,
                SCIMDefinitions.Mutability.READ_WRITE, SCIMDefinitions.Returned.DEFAULT,
                SCIMDefinitions.Uniqueness.NONE, null, null, null);

        //A fully qualified URL pointing to a page representing the User's online profile.
        public static final SCIMAttributeSchema PROFILE_URL =
            SCIMAttributeSchema.createSCIMAttributeSchema(SCIMConstants.UserSchemaConstants.PROFILE_URL_URI,
                SCIMConstants.UserSchemaConstants.PROFILE_URL,
                SCIMDefinitions.DataType.REFERENCE, false, SCIMConstants.UserSchemaConstants
                    .PROFILE_URL_DESC, false, false,
                SCIMDefinitions.Mutability.READ_WRITE, SCIMDefinitions.Returned.DEFAULT,
                SCIMDefinitions.Uniqueness.NONE, null,
                new ArrayList<SCIMDefinitions.ReferenceType>(Arrays.asList(SCIMDefinitions.ReferenceType
                    .EXTERNAL)), null);

        //The user's title, such as \"Vice President.\"
        public static final SCIMAttributeSchema TITLE =
            SCIMAttributeSchema.createSCIMAttributeSchema(SCIMConstants.UserSchemaConstants.TITLE_URI,
                SCIMConstants.UserSchemaConstants.TITLE,
                SCIMDefinitions.DataType.STRING, false, SCIMConstants.UserSchemaConstants.TITLE_DESC, false,
                false,
                SCIMDefinitions.Mutability.READ_WRITE, SCIMDefinitions.Returned.DEFAULT,
                SCIMDefinitions.Uniqueness.NONE, null, null, null);

        //Used to identify the relationship between the organization and the user.
        public static final SCIMAttributeSchema USER_TYPE =
            SCIMAttributeSchema.createSCIMAttributeSchema(SCIMConstants.UserSchemaConstants.USER_TYPE_URI,
                SCIMConstants.UserSchemaConstants.USER_TYPE,
                SCIMDefinitions.DataType.STRING, false, SCIMConstants.UserSchemaConstants.USER_TYPE_DESC,
                false, false,
                SCIMDefinitions.Mutability.READ_WRITE, SCIMDefinitions.Returned.DEFAULT,
                SCIMDefinitions.Uniqueness.NONE, null, null, null);

        //Indicates the User's preferred written or spoken language.
        public static final SCIMAttributeSchema PREFERRED_LANGUAGE =
            SCIMAttributeSchema.createSCIMAttributeSchema(SCIMConstants.UserSchemaConstants.PREFERRED_LANGUAGE_URI,
                SCIMConstants.UserSchemaConstants.PREFERRED_LANGUAGE,
                SCIMDefinitions.DataType.STRING, false, SCIMConstants.UserSchemaConstants
                    .PREFERRED_LANGUAGE_DESC, false, false,
                SCIMDefinitions.Mutability.READ_WRITE, SCIMDefinitions.Returned.DEFAULT,
                SCIMDefinitions.Uniqueness.NONE, null, null, null);

        //Used to indicate the User's default location for purposes of localizing items such as currency,
        // date time format, or numerical representations.
        public static final SCIMAttributeSchema LOCALE =
            SCIMAttributeSchema.createSCIMAttributeSchema(SCIMConstants.UserSchemaConstants.LOCALE_URI,
                SCIMConstants.UserSchemaConstants.LOCALE,
                SCIMDefinitions.DataType.STRING, false, SCIMConstants.UserSchemaConstants.LOCALE_DESC, false,
                false,
                SCIMDefinitions.Mutability.READ_WRITE, SCIMDefinitions.Returned.DEFAULT,
                SCIMDefinitions.Uniqueness.NONE, null, null, null);

        //The User's time zone in the 'Olson' time zone database format, e.g., 'America/Los_Angeles'.
        public static final SCIMAttributeSchema TIME_ZONE =
            SCIMAttributeSchema.createSCIMAttributeSchema(SCIMConstants.UserSchemaConstants.TIME_ZONE_URI,
                SCIMConstants.UserSchemaConstants.TIME_ZONE,
                SCIMDefinitions.DataType.STRING, false, SCIMConstants.UserSchemaConstants.TIME_ZONE_DESC,
                false, false,
                SCIMDefinitions.Mutability.READ_WRITE, SCIMDefinitions.Returned.DEFAULT,
                SCIMDefinitions.Uniqueness.NONE, null, null, null);

        //A Boolean value indicating the User's administrative status.
        public static final SCIMAttributeSchema ACTIVE =
            SCIMAttributeSchema.createSCIMAttributeSchema(SCIMConstants.UserSchemaConstants.ACTIVE_URI,
                SCIMConstants.UserSchemaConstants.ACTIVE,
                SCIMDefinitions.DataType.BOOLEAN, false, SCIMConstants.UserSchemaConstants.ACTIVE_DESC,
                false, false,
                SCIMDefinitions.Mutability.READ_WRITE, SCIMDefinitions.Returned.DEFAULT,
                SCIMDefinitions.Uniqueness.NONE, null, null, null);

        //The User's cleartext password.
        public static final SCIMAttributeSchema PASSWORD =
            SCIMAttributeSchema.createSCIMAttributeSchema(SCIMConstants.UserSchemaConstants.PASSWORD_URI,
                SCIMConstants.UserSchemaConstants.PASSWORD,
                SCIMDefinitions.DataType.STRING, false, SCIMConstants.UserSchemaConstants.PASSWORD_DESC,
                false, false,
                SCIMDefinitions.Mutability.WRITE_ONLY, SCIMDefinitions.Returned.NEVER,
                SCIMDefinitions.Uniqueness.NONE, null, null, null);

        //Email addresses for the user.
        public static final SCIMAttributeSchema EMAILS =
            SCIMAttributeSchema.createSCIMAttributeSchema(SCIMConstants.UserSchemaConstants.EMAILS_URI,
                SCIMConstants.UserSchemaConstants.EMAILS,
                SCIMDefinitions.DataType.COMPLEX, true, SCIMConstants.UserSchemaConstants.EMAILS_DESC, false,
                false,
                SCIMDefinitions.Mutability.READ_WRITE, SCIMDefinitions.Returned.DEFAULT,
                SCIMDefinitions.Uniqueness.NONE, null, null,
                new ArrayList<AttributeSchema>(Arrays.asList(EMAIL_VALUE, EMAIL_DISPLAY, EMAIL_TYPE,
                    EMAIL_PRIMARY)));

        //Phone numbers for the User.
        public static final SCIMAttributeSchema PHONE_NUMBERS =
            SCIMAttributeSchema.createSCIMAttributeSchema(SCIMConstants.UserSchemaConstants.PHONE_NUMBERS_URI,
                SCIMConstants.UserSchemaConstants.PHONE_NUMBERS,
                SCIMDefinitions.DataType.COMPLEX, true, SCIMConstants.UserSchemaConstants.PHONE_NUMBERS_DESC,
                false, false,
                SCIMDefinitions.Mutability.READ_WRITE, SCIMDefinitions.Returned.DEFAULT,
                SCIMDefinitions.Uniqueness.NONE, null, null,
                new ArrayList<AttributeSchema>(Arrays.asList(PHONE_NUMBERS_VALUE, PHONE_NUMBERS_DISPLAY,
                    PHONE_NUMBERS_TYPE, PHONE_NUMBERS_PRIMARY)));

        //Instant messaging addresses for the User.
        public static final SCIMAttributeSchema IMS =
            SCIMAttributeSchema.createSCIMAttributeSchema(SCIMConstants.UserSchemaConstants.IMS_URI,
                SCIMConstants.UserSchemaConstants.IMS,
                SCIMDefinitions.DataType.COMPLEX, true, SCIMConstants.UserSchemaConstants.IMS_DESC, false,
                false,
                SCIMDefinitions.Mutability.READ_WRITE, SCIMDefinitions.Returned.DEFAULT,
                SCIMDefinitions.Uniqueness.NONE, null, null,
                new ArrayList<AttributeSchema>(Arrays.asList(IMS_VALUE, IMS_DISPLAY, IMS_TYPE,
                    IMS_PRIMARY)));

        //URLs of photos of the User.
        public static final SCIMAttributeSchema PHOTOS =
            SCIMAttributeSchema.createSCIMAttributeSchema(SCIMConstants.UserSchemaConstants.PHOTOS_URI,
                SCIMConstants.UserSchemaConstants.PHOTOS,
                SCIMDefinitions.DataType.COMPLEX, true, SCIMConstants.UserSchemaConstants.PHOTOS_DESC, false,
                false,
                SCIMDefinitions.Mutability.READ_WRITE, SCIMDefinitions.Returned.DEFAULT,
                SCIMDefinitions.Uniqueness.NONE, null, null,
                new ArrayList<AttributeSchema>(Arrays.asList(PHOTOS_VALUE, PHOTOS_DISPLAY, PHOTOS_TYPE,
                    PHOTOS_PRIMARY)));

        //A physical mailing address for this User.
        public static final SCIMAttributeSchema ADDRESSES =
            SCIMAttributeSchema.createSCIMAttributeSchema(SCIMConstants.UserSchemaConstants.ADDRESSES_URI,
                SCIMConstants.UserSchemaConstants.ADDRESSES,
                SCIMDefinitions.DataType.COMPLEX, true, SCIMConstants.UserSchemaConstants.ADDRESSES_DESC,
                false, false,
                SCIMDefinitions.Mutability.READ_WRITE, SCIMDefinitions.Returned.DEFAULT,
                SCIMDefinitions.Uniqueness.NONE, null, null,
                new ArrayList<AttributeSchema>(Arrays.asList(ADDRESSES_FORMATTED,
                    ADDRESSES_STREET_ADDRESS, ADDRESSES_LOCALITY,
                    ADDRESSES_REGION, ADDRESSES_POSTAL_CODE, ADDRESSES_COUNTRY, ADDRESSES_TYPE,
                    ADDRESSES_PRIMARY)));

        //A list of groups to which the user belongs, either through direct membership, through nested groups, or
        // dynamically calculated.
        public static final SCIMAttributeSchema GROUPS =
            SCIMAttributeSchema.createSCIMAttributeSchema(SCIMConstants.UserSchemaConstants.GROUP_URI,
                SCIMConstants.UserSchemaConstants.GROUPS,
                SCIMDefinitions.DataType.COMPLEX, true, SCIMConstants.UserSchemaConstants.GROUPS_DESC, false,
                false,
                SCIMDefinitions.Mutability.READ_ONLY, SCIMDefinitions.Returned.DEFAULT,
                SCIMDefinitions.Uniqueness.NONE, null, null,
                new ArrayList<AttributeSchema>(Arrays.asList(GROUP_VALUE, GROUP_REF, GROUP_DISPLAY,
                    GROUP_TYPE)));

        //A list of entitlements for the User that represent a thing the User has.
        public static final SCIMAttributeSchema ENTITLEMENTS =
            SCIMAttributeSchema.createSCIMAttributeSchema(SCIMConstants.UserSchemaConstants.ENTITLEMENTS_URI,
                SCIMConstants.UserSchemaConstants.ENTITLEMENTS,
                SCIMDefinitions.DataType.COMPLEX, true, SCIMConstants.UserSchemaConstants.ENTITLEMENTS_DESC,
                false, false,
                SCIMDefinitions.Mutability.READ_WRITE, SCIMDefinitions.Returned.DEFAULT,
                SCIMDefinitions.Uniqueness.NONE, null, null,
                new ArrayList<AttributeSchema>(Arrays.asList(ENTITLEMENTS_VALUE, ENTITLEMENTS_DISPLAY,
                    ENTITLEMENTS_TYPE, ENTITLEMENTS_PRIMARY)));

        //A list of roles for the User that collectively represent who the User is, e.g., 'Student', 'Faculty'.
        public static final SCIMAttributeSchema ROLES =
            SCIMAttributeSchema.createSCIMAttributeSchema(SCIMConstants.UserSchemaConstants.ROLES_URI,
                SCIMConstants.UserSchemaConstants.ROLES,
                SCIMDefinitions.DataType.COMPLEX, true, SCIMConstants.UserSchemaConstants.ROLES_DESC, false,
                false,
                SCIMDefinitions.Mutability.READ_WRITE, SCIMDefinitions.Returned.DEFAULT,
                SCIMDefinitions.Uniqueness.NONE, null, null,
                new ArrayList<AttributeSchema>(Arrays.asList(ROLES_VALUE, ROLES_DISPLAY,
                    ROLES_TYPE, ROLES_PRIMARY)));

        //A list of roles for the User that collectively represent who the User is, e.g., 'Student', 'Faculty'.
        public static final SCIMAttributeSchema X509CERTIFICATES =
            SCIMAttributeSchema.createSCIMAttributeSchema(SCIMConstants.UserSchemaConstants.X509CERTIFICATES_URI,
                SCIMConstants.UserSchemaConstants.X509CERTIFICATES,
                SCIMDefinitions.DataType.COMPLEX, true, SCIMConstants.UserSchemaConstants
                    .X509CERTIFICATES_DESC, false, false,
                SCIMDefinitions.Mutability.READ_WRITE, SCIMDefinitions.Returned.DEFAULT,
                SCIMDefinitions.Uniqueness.NONE, null, null,
                new ArrayList<AttributeSchema>(Arrays.asList(X509CERTIFICATES_VALUE,
                    X509CERTIFICATES_DISPLAY,
                    X509CERTIFICATES_TYPE, X509CERTIFICATES_PRIMARY)));

    }

    /**
     * SCIM Enterprise User Schema Definition.
     */
    public static class SCIMEnterpriseUserSchemaDefinition {


        public static final SCIMAttributeSchema EMPLOYEE_NUMBER =
            SCIMAttributeSchema.createSCIMAttributeSchema(
                SCIMConstants.EnterpriseUserSchemaConstants.EMPLOYEE_NUMBER_URI,
                SCIMConstants.EnterpriseUserSchemaConstants.EMPLOYEE_NUMBER,
                SCIMDefinitions.DataType.STRING,
                false,
                SCIMConstants.EnterpriseUserSchemaConstants.EMPLOYEE_NUMBER_DESC,
                false,
                false,
                SCIMDefinitions.Mutability.READ_WRITE,
                SCIMDefinitions.Returned.DEFAULT,
                SCIMDefinitions.Uniqueness.NONE,
                null,
                null,
                null);

        public static final SCIMAttributeSchema COST_CENTER =
            SCIMAttributeSchema.createSCIMAttributeSchema(
                SCIMConstants.EnterpriseUserSchemaConstants.COST_CENTER_URI,
                SCIMConstants.EnterpriseUserSchemaConstants.COST_CENTER,
                SCIMDefinitions.DataType.STRING,
                false,
                SCIMConstants.EnterpriseUserSchemaConstants.COST_CENTER_DESC,
                false,
                false,
                SCIMDefinitions.Mutability.READ_WRITE,
                SCIMDefinitions.Returned.DEFAULT,
                SCIMDefinitions.Uniqueness.NONE,
                null,
                null,
                null);

        public static final SCIMAttributeSchema ORGANIZATION =
            SCIMAttributeSchema.createSCIMAttributeSchema(
                SCIMConstants.EnterpriseUserSchemaConstants.ORGANIZATION_URI,
                SCIMConstants.EnterpriseUserSchemaConstants.ORGANIZATION,
                SCIMDefinitions.DataType.STRING,
                false,
                SCIMConstants.EnterpriseUserSchemaConstants.ORGANIZATION_DESC,
                false,
                false,
                SCIMDefinitions.Mutability.READ_WRITE,
                SCIMDefinitions.Returned.DEFAULT,
                SCIMDefinitions.Uniqueness.NONE,
                null,
                null,
                null);

        public static final SCIMAttributeSchema DIVISION =
            SCIMAttributeSchema.createSCIMAttributeSchema(
                SCIMConstants.EnterpriseUserSchemaConstants.DIVISION_URI,
                SCIMConstants.EnterpriseUserSchemaConstants.DIVISION,
                SCIMDefinitions.DataType.STRING,
                false,
                SCIMConstants.EnterpriseUserSchemaConstants.DIVISION_DESC,
                false,
                false,
                SCIMDefinitions.Mutability.READ_WRITE,
                SCIMDefinitions.Returned.DEFAULT,
                SCIMDefinitions.Uniqueness.NONE,
                null,
                null,
                null);

        public static final SCIMAttributeSchema DEPARTMENT =
            SCIMAttributeSchema.createSCIMAttributeSchema(
                SCIMConstants.EnterpriseUserSchemaConstants.DEPARTMENT_URI,
                SCIMConstants.EnterpriseUserSchemaConstants.DEPARTMENT,
                SCIMDefinitions.DataType.STRING,
                false,
                SCIMConstants.EnterpriseUserSchemaConstants.DEPARTMENT_DESC,
                false,
                false,
                SCIMDefinitions.Mutability.READ_WRITE,
                SCIMDefinitions.Returned.DEFAULT,
                SCIMDefinitions.Uniqueness.NONE,
                null,
                null,
                null);

        public static final SCIMAttributeSchema VALUE =
            SCIMAttributeSchema.createSCIMAttributeSchema(
                SCIMConstants.EnterpriseUserSchemaConstants.VALUE_URI,
                SCIMConstants.EnterpriseUserSchemaConstants.VALUE,
                SCIMDefinitions.DataType.STRING,
                false,
                SCIMConstants.EnterpriseUserSchemaConstants.VALUE_DESC,
                true,
                false,
                SCIMDefinitions.Mutability.READ_WRITE,
                SCIMDefinitions.Returned.DEFAULT,
                SCIMDefinitions.Uniqueness.NONE,
                null,
                null,
                null);

        public static final SCIMAttributeSchema REF =
            SCIMAttributeSchema.createSCIMAttributeSchema(
                SCIMConstants.EnterpriseUserSchemaConstants.REF_URI,
                SCIMConstants.EnterpriseUserSchemaConstants.REF,
                SCIMDefinitions.DataType.REFERENCE,
                false,
                SCIMConstants.EnterpriseUserSchemaConstants.REF_DESC,
                false,
                false,
                SCIMDefinitions.Mutability.READ_WRITE,
                SCIMDefinitions.Returned.DEFAULT,
                SCIMDefinitions.Uniqueness.NONE,
                null,
                new ArrayList<>(Collections.singletonList(SCIMDefinitions.ReferenceType.USER)),
                null);

        public static final SCIMAttributeSchema DISPLAY_NAME =
            SCIMAttributeSchema.createSCIMAttributeSchema(
                SCIMConstants.EnterpriseUserSchemaConstants.DISPLAY_NAME_URI,
                SCIMConstants.EnterpriseUserSchemaConstants.DISPLAY_NAME,
                SCIMDefinitions.DataType.STRING,
                false,
                SCIMConstants.EnterpriseUserSchemaConstants.DISPLAY_NAME_DESC,
                false,
                false,
                SCIMDefinitions.Mutability.READ_ONLY,
                SCIMDefinitions.Returned.DEFAULT,
                SCIMDefinitions.Uniqueness.NONE,
                null,
                null,
                null);

        public static final SCIMAttributeSchema MANAGER =
            SCIMAttributeSchema.createSCIMAttributeSchema(
                SCIMConstants.EnterpriseUserSchemaConstants.MANAGER_URI,
                SCIMConstants.EnterpriseUserSchemaConstants.MANAGER,
                SCIMDefinitions.DataType.COMPLEX,
                false,
                SCIMConstants.EnterpriseUserSchemaConstants.MANAGER_DESC,
                false,
                false,
                SCIMDefinitions.Mutability.READ_WRITE,
                SCIMDefinitions.Returned.DEFAULT,
                SCIMDefinitions.Uniqueness.NONE,
                null,
                null,
                new ArrayList<>(Arrays.asList(VALUE, REF, DISPLAY_NAME)));


    }

    /**
     * SCIM defined group attribute schemas.
     */
    public static class SCIMGroupSchemaDefinition {

        /* ********** SCIM defined group attribute schemas *************************** */

        /* sub-attribute schemas of the attributes defined in SCIM group schema. */

        //sub attributes of members attribute

        //Identifier of the member of this Group.
        public static final SCIMAttributeSchema VALUE =
            SCIMAttributeSchema.createSCIMAttributeSchema(SCIMConstants.GroupSchemaConstants.VALUE_URI,
                SCIMConstants.CommonSchemaConstants.VALUE,
                SCIMDefinitions.DataType.STRING, false, SCIMConstants.GroupSchemaConstants.VALUE_DESC, false,
                false,
                SCIMDefinitions.Mutability.IMMUTABLE, SCIMDefinitions.Returned.DEFAULT,
                SCIMDefinitions.Uniqueness.NONE, null, null, null);

        //The uri corresponding to a SCIM resource that is a member of this Group.
        public static final SCIMAttributeSchema REF =
            SCIMAttributeSchema.createSCIMAttributeSchema(SCIMConstants.GroupSchemaConstants.REF_URI,
                SCIMConstants.CommonSchemaConstants.REF,
                SCIMDefinitions.DataType.REFERENCE, false, SCIMConstants.GroupSchemaConstants.REF_DESC,
                false, false,
                SCIMDefinitions.Mutability.IMMUTABLE, SCIMDefinitions.Returned.DEFAULT,
                SCIMDefinitions.Uniqueness.NONE, null,
                Arrays.asList(SCIMDefinitions.ReferenceType.USER, SCIMDefinitions.ReferenceType.GROUP),
                null);

        //A human-readable name for the Group. REQUIRED.
        public static final SCIMAttributeSchema DISPLAY =
            SCIMAttributeSchema.createSCIMAttributeSchema(SCIMConstants.GroupSchemaConstants.DISPLAY_URI,
                SCIMConstants.GroupSchemaConstants.DISPLAY,
                SCIMDefinitions.DataType.STRING, false, SCIMConstants.GroupSchemaConstants.DISPLAY_DESC,
                false, false,
                SCIMDefinitions.Mutability.READ_WRITE, SCIMDefinitions.Returned.DEFAULT,
                SCIMDefinitions.Uniqueness.NONE, null, null, null);

        //A label indicating the type of resource, e.g. 'User' or 'Group'.
        public static final SCIMAttributeSchema TYPE =
            SCIMAttributeSchema.createSCIMAttributeSchema(SCIMConstants.GroupSchemaConstants.TYPE_URI,
                SCIMConstants.GroupSchemaConstants.TYPE,
                SCIMDefinitions.DataType.STRING, false, SCIMConstants.GroupSchemaConstants.TYPE_DESC,
                false, false,
                SCIMDefinitions.Mutability.READ_WRITE, SCIMDefinitions.Returned.DEFAULT,
                SCIMDefinitions.Uniqueness.NONE, null, null, null);

        /*------------------------------------------------------------------------------------------------------*/

        /* attribute schemas of the attributes defined in group schema. */

        //A human-readable name for the Group. REQUIRED.
        public static final SCIMAttributeSchema DISPLAY_NAME =
            SCIMAttributeSchema.createSCIMAttributeSchema(SCIMConstants.GroupSchemaConstants.DISPLAY_NAME_URI,
                SCIMConstants.GroupSchemaConstants.DISPLAY_NAME,
                SCIMDefinitions.DataType.STRING, false, SCIMConstants.GroupSchemaConstants.DISPLAY_NAME_DESC,
                false, false,
                SCIMDefinitions.Mutability.READ_WRITE, SCIMDefinitions.Returned.DEFAULT,
                SCIMDefinitions.Uniqueness.NONE, null, null, null);

        //A list of members of the Group.
        public static final SCIMAttributeSchema MEMBERS =
            SCIMAttributeSchema.createSCIMAttributeSchema(SCIMConstants.GroupSchemaConstants.MEMBERS_URI,
                SCIMConstants.GroupSchemaConstants.MEMBERS,
                SCIMDefinitions.DataType.COMPLEX, true, SCIMConstants.GroupSchemaConstants.MEMBERS_DESC,
                false, false,
                SCIMDefinitions.Mutability.READ_WRITE, SCIMDefinitions.Returned.DEFAULT,
                SCIMDefinitions.Uniqueness.NONE, null, null, new ArrayList<AttributeSchema>(Arrays.asList
                    (VALUE, REF, DISPLAY, TYPE)));
    }

    /**
     * SCIM defined ServiceProviderConfig schemas.
     */
    public static class SCIMServiceProviderConfigSchemaDefinition {

        /* ********** SCIM defined ServiceProviderConfig schemas *************************** */

        /* sub-attribute schemas of the attributes defined in SCIM ServiceProviderConfig schema. */

        public static final SCIMAttributeSchema PATCH_SUPPORTED =
            SCIMAttributeSchema.createSCIMAttributeSchema(
                SCIMConstants.ServiceProviderConfigSchemaConstants.PATCH_SUPPORTED_URI,
                SCIMConstants.ServiceProviderConfigSchemaConstants.SUPPORTED,
                SCIMDefinitions.DataType.BOOLEAN, false,
                SCIMConstants.ServiceProviderConfigSchemaConstants.SUPPORTED_DESC, true, false,
                SCIMDefinitions.Mutability.READ_ONLY, SCIMDefinitions.Returned.DEFAULT,
                SCIMDefinitions.Uniqueness.NONE, null, null, null);

        public static final SCIMAttributeSchema BULK_SUPPORTED =
            SCIMAttributeSchema.createSCIMAttributeSchema(
                SCIMConstants.ServiceProviderConfigSchemaConstants.BULK_SUPPORTED_URI,
                SCIMConstants.ServiceProviderConfigSchemaConstants.SUPPORTED,
                SCIMDefinitions.DataType.BOOLEAN, false,
                SCIMConstants.ServiceProviderConfigSchemaConstants.SUPPORTED_DESC, true, false,
                SCIMDefinitions.Mutability.READ_ONLY, SCIMDefinitions.Returned.DEFAULT,
                SCIMDefinitions.Uniqueness.NONE, null, null, null);

        public static final SCIMAttributeSchema FILTER_SUPPORTED =
            SCIMAttributeSchema.createSCIMAttributeSchema(
                SCIMConstants.ServiceProviderConfigSchemaConstants.FILTER_SUPPORTED_URI,
                SCIMConstants.ServiceProviderConfigSchemaConstants.SUPPORTED,
                SCIMDefinitions.DataType.BOOLEAN, false,
                SCIMConstants.ServiceProviderConfigSchemaConstants.SUPPORTED_DESC, true, false,
                SCIMDefinitions.Mutability.READ_ONLY, SCIMDefinitions.Returned.DEFAULT,
                SCIMDefinitions.Uniqueness.NONE, null, null, null);

        public static final SCIMAttributeSchema SORT_SUPPORTED =
            SCIMAttributeSchema.createSCIMAttributeSchema(
                SCIMConstants.ServiceProviderConfigSchemaConstants.SORT_SUPPORTED_URI,
                SCIMConstants.ServiceProviderConfigSchemaConstants.SUPPORTED,
                SCIMDefinitions.DataType.BOOLEAN, false,
                SCIMConstants.ServiceProviderConfigSchemaConstants.SUPPORTED_DESC, true, false,
                SCIMDefinitions.Mutability.READ_ONLY, SCIMDefinitions.Returned.DEFAULT,
                SCIMDefinitions.Uniqueness.NONE, null, null, null);

        public static final SCIMAttributeSchema ETAG_SUPPORTED =
            SCIMAttributeSchema.createSCIMAttributeSchema(
                SCIMConstants.ServiceProviderConfigSchemaConstants.ETAG_SUPPORTED_URI,
                SCIMConstants.ServiceProviderConfigSchemaConstants.SUPPORTED,
                SCIMDefinitions.DataType.BOOLEAN, false,
                SCIMConstants.ServiceProviderConfigSchemaConstants.SUPPORTED_DESC, true, false,
                SCIMDefinitions.Mutability.READ_ONLY, SCIMDefinitions.Returned.DEFAULT,
                SCIMDefinitions.Uniqueness.NONE, null, null, null);

        public static final SCIMAttributeSchema CHANGE_PASSWORD_SUPPORTED =
            SCIMAttributeSchema.createSCIMAttributeSchema(
                SCIMConstants.ServiceProviderConfigSchemaConstants.CHANGE_PASSWORD_SUPPORTED_URI,
                SCIMConstants.ServiceProviderConfigSchemaConstants.SUPPORTED,
                SCIMDefinitions.DataType.BOOLEAN, false,
                SCIMConstants.ServiceProviderConfigSchemaConstants.SUPPORTED_DESC, true, false,
                SCIMDefinitions.Mutability.READ_ONLY, SCIMDefinitions.Returned.DEFAULT,
                SCIMDefinitions.Uniqueness.NONE, null, null, null);

        public static final SCIMAttributeSchema MAX_OPERATIONS =
            SCIMAttributeSchema.createSCIMAttributeSchema(
                SCIMConstants.ServiceProviderConfigSchemaConstants.MAX_OPERATIONS_URI,
                SCIMConstants.ServiceProviderConfigSchemaConstants.MAX_OPERATIONS,
                SCIMDefinitions.DataType.INTEGER, false,
                SCIMConstants.ServiceProviderConfigSchemaConstants.MAX_OPERATIONS_DESC, true, false,
                SCIMDefinitions.Mutability.READ_ONLY, SCIMDefinitions.Returned.DEFAULT,
                SCIMDefinitions.Uniqueness.NONE, null, null, null);

        public static final SCIMAttributeSchema MAX_PAYLOAD_SIZE =
            SCIMAttributeSchema.createSCIMAttributeSchema(
                SCIMConstants.ServiceProviderConfigSchemaConstants.MAX_PAYLOAD_SIZE_URI,
                SCIMConstants.ServiceProviderConfigSchemaConstants.MAX_PAYLOAD_SIZE,
                SCIMDefinitions.DataType.INTEGER, false,
                SCIMConstants.ServiceProviderConfigSchemaConstants.MAX_PAYLOAD_SIZE_DESC, true, false,
                SCIMDefinitions.Mutability.READ_ONLY, SCIMDefinitions.Returned.DEFAULT,
                SCIMDefinitions.Uniqueness.NONE, null, null, null);

        public static final SCIMAttributeSchema MAX_RESULTS =
            SCIMAttributeSchema.createSCIMAttributeSchema(
                SCIMConstants.ServiceProviderConfigSchemaConstants.MAX_RESULTS_URI,
                SCIMConstants.ServiceProviderConfigSchemaConstants.MAX_RESULTS,
                SCIMDefinitions.DataType.INTEGER, false,
                SCIMConstants.ServiceProviderConfigSchemaConstants.MAX_RESULTS_DESC, true, false,
                SCIMDefinitions.Mutability.READ_ONLY, SCIMDefinitions.Returned.DEFAULT,
                SCIMDefinitions.Uniqueness.NONE, null, null, null);


        public static final SCIMAttributeSchema NAME =
            SCIMAttributeSchema.createSCIMAttributeSchema(
                SCIMConstants.ServiceProviderConfigSchemaConstants.NAME_URI,
                SCIMConstants.ServiceProviderConfigSchemaConstants.NAME,
                SCIMDefinitions.DataType.STRING, false,
                SCIMConstants.ServiceProviderConfigSchemaConstants.NAME_DESC, true, false,
                SCIMDefinitions.Mutability.READ_ONLY, SCIMDefinitions.Returned.DEFAULT,
                SCIMDefinitions.Uniqueness.NONE, null, null, null);

        public static final SCIMAttributeSchema DESCRIPTION =
            SCIMAttributeSchema.createSCIMAttributeSchema(
                SCIMConstants.ServiceProviderConfigSchemaConstants.DESCRIPTION_URI,
                SCIMConstants.ServiceProviderConfigSchemaConstants.DESCRIPTION,
                SCIMDefinitions.DataType.STRING, false,
                SCIMConstants.ServiceProviderConfigSchemaConstants.DESCRIPTION_DESC, true, false,
                SCIMDefinitions.Mutability.READ_ONLY, SCIMDefinitions.Returned.DEFAULT,
                SCIMDefinitions.Uniqueness.NONE, null, null, null);

        public static final SCIMAttributeSchema SPEC_URI =
            SCIMAttributeSchema.createSCIMAttributeSchema(
                SCIMConstants.ServiceProviderConfigSchemaConstants.SPEC_URI_URI,
                SCIMConstants.ServiceProviderConfigSchemaConstants.SPEC_URI,
                SCIMDefinitions.DataType.REFERENCE, false,
                SCIMConstants.ServiceProviderConfigSchemaConstants.SPEC_URI_DESC, false, false,
                SCIMDefinitions.Mutability.READ_ONLY, SCIMDefinitions.Returned.DEFAULT,
                SCIMDefinitions.Uniqueness.NONE, null,
                new ArrayList<SCIMDefinitions.ReferenceType>(Arrays.asList(SCIMDefinitions.ReferenceType
                    .EXTERNAL)),
                null);

        public static final SCIMAttributeSchema AUTHENTICATION_SCHEMES_DOCUMENTATION_URI =
            SCIMAttributeSchema.createSCIMAttributeSchema(
                SCIMConstants.ServiceProviderConfigSchemaConstants.DOCUMENTATION_URI,
                SCIMConstants.ServiceProviderConfigSchemaConstants.AUTHENTICATION_SCHEMAS_DOCUMENTATION_URI_URI,
                SCIMDefinitions.DataType.REFERENCE, false,
                SCIMConstants.ServiceProviderConfigSchemaConstants.DOCUMENTATION_URI_DESC, false, false,
                SCIMDefinitions.Mutability.READ_ONLY, SCIMDefinitions.Returned.DEFAULT,
                SCIMDefinitions.Uniqueness.NONE, null,
                new ArrayList<SCIMDefinitions.ReferenceType>(Arrays.asList(SCIMDefinitions.ReferenceType
                    .EXTERNAL)),
                null);

        public static final SCIMAttributeSchema TYPE =
            SCIMAttributeSchema.createSCIMAttributeSchema(SCIMConstants.ServiceProviderConfigSchemaConstants
                    .TYPE_URL,
                SCIMConstants.ServiceProviderConfigSchemaConstants.TYPE,
                SCIMDefinitions.DataType.STRING, false, SCIMConstants.ServiceProviderConfigSchemaConstants
                    .TYPE_DESC,
                true, false, SCIMDefinitions.Mutability.READ_ONLY, SCIMDefinitions.Returned.DEFAULT,
                SCIMDefinitions.Uniqueness.NONE, null, null, null);

        public static final SCIMAttributeSchema PRIMARY =
            SCIMAttributeSchema.createSCIMAttributeSchema(SCIMConstants.ServiceProviderConfigSchemaConstants
                    .PRIMARY_URI,
                SCIMConstants.ServiceProviderConfigSchemaConstants.PRIMARY,
                SCIMDefinitions.DataType.BOOLEAN, false, SCIMConstants.ServiceProviderConfigSchemaConstants
                    .PRIMARY_DESC,
                false, false, SCIMDefinitions.Mutability.READ_ONLY, SCIMDefinitions.Returned.DEFAULT,
                SCIMDefinitions.Uniqueness.NONE, null, null, null);

        /*------------------------------------------------------------------------------------------------------*/

        /* attribute schemas of the attributes defined in ServiceProviderConfig schema. */

        public static final SCIMAttributeSchema DOCUMENTATION_URI =
            SCIMAttributeSchema.createSCIMAttributeSchema(
                SCIMConstants.ServiceProviderConfigSchemaConstants.DOCUMENTATION_URI_URI,
                SCIMConstants.ServiceProviderConfigSchemaConstants.DOCUMENTATION_URI,
                SCIMDefinitions.DataType.REFERENCE, false,
                SCIMConstants.ServiceProviderConfigSchemaConstants.DOCUMENTATION_URI_DESC, true, false,
                SCIMDefinitions.Mutability.READ_ONLY, SCIMDefinitions.Returned.DEFAULT,
                SCIMDefinitions.Uniqueness.NONE, null, null, null);

        public static final SCIMAttributeSchema PATCH =
            SCIMAttributeSchema.createSCIMAttributeSchema(
                SCIMConstants.ServiceProviderConfigSchemaConstants.PATCH_URI,
                SCIMConstants.ServiceProviderConfigSchemaConstants.PATCH,
                SCIMDefinitions.DataType.COMPLEX, false,
                SCIMConstants.ServiceProviderConfigSchemaConstants.PATCH_DESC, true, false,
                SCIMDefinitions.Mutability.READ_ONLY, SCIMDefinitions.Returned.DEFAULT,
                SCIMDefinitions.Uniqueness.NONE, null, null,
                new ArrayList<AttributeSchema>(Arrays.asList(PATCH_SUPPORTED)));

        public static final SCIMAttributeSchema BULK =
            SCIMAttributeSchema.createSCIMAttributeSchema(
                SCIMConstants.ServiceProviderConfigSchemaConstants.BULK_URI,
                SCIMConstants.ServiceProviderConfigSchemaConstants.BULK,
                SCIMDefinitions.DataType.COMPLEX, false,
                SCIMConstants.ServiceProviderConfigSchemaConstants.BULK_DESC, true, false,
                SCIMDefinitions.Mutability.READ_ONLY, SCIMDefinitions.Returned.DEFAULT,
                SCIMDefinitions.Uniqueness.NONE, null, null,
                new ArrayList<AttributeSchema>(Arrays.asList(BULK_SUPPORTED, MAX_OPERATIONS,
                    MAX_PAYLOAD_SIZE)));

        public static final SCIMAttributeSchema FILTER =
            SCIMAttributeSchema.createSCIMAttributeSchema(
                SCIMConstants.ServiceProviderConfigSchemaConstants.FILTER_URI,
                SCIMConstants.ServiceProviderConfigSchemaConstants.FILTER,
                SCIMDefinitions.DataType.COMPLEX, false,
                SCIMConstants.ServiceProviderConfigSchemaConstants.FILTERS_DESC, true, false,
                SCIMDefinitions.Mutability.READ_ONLY, SCIMDefinitions.Returned.DEFAULT,
                SCIMDefinitions.Uniqueness.NONE, null, null,
                new ArrayList<AttributeSchema>(Arrays.asList(FILTER_SUPPORTED, MAX_RESULTS)));

        public static final SCIMAttributeSchema CHANGE_PASSWORD =
            SCIMAttributeSchema.createSCIMAttributeSchema(
                SCIMConstants.ServiceProviderConfigSchemaConstants.CHANGE_PASSWORD_URI,
                SCIMConstants.ServiceProviderConfigSchemaConstants.CHANGE_PASSWORD,
                SCIMDefinitions.DataType.COMPLEX, false,
                SCIMConstants.ServiceProviderConfigSchemaConstants.CHANGE_PASSWORD_DESC, true, false,
                SCIMDefinitions.Mutability.READ_ONLY, SCIMDefinitions.Returned.DEFAULT,
                SCIMDefinitions.Uniqueness.NONE, null, null,
                new ArrayList<AttributeSchema>(Arrays.asList(CHANGE_PASSWORD_SUPPORTED)));

        public static final SCIMAttributeSchema SORT =
            SCIMAttributeSchema.createSCIMAttributeSchema(
                SCIMConstants.ServiceProviderConfigSchemaConstants.SORT_URI,
                SCIMConstants.ServiceProviderConfigSchemaConstants.SORT,
                SCIMDefinitions.DataType.COMPLEX, false,
                SCIMConstants.ServiceProviderConfigSchemaConstants.SORT_DESC, true, false,
                SCIMDefinitions.Mutability.READ_ONLY, SCIMDefinitions.Returned.DEFAULT,
                SCIMDefinitions.Uniqueness.NONE, null, null,
                new ArrayList<AttributeSchema>(Arrays.asList(SORT_SUPPORTED)));

        public static final SCIMAttributeSchema ETAG =
            SCIMAttributeSchema.createSCIMAttributeSchema(
                SCIMConstants.ServiceProviderConfigSchemaConstants.ETAG_URI,
                SCIMConstants.ServiceProviderConfigSchemaConstants.ETAG,
                SCIMDefinitions.DataType.COMPLEX, false,
                SCIMConstants.ServiceProviderConfigSchemaConstants.ETAG_DESC, true, false,
                SCIMDefinitions.Mutability.READ_ONLY, SCIMDefinitions.Returned.DEFAULT,
                SCIMDefinitions.Uniqueness.NONE, null, null,
                new ArrayList<AttributeSchema>(Arrays.asList(ETAG_SUPPORTED)));

        public static final SCIMAttributeSchema AUTHENTICATION_SCHEMES =
            SCIMAttributeSchema.createSCIMAttributeSchema(
                SCIMConstants.ServiceProviderConfigSchemaConstants.AUTHENTICATION_SCHEMAS_URI,
                SCIMConstants.ServiceProviderConfigSchemaConstants.AUTHENTICATION_SCHEMAS,
                SCIMDefinitions.DataType.COMPLEX, true,
                SCIMConstants.ServiceProviderConfigSchemaConstants.AUTHENTICATION_SCHEMAS_DESC, true, false,
                SCIMDefinitions.Mutability.READ_ONLY, SCIMDefinitions.Returned.DEFAULT,
                SCIMDefinitions.Uniqueness.NONE, null, null,
                new ArrayList<AttributeSchema>(Arrays.asList(NAME, DESCRIPTION,
                    SPEC_URI, AUTHENTICATION_SCHEMES_DOCUMENTATION_URI, TYPE, PRIMARY)));


    }

    /**
     * SCIM defined resourceType  schemas..
     */
    public static class SCIMResourceTypeSchemaDefinition {

        /* ********** SCIM defined resourceType  schemas. *************************** */

        public static final SCIMAttributeSchema SCHEMA_EXTENSION_SCHEMA =
            SCIMAttributeSchema.createSCIMAttributeSchema(
                SCIMConstants.ResourceTypeSchemaConstants.SCHEMA_EXTENSIONS_SCHEMA_URI,
                SCIMConstants.ResourceTypeSchemaConstants.SCHEMA_EXTENSIONS_SCHEMA,
                SCIMDefinitions.DataType.REFERENCE, false,
                SCIMConstants.ResourceTypeSchemaConstants.SCHEMA_EXTENSIONS_SCHEMA_DESC, true, false,
                SCIMDefinitions.Mutability.READ_ONLY, SCIMDefinitions.Returned.DEFAULT,
                SCIMDefinitions.Uniqueness.NONE, null,
                Arrays.asList(SCIMDefinitions.ReferenceType.URI),
                null);

        public static final SCIMAttributeSchema SCHEMA_EXTENSION_REQUIRED =
            SCIMAttributeSchema.createSCIMAttributeSchema(
                SCIMConstants.ResourceTypeSchemaConstants.SCHEMA_EXTENSIONS_REQUIRED_URI,
                SCIMConstants.ResourceTypeSchemaConstants.SCHEMA_EXTENSIONS_REQUIRED,
                SCIMDefinitions.DataType.BOOLEAN, false,
                SCIMConstants.ResourceTypeSchemaConstants.SCHEMA_EXTENSION_REQUIRED_DESC, true, false,
                SCIMDefinitions.Mutability.READ_ONLY, SCIMDefinitions.Returned.DEFAULT,
                SCIMDefinitions.Uniqueness.NONE, null, null, null);

        public static final SCIMAttributeSchema ID =
            SCIMAttributeSchema.createSCIMAttributeSchema(
                SCIMConstants.ResourceTypeSchemaConstants.ID_URI,
                SCIMConstants.ResourceTypeSchemaConstants.ID,
                SCIMDefinitions.DataType.STRING, false,
                SCIMConstants.ResourceTypeSchemaConstants.ID_DESC, true, false,
                SCIMDefinitions.Mutability.READ_ONLY, SCIMDefinitions.Returned.DEFAULT,
                SCIMDefinitions.Uniqueness.NONE, null, null, null);

        public static final SCIMAttributeSchema DESCRIPTION =
            SCIMAttributeSchema.createSCIMAttributeSchema(
                SCIMConstants.ResourceTypeSchemaConstants.DESCRIPTION_URI,
                SCIMConstants.ResourceTypeSchemaConstants.DESCRIPTION,
                SCIMDefinitions.DataType.STRING, false,
                SCIMConstants.ResourceTypeSchemaConstants.DESCRIPTION_DESC, true, false,
                SCIMDefinitions.Mutability.READ_ONLY, SCIMDefinitions.Returned.DEFAULT,
                SCIMDefinitions.Uniqueness.NONE, null, null, null);

        public static final SCIMAttributeSchema NAME =
            SCIMAttributeSchema.createSCIMAttributeSchema(
                SCIMConstants.ResourceTypeSchemaConstants.NAME_URI,
                SCIMConstants.ResourceTypeSchemaConstants.NAME,
                SCIMDefinitions.DataType.STRING, false,
                SCIMConstants.ResourceTypeSchemaConstants.NAME_DESC, true, false,
                SCIMDefinitions.Mutability.READ_ONLY, SCIMDefinitions.Returned.DEFAULT,
                SCIMDefinitions.Uniqueness.NONE, null, null, null);

        public static final SCIMAttributeSchema ENDPOINT =
            SCIMAttributeSchema.createSCIMAttributeSchema(
                SCIMConstants.ResourceTypeSchemaConstants.ENDPOINT_URI,
                SCIMConstants.ResourceTypeSchemaConstants.ENDPOINT,
                SCIMDefinitions.DataType.REFERENCE, false,
                SCIMConstants.ResourceTypeSchemaConstants.ENDPOINT_DESC, true, false,
                SCIMDefinitions.Mutability.READ_ONLY, SCIMDefinitions.Returned.DEFAULT,
                SCIMDefinitions.Uniqueness.NONE, null,
                Arrays.asList(SCIMDefinitions.ReferenceType.URI),
                null);

        public static final SCIMAttributeSchema SCHEMA =
            SCIMAttributeSchema.createSCIMAttributeSchema(
                SCIMConstants.ResourceTypeSchemaConstants.SCHEMA_URI,
                SCIMConstants.ResourceTypeSchemaConstants.SCHEMA,
                SCIMDefinitions.DataType.REFERENCE, false,
                SCIMConstants.ResourceTypeSchemaConstants.SCHEMA_DESC, true, false,
                SCIMDefinitions.Mutability.READ_ONLY, SCIMDefinitions.Returned.DEFAULT,
                SCIMDefinitions.Uniqueness.NONE, null,
                Arrays.asList(SCIMDefinitions.ReferenceType.URI),
                null);

        public static final SCIMAttributeSchema SCHEMA_EXTENSIONS =
            SCIMAttributeSchema.createSCIMAttributeSchema(
                SCIMConstants.ResourceTypeSchemaConstants.SCHEMA_EXTENSIONS_URI,
                SCIMConstants.ResourceTypeSchemaConstants.SCHEMA_EXTENSIONS,
                SCIMDefinitions.DataType.COMPLEX, true,
                SCIMConstants.ResourceTypeSchemaConstants.SCHEMA_EXTENSIONS_DESC, true, false,
                SCIMDefinitions.Mutability.READ_ONLY, SCIMDefinitions.Returned.DEFAULT,
                SCIMDefinitions.Uniqueness.NONE, null, null,
                new ArrayList<AttributeSchema>(Arrays.asList(SCHEMA_EXTENSION_SCHEMA,
                    SCHEMA_EXTENSION_REQUIRED)));

    }
<<<<<<< HEAD

    /**
     * contains the attribute schema definitions that are defined by the listed resource.
     */
    public static class ListedResourceSchemaDefinition {

        public static final SCIMAttributeSchema TOTAL_RESULTS =
            SCIMAttributeSchema.createSCIMAttributeSchema(
                SCIMConstants.ListedResourceSchemaConstants.TOTAL_RESULTS_URI,
                SCIMConstants.ListedResourceSchemaConstants.TOTAL_RESULTS,
                SCIMDefinitions.DataType.INTEGER, false,
                SCIMConstants.ListedResourceSchemaConstants.TOTAL_RESULTS_DESC, true, false,
                SCIMDefinitions.Mutability.READ_ONLY, SCIMDefinitions.Returned.DEFAULT,
                SCIMDefinitions.Uniqueness.NONE, null, null, null);

        public static final SCIMAttributeSchema START_INDEX =
            SCIMAttributeSchema.createSCIMAttributeSchema(
                SCIMConstants.ListedResourceSchemaConstants.START_INDEX_URI,
                SCIMConstants.ListedResourceSchemaConstants.START_INDEX,
                SCIMDefinitions.DataType.INTEGER, false,
                SCIMConstants.ListedResourceSchemaConstants.START_INDEX_DESC, false, false,
                SCIMDefinitions.Mutability.READ_ONLY, SCIMDefinitions.Returned.DEFAULT,
                SCIMDefinitions.Uniqueness.NONE, null, null, null);

        public static final SCIMAttributeSchema ITEMS_PER_PAGE =
            SCIMAttributeSchema.createSCIMAttributeSchema(
                SCIMConstants.ListedResourceSchemaConstants.ITEMS_PER_PAGE_URI,
                SCIMConstants.ListedResourceSchemaConstants.ITEMS_PER_PAGE,
                SCIMDefinitions.DataType.INTEGER, false,
                SCIMConstants.ListedResourceSchemaConstants.ITEMS_PER_PAGE_DESC, false, false,
                SCIMDefinitions.Mutability.READ_ONLY, SCIMDefinitions.Returned.DEFAULT,
                SCIMDefinitions.Uniqueness.NONE, null, null, null);

        public static final SCIMAttributeSchema RESOURCES =
            SCIMAttributeSchema.createSCIMAttributeSchema(
                SCIMConstants.ListedResourceSchemaConstants.RESOURCES_URI,
                SCIMConstants.ListedResourceSchemaConstants.RESOURCES,
                SCIMDefinitions.DataType.COMPLEX, true,
                SCIMConstants.ListedResourceSchemaConstants.RESOURCES_DESC, false, false,
                SCIMDefinitions.Mutability.READ_ONLY, SCIMDefinitions.Returned.DEFAULT,
                SCIMDefinitions.Uniqueness.NONE, null, null, null);
    }

    /**
=======

    /**
     * contains the attribute schema definitions that are defined by the listed resource.
     */
    public static class ListedResourceSchemaDefinition {

        public static final SCIMAttributeSchema TOTAL_RESULTS =
            SCIMAttributeSchema.createSCIMAttributeSchema(
                SCIMConstants.ListedResourceSchemaConstants.TOTAL_RESULTS_URI,
                SCIMConstants.ListedResourceSchemaConstants.TOTAL_RESULTS,
                SCIMDefinitions.DataType.INTEGER, false,
                SCIMConstants.ListedResourceSchemaConstants.TOTAL_RESULTS_DESC, true, false,
                SCIMDefinitions.Mutability.READ_ONLY, SCIMDefinitions.Returned.DEFAULT,
                SCIMDefinitions.Uniqueness.NONE, null, null, null);

        public static final SCIMAttributeSchema START_INDEX =
            SCIMAttributeSchema.createSCIMAttributeSchema(
                SCIMConstants.ListedResourceSchemaConstants.START_INDEX_URI,
                SCIMConstants.ListedResourceSchemaConstants.START_INDEX,
                SCIMDefinitions.DataType.INTEGER, false,
                SCIMConstants.ListedResourceSchemaConstants.START_INDEX_DESC, false, false,
                SCIMDefinitions.Mutability.READ_ONLY, SCIMDefinitions.Returned.DEFAULT,
                SCIMDefinitions.Uniqueness.NONE, null, null, null);

        public static final SCIMAttributeSchema ITEMS_PER_PAGE =
            SCIMAttributeSchema.createSCIMAttributeSchema(
                SCIMConstants.ListedResourceSchemaConstants.ITEMS_PER_PAGE_URI,
                SCIMConstants.ListedResourceSchemaConstants.ITEMS_PER_PAGE,
                SCIMDefinitions.DataType.INTEGER, false,
                SCIMConstants.ListedResourceSchemaConstants.ITEMS_PER_PAGE_DESC, false, false,
                SCIMDefinitions.Mutability.READ_ONLY, SCIMDefinitions.Returned.DEFAULT,
                SCIMDefinitions.Uniqueness.NONE, null, null, null);

        public static final SCIMAttributeSchema RESOURCES =
            SCIMAttributeSchema.createSCIMAttributeSchema(
                SCIMConstants.ListedResourceSchemaConstants.RESOURCES_URI,
                SCIMConstants.ListedResourceSchemaConstants.RESOURCES,
                SCIMDefinitions.DataType.COMPLEX, true,
                SCIMConstants.ListedResourceSchemaConstants.RESOURCES_DESC, false, false,
                SCIMDefinitions.Mutability.READ_ONLY, SCIMDefinitions.Returned.DEFAULT,
                SCIMDefinitions.Uniqueness.NONE, null, null, null);
    }

    /**
>>>>>>> 4706886d
     * this class holds the attributes for the schemas endpoint.
     */
    public static class SchemaSchemaDefinition {
        public static final SCIMAttributeSchema NAME =
            SCIMAttributeSchema.createSCIMAttributeSchema(
                SCIMConstants.SchemaSchemaConstants.NAME_URI,
                SCIMConstants.SchemaSchemaConstants.NAME,
                SCIMDefinitions.DataType.STRING, false,
                SCIMConstants.SchemaSchemaConstants.NAME_DESC, true, false,
                SCIMDefinitions.Mutability.READ_ONLY, SCIMDefinitions.Returned.DEFAULT,
                SCIMDefinitions.Uniqueness.NONE, null, null, null);

        public static final SCIMAttributeSchema DESCRIPTION =
            SCIMAttributeSchema.createSCIMAttributeSchema(
                SCIMConstants.SchemaSchemaConstants.DESCRIPTION_URI,
                SCIMConstants.SchemaSchemaConstants.DESCRIPTION,
                SCIMDefinitions.DataType.STRING, false,
                SCIMConstants.SchemaSchemaConstants.DESCRIPTION_DESC, false, false,
                SCIMDefinitions.Mutability.READ_ONLY, SCIMDefinitions.Returned.DEFAULT,
                SCIMDefinitions.Uniqueness.NONE, null, null, null);

        public static final SCIMAttributeSchema ATTRIBUTES_NAME =
            SCIMAttributeSchema.createSCIMAttributeSchema(
                SCIMConstants.SchemaSchemaConstants.ATTRIBUTES_NAME_URI,
                SCIMConstants.SchemaSchemaConstants.ATTRIBUTES_NAME,
                SCIMDefinitions.DataType.STRING, false,
                SCIMConstants.SchemaSchemaConstants.ATTRIBUTES_NAME_DESC, false, false,
                SCIMDefinitions.Mutability.READ_ONLY, SCIMDefinitions.Returned.DEFAULT,
                SCIMDefinitions.Uniqueness.NONE, null, null, null);

        public static final SCIMAttributeSchema ATTRIBUTES_TYPE =
            SCIMAttributeSchema.createSCIMAttributeSchema(
                SCIMConstants.SchemaSchemaConstants.ATTRIBUTES_TYPE_URI,
                SCIMConstants.SchemaSchemaConstants.ATTRIBUTES_TYPE,
                SCIMDefinitions.DataType.STRING, false,
                SCIMConstants.SchemaSchemaConstants.ATTRIBUTES_TYPE_DESC, false, false,
                SCIMDefinitions.Mutability.READ_ONLY, SCIMDefinitions.Returned.DEFAULT,
                SCIMDefinitions.Uniqueness.NONE, null, null, null);

        public static final SCIMAttributeSchema ATTRIBUTES_MULTI_VALUED =
            SCIMAttributeSchema.createSCIMAttributeSchema(
                SCIMConstants.SchemaSchemaConstants.ATTRIBUTES_MULTI_VALUED_URI,
                SCIMConstants.SchemaSchemaConstants.ATTRIBUTES_MULTI_VALUED,
                SCIMDefinitions.DataType.BOOLEAN, false,
                SCIMConstants.SchemaSchemaConstants.ATTRIBUTES_MULTI_VALUED_DESC, false, false,
                SCIMDefinitions.Mutability.READ_ONLY, SCIMDefinitions.Returned.DEFAULT,
                SCIMDefinitions.Uniqueness.NONE, null, null, null);

        public static final SCIMAttributeSchema ATTRIBUTES_DESCRIPTION =
            SCIMAttributeSchema.createSCIMAttributeSchema(
                SCIMConstants.SchemaSchemaConstants.ATTRIBUTES_DESCRIPTION_URI,
                SCIMConstants.SchemaSchemaConstants.ATTRIBUTES_DESCRIPTION,
                SCIMDefinitions.DataType.STRING, false,
                SCIMConstants.SchemaSchemaConstants.ATTRIBUTES_DESCRIPTION_DESC, false, false,
                SCIMDefinitions.Mutability.READ_ONLY, SCIMDefinitions.Returned.DEFAULT,
                SCIMDefinitions.Uniqueness.NONE, null, null, null);

        public static final SCIMAttributeSchema ATTRIBUTES_CANONICAL_VALUES =
            SCIMAttributeSchema.createSCIMAttributeSchema(
                SCIMConstants.SchemaSchemaConstants.ATTRIBUTES_CANONICAL_VALUES_URI,
                SCIMConstants.SchemaSchemaConstants.ATTRIBUTES_CANONICAL_VALUES,
                SCIMDefinitions.DataType.STRING, true,
                SCIMConstants.SchemaSchemaConstants.ATTRIBUTES_CANONICAL_VALUES_DESC, false, false,
                SCIMDefinitions.Mutability.READ_ONLY, SCIMDefinitions.Returned.DEFAULT,
                SCIMDefinitions.Uniqueness.NONE, null, null, null);

        public static final SCIMAttributeSchema ATTRIBUTES_CASE_EXACT =
            SCIMAttributeSchema.createSCIMAttributeSchema(
                SCIMConstants.SchemaSchemaConstants.ATTRIBUTES_CASE_EXACT_URI,
                SCIMConstants.SchemaSchemaConstants.ATTRIBUTES_CASE_EXACT,
                SCIMDefinitions.DataType.BOOLEAN, false,
                SCIMConstants.SchemaSchemaConstants.ATTRIBUTES_CASE_EXACT_DESC, false, false,
                SCIMDefinitions.Mutability.READ_ONLY, SCIMDefinitions.Returned.DEFAULT,
                SCIMDefinitions.Uniqueness.NONE, null, null, null);

        public static final SCIMAttributeSchema ATTRIBUTES_MUTABILITY =
            SCIMAttributeSchema.createSCIMAttributeSchema(
                SCIMConstants.SchemaSchemaConstants.ATTRIBUTES_MUTABILITY_URI,
                SCIMConstants.SchemaSchemaConstants.ATTRIBUTES_MUTABILITY,
                SCIMDefinitions.DataType.STRING, false,
                SCIMConstants.SchemaSchemaConstants.ATTRIBUTES_MUTABILITY_DESC, false, false,
                SCIMDefinitions.Mutability.READ_ONLY, SCIMDefinitions.Returned.DEFAULT,
                SCIMDefinitions.Uniqueness.NONE, null, null, null);

        public static final SCIMAttributeSchema ATTRIBUTES_RETURNED =
            SCIMAttributeSchema.createSCIMAttributeSchema(
                SCIMConstants.SchemaSchemaConstants.ATTRIBUTES_RETURNED_URI,
                SCIMConstants.SchemaSchemaConstants.ATTRIBUTES_RETURNED,
                SCIMDefinitions.DataType.STRING, false,
                SCIMConstants.SchemaSchemaConstants.ATTRIBUTES_RETURNED_DESC, false, false,
                SCIMDefinitions.Mutability.READ_ONLY, SCIMDefinitions.Returned.DEFAULT,
                SCIMDefinitions.Uniqueness.NONE, null, null, null);

        public static final SCIMAttributeSchema ATTRIBUTES_UNIQUENESS =
            SCIMAttributeSchema.createSCIMAttributeSchema(
                SCIMConstants.SchemaSchemaConstants.ATTRIBUTES_UNIQUENESS_URI,
                SCIMConstants.SchemaSchemaConstants.ATTRIBUTES_UNIQUENESS,
                SCIMDefinitions.DataType.STRING, false,
                SCIMConstants.SchemaSchemaConstants.ATTRIBUTES_UNIQUENESS_DESC, false, false,
                SCIMDefinitions.Mutability.READ_ONLY, SCIMDefinitions.Returned.DEFAULT,
                SCIMDefinitions.Uniqueness.NONE, null, null, null);

        public static final SCIMAttributeSchema ATTRIBUTES_REFERENCE_TYPES =
            SCIMAttributeSchema.createSCIMAttributeSchema(
                SCIMConstants.SchemaSchemaConstants.ATTRIBUTES_REFERENCE_TYPES_URI,
                SCIMConstants.SchemaSchemaConstants.ATTRIBUTES_REFERENCE_TYPES,
                SCIMDefinitions.DataType.STRING, true,
                SCIMConstants.SchemaSchemaConstants.ATTRIBUTES_REFERENCE_TYPES_DESC, false, false,
                SCIMDefinitions.Mutability.READ_ONLY, SCIMDefinitions.Returned.DEFAULT,
                SCIMDefinitions.Uniqueness.NONE, null, null, null);

        public static final SCIMAttributeSchema ATTRIBUTES_REQUIRED =
            SCIMAttributeSchema.createSCIMAttributeSchema(
                SCIMConstants.SchemaSchemaConstants.ATTRIBUTES_REQUIRED_URI,
                SCIMConstants.SchemaSchemaConstants.ATTRIBUTES_REQUIRED,
                SCIMDefinitions.DataType.BOOLEAN, false,
                SCIMConstants.SchemaSchemaConstants.ATTRIBUTES_REQUIRED_DESC, false, false,
                SCIMDefinitions.Mutability.READ_ONLY, SCIMDefinitions.Returned.DEFAULT,
                SCIMDefinitions.Uniqueness.NONE, null, null, null);

        public static final SCIMAttributeSchema ATTRIBUTES_SUB_ATTRIBUTES =
            SCIMAttributeSchema.createSCIMAttributeSchema(
                SCIMConstants.SchemaSchemaConstants.ATTRIBUTES_SUB_ATTRIBUTES_URI,
                SCIMConstants.SchemaSchemaConstants.ATTRIBUTES_SUB_ATTRIBUTES,
                SCIMDefinitions.DataType.COMPLEX, true,
                SCIMConstants.SchemaSchemaConstants.ATTRIBUTES_SUB_ATTRIBUTES_DESC, false, false,
                SCIMDefinitions.Mutability.READ_ONLY, SCIMDefinitions.Returned.DEFAULT,
                SCIMDefinitions.Uniqueness.NONE, null, null,
                new ArrayList<>(Arrays.asList(ATTRIBUTES_NAME, ATTRIBUTES_TYPE, ATTRIBUTES_MULTI_VALUED,
                    ATTRIBUTES_DESCRIPTION, ATTRIBUTES_REQUIRED, ATTRIBUTES_CANONICAL_VALUES,
                    ATTRIBUTES_CASE_EXACT, ATTRIBUTES_MUTABILITY, ATTRIBUTES_RETURNED, ATTRIBUTES_UNIQUENESS,
                    ATTRIBUTES_REFERENCE_TYPES)));

        public static final SCIMAttributeSchema ATTRIBUTES =
            SCIMAttributeSchema.createSCIMAttributeSchema(
                SCIMConstants.SchemaSchemaConstants.ATTRIBUTES_URI,
                SCIMConstants.SchemaSchemaConstants.ATTRIBUTES,
                SCIMDefinitions.DataType.COMPLEX, true,
                SCIMConstants.SchemaSchemaConstants.ATTRIBUTES_DESC, false, false,
                SCIMDefinitions.Mutability.READ_ONLY, SCIMDefinitions.Returned.DEFAULT,
                SCIMDefinitions.Uniqueness.NONE, null, null,
                new ArrayList<>(Arrays.asList(ATTRIBUTES_NAME, ATTRIBUTES_TYPE, ATTRIBUTES_SUB_ATTRIBUTES,
                    ATTRIBUTES_MULTI_VALUED, ATTRIBUTES_DESCRIPTION, ATTRIBUTES_REQUIRED, ATTRIBUTES_CANONICAL_VALUES,
                    ATTRIBUTES_CASE_EXACT, ATTRIBUTES_MUTABILITY, ATTRIBUTES_RETURNED, ATTRIBUTES_UNIQUENESS,
                    ATTRIBUTES_REFERENCE_TYPES)));
    }

    /*
     * **********SCIM defined Schema Resource Schema.****************************
     */
    public static final SCIMResourceTypeExtensionSchema SCIM_SCHEMA_DEFINITION_SCHEMA =
        SCIMResourceTypeExtensionSchema.createSCIMResourcetypeExtension(SCIMConstants.SCHEMA_URI,
            SCIMSchemaDefinitions.ID,
            SchemaSchemaDefinition.NAME,
            SchemaSchemaDefinition.DESCRIPTION,
            SchemaSchemaDefinition.ATTRIBUTES);
<<<<<<< HEAD

    /*
     * **********SCIM defined Enterprise User Resource Schema.****************************
     */
    public static final SCIMResourceTypeExtensionSchema SCIM_ENTERPRISE_USER_SCHEMA =
        SCIMResourceTypeExtensionSchema.createSCIMResourcetypeExtension(
            SCIMConstants.ENTERPRISE_USER_SCHEMA_URI,
            SCIMConstants.ENTERPRISE_USER,
            SCIMConstants.ENTERPRISE_USER_DESC,
            SCIMEnterpriseUserSchemaDefinition.EMPLOYEE_NUMBER,
            SCIMEnterpriseUserSchemaDefinition.COST_CENTER,
            SCIMEnterpriseUserSchemaDefinition.ORGANIZATION,
            SCIMEnterpriseUserSchemaDefinition.DIVISION,
            SCIMEnterpriseUserSchemaDefinition.DEPARTMENT,
            SCIMEnterpriseUserSchemaDefinition.MANAGER
        );

    /*
     * **********SCIM defined User Resource Schema.****************************
     */
    public static final SCIMResourceTypeSchema SCIM_USER_SCHEMA =
        SCIMResourceTypeSchema.createSCIMResourceSchema(
            new ArrayList<>(Arrays.asList(SCIMConstants.USER_CORE_SCHEMA_URI)),
            Arrays.asList(SCIM_ENTERPRISE_USER_SCHEMA),
            SCIMConstants.USER,
            SCIMConstants.USER_DESC,
            ID, EXTERNAL_ID, META,
            SCIMUserSchemaDefinition.USERNAME,
            SCIMUserSchemaDefinition.NAME,
            SCIMUserSchemaDefinition.DISPLAY_NAME,
            SCIMUserSchemaDefinition.NICK_NAME,
            SCIMUserSchemaDefinition.PROFILE_URL,
            SCIMUserSchemaDefinition.TITLE,
            SCIMUserSchemaDefinition.USER_TYPE,
            SCIMUserSchemaDefinition.PREFERRED_LANGUAGE,
            SCIMUserSchemaDefinition.LOCALE,
            SCIMUserSchemaDefinition.TIME_ZONE,
            SCIMUserSchemaDefinition.ACTIVE,
            SCIMUserSchemaDefinition.PASSWORD,
            SCIMUserSchemaDefinition.EMAILS,
            SCIMUserSchemaDefinition.PHONE_NUMBERS,
            SCIMUserSchemaDefinition.IMS,
            SCIMUserSchemaDefinition.PHOTOS,
            SCIMUserSchemaDefinition.ADDRESSES,
            SCIMUserSchemaDefinition.GROUPS,
            SCIMUserSchemaDefinition.ENTITLEMENTS,
            SCIMUserSchemaDefinition.ROLES,
            SCIMUserSchemaDefinition.X509CERTIFICATES);


=======

    /*
     * **********SCIM defined Enterprise User Resource Schema.****************************.
     */
    public static final SCIMResourceTypeExtensionSchema SCIM_ENTERPRISE_USER_SCHEMA =
        SCIMResourceTypeExtensionSchema.createSCIMResourcetypeExtension(
            SCIMConstants.ENTERPRISE_USER_SCHEMA_URI,
            SCIMConstants.ENTERPRISE_USER,
            SCIMConstants.ENTERPRISE_USER_DESC,
            SCIMEnterpriseUserSchemaDefinition.EMPLOYEE_NUMBER,
            SCIMEnterpriseUserSchemaDefinition.COST_CENTER,
            SCIMEnterpriseUserSchemaDefinition.ORGANIZATION,
            SCIMEnterpriseUserSchemaDefinition.DIVISION,
            SCIMEnterpriseUserSchemaDefinition.DEPARTMENT,
            SCIMEnterpriseUserSchemaDefinition.MANAGER
        );

>>>>>>> 4706886d
    /*
     * **********SCIM defined User Resource Schema.****************************.
     */
<<<<<<< HEAD
=======
    public static final SCIMResourceTypeSchema SCIM_USER_SCHEMA =
        SCIMResourceTypeSchema.createSCIMResourceSchema(
            new ArrayList<>(Arrays.asList(SCIMConstants.USER_CORE_SCHEMA_URI)),
            Arrays.asList(SCIM_ENTERPRISE_USER_SCHEMA),
            SCIMConstants.USER,
            SCIMConstants.USER_DESC,
            ID, EXTERNAL_ID, META,
            SCIMUserSchemaDefinition.USERNAME,
            SCIMUserSchemaDefinition.NAME,
            SCIMUserSchemaDefinition.DISPLAY_NAME,
            SCIMUserSchemaDefinition.NICK_NAME,
            SCIMUserSchemaDefinition.PROFILE_URL,
            SCIMUserSchemaDefinition.TITLE,
            SCIMUserSchemaDefinition.USER_TYPE,
            SCIMUserSchemaDefinition.PREFERRED_LANGUAGE,
            SCIMUserSchemaDefinition.LOCALE,
            SCIMUserSchemaDefinition.TIME_ZONE,
            SCIMUserSchemaDefinition.ACTIVE,
            SCIMUserSchemaDefinition.PASSWORD,
            SCIMUserSchemaDefinition.EMAILS,
            SCIMUserSchemaDefinition.PHONE_NUMBERS,
            SCIMUserSchemaDefinition.IMS,
            SCIMUserSchemaDefinition.PHOTOS,
            SCIMUserSchemaDefinition.ADDRESSES,
            SCIMUserSchemaDefinition.GROUPS,
            SCIMUserSchemaDefinition.ENTITLEMENTS,
            SCIMUserSchemaDefinition.ROLES,
            SCIMUserSchemaDefinition.X509CERTIFICATES);


    /*
     * **********SCIM defined Group Resource Schema.****************************.
     */
>>>>>>> 4706886d
    public static final SCIMResourceTypeSchema SCIM_GROUP_SCHEMA =
        SCIMResourceTypeSchema.createSCIMResourceSchema(
            new ArrayList<String>(Arrays.asList(SCIMConstants.GROUP_CORE_SCHEMA_URI)),
            SCIMConstants.GROUP,
            SCIMConstants.GROUP,
            ID, EXTERNAL_ID, META,
            SCIMGroupSchemaDefinition.DISPLAY_NAME,
            SCIMGroupSchemaDefinition.MEMBERS);

    /*
     * **********SCIM defined Service Provider Config Resource Schema.****************************
     */

    public static final SCIMResourceTypeSchema SCIM_SERVICE_PROVIDER_CONFIG_SCHEMA =
        SCIMResourceTypeSchema.createSCIMResourceSchema(
            new ArrayList<String>(Arrays.asList(SCIMConstants.SERVICE_PROVIDER_CONFIG_SCHEMA_URI)),
            META,
            SCIMServiceProviderConfigSchemaDefinition.DOCUMENTATION_URI,
            SCIMServiceProviderConfigSchemaDefinition.PATCH,
            SCIMServiceProviderConfigSchemaDefinition.BULK,
            SCIMServiceProviderConfigSchemaDefinition.SORT,
            SCIMServiceProviderConfigSchemaDefinition.FILTER,
            SCIMServiceProviderConfigSchemaDefinition.CHANGE_PASSWORD,
            SCIMServiceProviderConfigSchemaDefinition.ETAG,
            SCIMServiceProviderConfigSchemaDefinition.AUTHENTICATION_SCHEMES);

    /*
     * **********SCIM defined Listed Resource Schema.****************************
     */

    public static final SCIMResourceTypeSchema LISTED_RESOURCE_SCHEMA =
        SCIMResourceTypeSchema.createSCIMResourceSchema(
            new ArrayList<String>(Arrays.asList(SCIMConstants.LISTED_RESOURCE_CORE_SCHEMA_URI)), META,
            ListedResourceSchemaDefinition.TOTAL_RESULTS,
            ListedResourceSchemaDefinition.START_INDEX,
            ListedResourceSchemaDefinition.TOTAL_RESULTS,
            ListedResourceSchemaDefinition.RESOURCES);

    /*
     * **********SCIM defined Resource Type Resource Schema.****************************
     */

    public static final SCIMResourceTypeSchema SCIM_RESOURCE_TYPE_SCHEMA =
        SCIMResourceTypeSchema.createSCIMResourceSchema(
            new ArrayList<String>(Arrays.asList(SCIMConstants.RESOURCE_TYPE_SCHEMA_URI)),
            SCIMResourceTypeSchemaDefinition.ID,
            META,
            SCIMResourceTypeSchemaDefinition.NAME,
            SCIMResourceTypeSchemaDefinition.ENDPOINT,
            SCIMResourceTypeSchemaDefinition.DESCRIPTION,
            SCIMResourceTypeSchemaDefinition.SCHEMA,
            SCIMResourceTypeSchemaDefinition.SCHEMA_EXTENSIONS);

}<|MERGE_RESOLUTION|>--- conflicted
+++ resolved
@@ -487,11 +487,7 @@
                 SCIMDefinitions.Mutability.READ_WRITE, SCIMDefinitions.Returned.DEFAULT,
                 SCIMDefinitions.Uniqueness.NONE, null, null, null);
 
-<<<<<<< HEAD
-        //A label indicating the attribute's function..
-=======
         //A label indicating the attribute's function.
->>>>>>> 4706886d
         public static final SCIMAttributeSchema ROLES_TYPE =
             SCIMAttributeSchema.createSCIMAttributeSchema(SCIMConstants.UserSchemaConstants.ROLES_TYPE_URI,
                 SCIMConstants.CommonSchemaConstants.TYPE,
@@ -531,11 +527,7 @@
                 SCIMDefinitions.Mutability.READ_WRITE, SCIMDefinitions.Returned.DEFAULT,
                 SCIMDefinitions.Uniqueness.NONE, null, null, null);
 
-<<<<<<< HEAD
-        //A label indicating the attribute's function..
-=======
         //A label indicating the attribute's function.
->>>>>>> 4706886d
         public static final SCIMAttributeSchema X509CERTIFICATES_TYPE =
             SCIMAttributeSchema.createSCIMAttributeSchema(SCIMConstants.UserSchemaConstants
                     .X509CERTIFICATES_TYPE_URI,
@@ -1389,7 +1381,6 @@
                     SCHEMA_EXTENSION_REQUIRED)));
 
     }
-<<<<<<< HEAD
 
     /**
      * contains the attribute schema definitions that are defined by the listed resource.
@@ -1434,52 +1425,6 @@
     }
 
     /**
-=======
-
-    /**
-     * contains the attribute schema definitions that are defined by the listed resource.
-     */
-    public static class ListedResourceSchemaDefinition {
-
-        public static final SCIMAttributeSchema TOTAL_RESULTS =
-            SCIMAttributeSchema.createSCIMAttributeSchema(
-                SCIMConstants.ListedResourceSchemaConstants.TOTAL_RESULTS_URI,
-                SCIMConstants.ListedResourceSchemaConstants.TOTAL_RESULTS,
-                SCIMDefinitions.DataType.INTEGER, false,
-                SCIMConstants.ListedResourceSchemaConstants.TOTAL_RESULTS_DESC, true, false,
-                SCIMDefinitions.Mutability.READ_ONLY, SCIMDefinitions.Returned.DEFAULT,
-                SCIMDefinitions.Uniqueness.NONE, null, null, null);
-
-        public static final SCIMAttributeSchema START_INDEX =
-            SCIMAttributeSchema.createSCIMAttributeSchema(
-                SCIMConstants.ListedResourceSchemaConstants.START_INDEX_URI,
-                SCIMConstants.ListedResourceSchemaConstants.START_INDEX,
-                SCIMDefinitions.DataType.INTEGER, false,
-                SCIMConstants.ListedResourceSchemaConstants.START_INDEX_DESC, false, false,
-                SCIMDefinitions.Mutability.READ_ONLY, SCIMDefinitions.Returned.DEFAULT,
-                SCIMDefinitions.Uniqueness.NONE, null, null, null);
-
-        public static final SCIMAttributeSchema ITEMS_PER_PAGE =
-            SCIMAttributeSchema.createSCIMAttributeSchema(
-                SCIMConstants.ListedResourceSchemaConstants.ITEMS_PER_PAGE_URI,
-                SCIMConstants.ListedResourceSchemaConstants.ITEMS_PER_PAGE,
-                SCIMDefinitions.DataType.INTEGER, false,
-                SCIMConstants.ListedResourceSchemaConstants.ITEMS_PER_PAGE_DESC, false, false,
-                SCIMDefinitions.Mutability.READ_ONLY, SCIMDefinitions.Returned.DEFAULT,
-                SCIMDefinitions.Uniqueness.NONE, null, null, null);
-
-        public static final SCIMAttributeSchema RESOURCES =
-            SCIMAttributeSchema.createSCIMAttributeSchema(
-                SCIMConstants.ListedResourceSchemaConstants.RESOURCES_URI,
-                SCIMConstants.ListedResourceSchemaConstants.RESOURCES,
-                SCIMDefinitions.DataType.COMPLEX, true,
-                SCIMConstants.ListedResourceSchemaConstants.RESOURCES_DESC, false, false,
-                SCIMDefinitions.Mutability.READ_ONLY, SCIMDefinitions.Returned.DEFAULT,
-                SCIMDefinitions.Uniqueness.NONE, null, null, null);
-    }
-
-    /**
->>>>>>> 4706886d
      * this class holds the attributes for the schemas endpoint.
      */
     public static class SchemaSchemaDefinition {
@@ -1636,10 +1581,9 @@
             SchemaSchemaDefinition.NAME,
             SchemaSchemaDefinition.DESCRIPTION,
             SchemaSchemaDefinition.ATTRIBUTES);
-<<<<<<< HEAD
 
     /*
-     * **********SCIM defined Enterprise User Resource Schema.****************************
+     * **********SCIM defined Enterprise User Resource Schema.****************************.
      */
     public static final SCIMResourceTypeExtensionSchema SCIM_ENTERPRISE_USER_SCHEMA =
         SCIMResourceTypeExtensionSchema.createSCIMResourcetypeExtension(
@@ -1655,7 +1599,7 @@
         );
 
     /*
-     * **********SCIM defined User Resource Schema.****************************
+     * **********SCIM defined User Resource Schema.****************************.
      */
     public static final SCIMResourceTypeSchema SCIM_USER_SCHEMA =
         SCIMResourceTypeSchema.createSCIMResourceSchema(
@@ -1687,64 +1631,9 @@
             SCIMUserSchemaDefinition.X509CERTIFICATES);
 
 
-=======
-
-    /*
-     * **********SCIM defined Enterprise User Resource Schema.****************************.
-     */
-    public static final SCIMResourceTypeExtensionSchema SCIM_ENTERPRISE_USER_SCHEMA =
-        SCIMResourceTypeExtensionSchema.createSCIMResourcetypeExtension(
-            SCIMConstants.ENTERPRISE_USER_SCHEMA_URI,
-            SCIMConstants.ENTERPRISE_USER,
-            SCIMConstants.ENTERPRISE_USER_DESC,
-            SCIMEnterpriseUserSchemaDefinition.EMPLOYEE_NUMBER,
-            SCIMEnterpriseUserSchemaDefinition.COST_CENTER,
-            SCIMEnterpriseUserSchemaDefinition.ORGANIZATION,
-            SCIMEnterpriseUserSchemaDefinition.DIVISION,
-            SCIMEnterpriseUserSchemaDefinition.DEPARTMENT,
-            SCIMEnterpriseUserSchemaDefinition.MANAGER
-        );
-
->>>>>>> 4706886d
-    /*
-     * **********SCIM defined User Resource Schema.****************************.
-     */
-<<<<<<< HEAD
-=======
-    public static final SCIMResourceTypeSchema SCIM_USER_SCHEMA =
-        SCIMResourceTypeSchema.createSCIMResourceSchema(
-            new ArrayList<>(Arrays.asList(SCIMConstants.USER_CORE_SCHEMA_URI)),
-            Arrays.asList(SCIM_ENTERPRISE_USER_SCHEMA),
-            SCIMConstants.USER,
-            SCIMConstants.USER_DESC,
-            ID, EXTERNAL_ID, META,
-            SCIMUserSchemaDefinition.USERNAME,
-            SCIMUserSchemaDefinition.NAME,
-            SCIMUserSchemaDefinition.DISPLAY_NAME,
-            SCIMUserSchemaDefinition.NICK_NAME,
-            SCIMUserSchemaDefinition.PROFILE_URL,
-            SCIMUserSchemaDefinition.TITLE,
-            SCIMUserSchemaDefinition.USER_TYPE,
-            SCIMUserSchemaDefinition.PREFERRED_LANGUAGE,
-            SCIMUserSchemaDefinition.LOCALE,
-            SCIMUserSchemaDefinition.TIME_ZONE,
-            SCIMUserSchemaDefinition.ACTIVE,
-            SCIMUserSchemaDefinition.PASSWORD,
-            SCIMUserSchemaDefinition.EMAILS,
-            SCIMUserSchemaDefinition.PHONE_NUMBERS,
-            SCIMUserSchemaDefinition.IMS,
-            SCIMUserSchemaDefinition.PHOTOS,
-            SCIMUserSchemaDefinition.ADDRESSES,
-            SCIMUserSchemaDefinition.GROUPS,
-            SCIMUserSchemaDefinition.ENTITLEMENTS,
-            SCIMUserSchemaDefinition.ROLES,
-            SCIMUserSchemaDefinition.X509CERTIFICATES);
-
-
     /*
      * **********SCIM defined Group Resource Schema.****************************.
      */
->>>>>>> 4706886d
     public static final SCIMResourceTypeSchema SCIM_GROUP_SCHEMA =
         SCIMResourceTypeSchema.createSCIMResourceSchema(
             new ArrayList<String>(Arrays.asList(SCIMConstants.GROUP_CORE_SCHEMA_URI)),
