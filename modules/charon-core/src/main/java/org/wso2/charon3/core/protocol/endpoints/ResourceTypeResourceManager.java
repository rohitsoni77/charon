/*
 * Copyright (c) 2018, WSO2 Inc. (http://www.wso2.org) All Rights Reserved.
 *
 * Licensed under the Apache License, Version 2.0 (the "License");
 * you may not use this file except in compliance with the License.
 * You may obtain a copy of the License at
 *
 * http://www.apache.org/licenses/LICENSE-2.0
 *
 * Unless required by applicable law or agreed to in writing, software
 * distributed under the License is distributed on an "AS IS" BASIS,
 * WITHOUT WARRANTIES OR CONDITIONS OF ANY KIND, either express or implied.
 * See the License for the specific language governing permissions and
 * limitations under the License.
 */
package org.wso2.charon3.core.protocol.endpoints;

import org.slf4j.Logger;
import org.slf4j.LoggerFactory;
import org.wso2.charon3.core.config.ResourceTypeRegistration;
import org.wso2.charon3.core.exceptions.AbstractCharonException;
import org.wso2.charon3.core.exceptions.BadRequestException;
import org.wso2.charon3.core.exceptions.CharonException;
import org.wso2.charon3.core.exceptions.NotFoundException;
import org.wso2.charon3.core.extensions.ResourceHandler;
import org.wso2.charon3.core.objects.AbstractSCIMObject;
import org.wso2.charon3.core.objects.ListedResource;
import org.wso2.charon3.core.protocol.ResponseCodeConstants;
import org.wso2.charon3.core.protocol.SCIMResponse;
import org.wso2.charon3.core.resourcetypes.ResourceType;
import org.wso2.charon3.core.schema.SCIMConstants;

import java.util.HashMap;
import java.util.List;
import java.util.Map;

import static org.wso2.charon3.core.schema.ServerSideValidator.validateResourceTypeSCIMObject;
import static org.wso2.charon3.core.utils.LambdaExceptionUtils.rethrowConsumer;
import static org.wso2.charon3.core.utils.LambdaExceptionUtils.rethrowSupplier;

/**
 * The "RESOURCE_TYPES" schema specifies the metadata about a resource type. This is the spec compatible version of
 * ResourceTypeResourceManager
 */
public class ResourceTypeResourceManager extends ResourceManager {


    public ResourceTypeResourceManager(ResourceHandler resourceHandler) {
        super(resourceHandler);
    }

    private static final Logger log = LoggerFactory.getLogger(ResourceTypeResourceManager.class);

    /**
     * Retrieves a single resource type with the specified id
     *
     * @return the
     */
    //    @Override
    public SCIMResponse get(String id, ResourceHandler resourceHandler, String attributes, String excludeAttributes) {

        try {
<<<<<<< HEAD
            //obtain the json encoder
            encoder = getEncoder();
            //obtain the json decoder
            JSONDecoder decoder = getDecoder();

            // get the service provider config schema
            SCIMResourceTypeSchema schema = SCIMResourceSchemaManager.getInstance().getResourceTypeResourceSchema();
            //create a string in json format for user resource type with relevant values
            String scimUserObjectString = encoder.buildUserResourceTypeJsonBody();
            //create a string in json format for group resource type with relevant values
            String scimGroupObjectString = encoder.buildGroupResourceTypeJsonBody();
            //build the user abstract scim object
            AbstractSCIMObject userResourceTypeObject =
                (AbstractSCIMObject) decoder.decodeResource(scimUserObjectString, schema, new AbstractSCIMObject());
            //add meta data
            userResourceTypeObject = ServerSideValidator.validateResourceTypeSCIMObject(userResourceTypeObject);
            //build the group abstract scim object
            AbstractSCIMObject groupResourceTypeObject =
                (AbstractSCIMObject) decoder.decodeResource(scimGroupObjectString, schema, new AbstractSCIMObject());
            //add meta data
            groupResourceTypeObject = ServerSideValidator.validateResourceTypeSCIMObject(groupResourceTypeObject);
            //build the root abstract scim object
            AbstractSCIMObject resourceTypeObject =
                buildCombinedResourceType(userResourceTypeObject, groupResourceTypeObject);
            //encode the newly created SCIM Resource Type object.
            String encodedObject;
            Map<String, String> responseHeaders = new HashMap<String, String>();

            if (resourceTypeObject != null) {
                //create a deep copy of the resource type object since we are going to change it.
                AbstractSCIMObject copiedObject = (AbstractSCIMObject) CopyUtil.deepCopy(resourceTypeObject);
                encodedObject = encoder.encodeSCIMObject(copiedObject);
                //add location header
                responseHeaders
                    .put(SCIMConstants.LOCATION_HEADER, getResourceEndpointURL(SCIMConstants.RESOURCE_TYPE_ENDPOINT));
                responseHeaders.put(SCIMConstants.CONTENT_TYPE_HEADER, SCIMConstants.APPLICATION_JSON);

            } else {
                String error = "Newly created User resource is null.";
                throw new InternalErrorException(error);
            }
            //put the uri of the resource type object in the response header parameter.
            return new SCIMResponse(ResponseCodeConstants.CODE_OK, encodedObject, responseHeaders);
        } catch (CharonException e) {
            return encodeSCIMException(e);
        } catch (BadRequestException e) {
            return encodeSCIMException(e);
        } catch (InternalErrorException e) {
            return encodeSCIMException(e);
        } catch (NotFoundException e) {
            return encodeSCIMException(e);
        } catch (JSONException e) {
            return null;
        }
    }

    public SCIMResponse create(ResourceHandler userManager, String scimObjectString, String attributes,
=======
            ResourceType resourceType = ResourceTypeRegistration.getResourceTypeListCopy().stream().filter(
                rt -> rt.getId().equals(id)).findAny().orElse(null);
            if (resourceType == null) {
                throw new NotFoundException("resource with id '" + id + "' does not exist");
            }
            rethrowConsumer(rt -> validateResourceTypeSCIMObject((AbstractSCIMObject) rt)).accept(resourceType);
            String encodedObject = rethrowSupplier(() -> getEncoder().encodeSCIMObject(resourceType)).get();
            Map<String, String> responseHeaders = new HashMap<>();
            responseHeaders.put(SCIMConstants.LOCATION_HEADER,
                rethrowSupplier(() -> getResourceEndpointURL(SCIMConstants.RESOURCE_TYPE_ENDPOINT)).get());
            responseHeaders.put(SCIMConstants.CONTENT_TYPE_HEADER, SCIMConstants.APPLICATION_JSON);
            return new SCIMResponse(ResponseCodeConstants.CODE_OK, encodedObject, responseHeaders);
        } catch (AbstractCharonException ex) {
            return encodeSCIMException(ex);
        } catch (RuntimeException ex) {
            log.error(ex.getMessage(), ex);
            CharonException charonException = new CharonException("an unexpected error occured: " + ex.getMessage());
            return encodeSCIMException(charonException);
        }
    }

    @Override
    public SCIMResponse create(String scimObjectString,
                               UserManager userManager,
                               String attributes,
>>>>>>> eb01c21e
                               String excludeAttributes) {

        String error = "Request is undefined";
        BadRequestException badRequestException = new BadRequestException(error, ResponseCodeConstants.INVALID_PATH);
        return encodeSCIMException(badRequestException);
    }

    public SCIMResponse delete(ResourceHandler userManager, String id) {

        String error = "Request is undefined";
        BadRequestException badRequestException = new BadRequestException(error, ResponseCodeConstants.INVALID_PATH);
        return encodeSCIMException(badRequestException);
    }

<<<<<<< HEAD
    public SCIMResponse listWithGET(ResourceHandler userManager, String filter, int startIndex, int count,
                                    String sortBy, String sortOrder, String domainName, String attributes,
=======
    @Override
    public SCIMResponse listWithGET(UserManager userManager,
                                    String filter,
                                    int startIndex,
                                    int count,
                                    String sortBy,
                                    String sortOrder,
                                    String domainName,
                                    String attributes,
>>>>>>> eb01c21e
                                    String excludeAttributes) {

        try {
            List<ResourceType> copiedResourceTypes = ResourceTypeRegistration.getResourceTypeListCopy();
            copiedResourceTypes.forEach(resourceType -> {
                rethrowConsumer(rt -> validateResourceTypeSCIMObject((AbstractSCIMObject) rt)).accept(resourceType);
            });
            //encode the newly created SCIM Resource Type object.
            ListedResource listedResource = new ListedResource();
            listedResource.setTotalResults(ResourceTypeRegistration.getResouceTypeCount());
            copiedResourceTypes.forEach(listedResource::addResource);
            String encodedObject = getEncoder().encodeSCIMObject(listedResource);
            Map<String, String> responseHeaders = new HashMap<>();
            responseHeaders.put(SCIMConstants.LOCATION_HEADER,
                getResourceEndpointURL(SCIMConstants.RESOURCE_TYPE_ENDPOINT));
            responseHeaders.put(SCIMConstants.CONTENT_TYPE_HEADER, SCIMConstants.APPLICATION_JSON);

            //put the uri of the resource type object in the response header parameter.
            return new SCIMResponse(ResponseCodeConstants.CODE_OK, encodedObject, responseHeaders);
        } catch (AbstractCharonException e) {
            return encodeSCIMException(e);
        } catch (RuntimeException e) {
            log.error(e.getMessage(), e);
            CharonException charonException = new CharonException("an unexpected error occured: " + e.getMessage());
            return encodeSCIMException(charonException);
        }
    }

    public SCIMResponse listWithPOST(ResourceHandler userManager, String resourceString) {

        String error = "Request is undefined";
        BadRequestException badRequestException = new BadRequestException(error, ResponseCodeConstants.INVALID_PATH);
        return encodeSCIMException(badRequestException);
    }

<<<<<<< HEAD
    public SCIMResponse updateWithPUT(ResourceHandler userManager, String existingId, String scimObjectString,
                                      String attributes, String excludeAttributes) {
=======
    @Override
    public SCIMResponse updateWithPUT(String existingId,
                                      String scimObjectString,
                                      UserManager userManager,
                                      String attributes,
                                      String excludeAttributes) {
>>>>>>> eb01c21e

        String error = "Request is undefined";
        BadRequestException badRequestException = new BadRequestException(error, ResponseCodeConstants.INVALID_PATH);
        return encodeSCIMException(badRequestException);
    }

<<<<<<< HEAD
    public SCIMResponse updateWithPATCH(ResourceHandler userManager, String existingId, String scimObjectString,
                                        String attributes, String excludeAttributes) {
=======
    @Override
    public SCIMResponse updateWithPATCH(String existingId,
                                        String scimObjectString,
                                        UserManager userManager,
                                        String attributes,
                                        String excludeAttributes) {
>>>>>>> eb01c21e

        String error = "Request is undefined";
        BadRequestException badRequestException = new BadRequestException(error, ResponseCodeConstants.INVALID_PATH);
        return encodeSCIMException(badRequestException);
    }
<<<<<<< HEAD

    /*
     * This combines the user and group resource type AbstractSCIMObjects and build a
     * one root AbstractSCIMObjects
     *
     * @param userObject
     * @param groupObject
     * @return
     * @throws CharonException
     */
    private AbstractSCIMObject buildCombinedResourceType(AbstractSCIMObject userObject, AbstractSCIMObject groupObject)
        throws CharonException {

        AbstractSCIMObject rootObject = new AbstractSCIMObject();
        MultiValuedAttribute multiValuedAttribute =
            new MultiValuedAttribute(SCIMConstants.ListedResourceSchemaConstants.RESOURCES);

        userObject.getSchemaList().clear();
        userObject.setSchema(SCIMConstants.RESOURCE_TYPE_SCHEMA_URI);
        multiValuedAttribute.setAttributePrimitiveValue(userObject);

        groupObject.getSchemaList().clear();
        groupObject.setSchema(SCIMConstants.RESOURCE_TYPE_SCHEMA_URI);
        multiValuedAttribute.setAttributePrimitiveValue(groupObject);

        rootObject.setAttribute(multiValuedAttribute);
        rootObject.setSchema(SCIMConstants.LISTED_RESOURCE_CORE_SCHEMA_URI);
        // Using a hard coded value of 2 since currently we only support two items in the list.
        SimpleAttribute totalResults = new SimpleAttribute(SCIMConstants.CommonSchemaConstants.TOTAL_RESULTS, 2);
        rootObject.setAttribute(totalResults);
        return rootObject;
    }
=======
>>>>>>> eb01c21e
}<|MERGE_RESOLUTION|>--- conflicted
+++ resolved
@@ -60,65 +60,6 @@
     public SCIMResponse get(String id, ResourceHandler resourceHandler, String attributes, String excludeAttributes) {
 
         try {
-<<<<<<< HEAD
-            //obtain the json encoder
-            encoder = getEncoder();
-            //obtain the json decoder
-            JSONDecoder decoder = getDecoder();
-
-            // get the service provider config schema
-            SCIMResourceTypeSchema schema = SCIMResourceSchemaManager.getInstance().getResourceTypeResourceSchema();
-            //create a string in json format for user resource type with relevant values
-            String scimUserObjectString = encoder.buildUserResourceTypeJsonBody();
-            //create a string in json format for group resource type with relevant values
-            String scimGroupObjectString = encoder.buildGroupResourceTypeJsonBody();
-            //build the user abstract scim object
-            AbstractSCIMObject userResourceTypeObject =
-                (AbstractSCIMObject) decoder.decodeResource(scimUserObjectString, schema, new AbstractSCIMObject());
-            //add meta data
-            userResourceTypeObject = ServerSideValidator.validateResourceTypeSCIMObject(userResourceTypeObject);
-            //build the group abstract scim object
-            AbstractSCIMObject groupResourceTypeObject =
-                (AbstractSCIMObject) decoder.decodeResource(scimGroupObjectString, schema, new AbstractSCIMObject());
-            //add meta data
-            groupResourceTypeObject = ServerSideValidator.validateResourceTypeSCIMObject(groupResourceTypeObject);
-            //build the root abstract scim object
-            AbstractSCIMObject resourceTypeObject =
-                buildCombinedResourceType(userResourceTypeObject, groupResourceTypeObject);
-            //encode the newly created SCIM Resource Type object.
-            String encodedObject;
-            Map<String, String> responseHeaders = new HashMap<String, String>();
-
-            if (resourceTypeObject != null) {
-                //create a deep copy of the resource type object since we are going to change it.
-                AbstractSCIMObject copiedObject = (AbstractSCIMObject) CopyUtil.deepCopy(resourceTypeObject);
-                encodedObject = encoder.encodeSCIMObject(copiedObject);
-                //add location header
-                responseHeaders
-                    .put(SCIMConstants.LOCATION_HEADER, getResourceEndpointURL(SCIMConstants.RESOURCE_TYPE_ENDPOINT));
-                responseHeaders.put(SCIMConstants.CONTENT_TYPE_HEADER, SCIMConstants.APPLICATION_JSON);
-
-            } else {
-                String error = "Newly created User resource is null.";
-                throw new InternalErrorException(error);
-            }
-            //put the uri of the resource type object in the response header parameter.
-            return new SCIMResponse(ResponseCodeConstants.CODE_OK, encodedObject, responseHeaders);
-        } catch (CharonException e) {
-            return encodeSCIMException(e);
-        } catch (BadRequestException e) {
-            return encodeSCIMException(e);
-        } catch (InternalErrorException e) {
-            return encodeSCIMException(e);
-        } catch (NotFoundException e) {
-            return encodeSCIMException(e);
-        } catch (JSONException e) {
-            return null;
-        }
-    }
-
-    public SCIMResponse create(ResourceHandler userManager, String scimObjectString, String attributes,
-=======
             ResourceType resourceType = ResourceTypeRegistration.getResourceTypeListCopy().stream().filter(
                 rt -> rt.getId().equals(id)).findAny().orElse(null);
             if (resourceType == null) {
@@ -127,8 +68,8 @@
             rethrowConsumer(rt -> validateResourceTypeSCIMObject((AbstractSCIMObject) rt)).accept(resourceType);
             String encodedObject = rethrowSupplier(() -> getEncoder().encodeSCIMObject(resourceType)).get();
             Map<String, String> responseHeaders = new HashMap<>();
-            responseHeaders.put(SCIMConstants.LOCATION_HEADER,
-                rethrowSupplier(() -> getResourceEndpointURL(SCIMConstants.RESOURCE_TYPE_ENDPOINT)).get());
+                responseHeaders
+                    .put(SCIMConstants.LOCATION_HEADER, rethrowSupplier(() -> getResourceEndpointURL(SCIMConstants.RESOURCE_TYPE_ENDPOINT)).get());
             responseHeaders.put(SCIMConstants.CONTENT_TYPE_HEADER, SCIMConstants.APPLICATION_JSON);
             return new SCIMResponse(ResponseCodeConstants.CODE_OK, encodedObject, responseHeaders);
         } catch (AbstractCharonException ex) {
@@ -140,11 +81,7 @@
         }
     }
 
-    @Override
-    public SCIMResponse create(String scimObjectString,
-                               UserManager userManager,
-                               String attributes,
->>>>>>> eb01c21e
+    public SCIMResponse create(ResourceHandler userManager, String scimObjectString, String attributes,
                                String excludeAttributes) {
 
         String error = "Request is undefined";
@@ -159,20 +96,13 @@
         return encodeSCIMException(badRequestException);
     }
 
-<<<<<<< HEAD
-    public SCIMResponse listWithGET(ResourceHandler userManager, String filter, int startIndex, int count,
-                                    String sortBy, String sortOrder, String domainName, String attributes,
-=======
-    @Override
-    public SCIMResponse listWithGET(UserManager userManager,
+    public SCIMResponse listWithGET(ResourceHandler userManager,
                                     String filter,
                                     int startIndex,
                                     int count,
-                                    String sortBy,
-                                    String sortOrder,
+                                    String sortBy, String sortOrder,
                                     String domainName,
                                     String attributes,
->>>>>>> eb01c21e
                                     String excludeAttributes) {
 
         try {
@@ -208,72 +138,19 @@
         return encodeSCIMException(badRequestException);
     }
 
-<<<<<<< HEAD
     public SCIMResponse updateWithPUT(ResourceHandler userManager, String existingId, String scimObjectString,
                                       String attributes, String excludeAttributes) {
-=======
-    @Override
-    public SCIMResponse updateWithPUT(String existingId,
-                                      String scimObjectString,
-                                      UserManager userManager,
-                                      String attributes,
-                                      String excludeAttributes) {
->>>>>>> eb01c21e
 
         String error = "Request is undefined";
         BadRequestException badRequestException = new BadRequestException(error, ResponseCodeConstants.INVALID_PATH);
         return encodeSCIMException(badRequestException);
     }
 
-<<<<<<< HEAD
     public SCIMResponse updateWithPATCH(ResourceHandler userManager, String existingId, String scimObjectString,
                                         String attributes, String excludeAttributes) {
-=======
-    @Override
-    public SCIMResponse updateWithPATCH(String existingId,
-                                        String scimObjectString,
-                                        UserManager userManager,
-                                        String attributes,
-                                        String excludeAttributes) {
->>>>>>> eb01c21e
 
         String error = "Request is undefined";
         BadRequestException badRequestException = new BadRequestException(error, ResponseCodeConstants.INVALID_PATH);
         return encodeSCIMException(badRequestException);
     }
-<<<<<<< HEAD
-
-    /*
-     * This combines the user and group resource type AbstractSCIMObjects and build a
-     * one root AbstractSCIMObjects
-     *
-     * @param userObject
-     * @param groupObject
-     * @return
-     * @throws CharonException
-     */
-    private AbstractSCIMObject buildCombinedResourceType(AbstractSCIMObject userObject, AbstractSCIMObject groupObject)
-        throws CharonException {
-
-        AbstractSCIMObject rootObject = new AbstractSCIMObject();
-        MultiValuedAttribute multiValuedAttribute =
-            new MultiValuedAttribute(SCIMConstants.ListedResourceSchemaConstants.RESOURCES);
-
-        userObject.getSchemaList().clear();
-        userObject.setSchema(SCIMConstants.RESOURCE_TYPE_SCHEMA_URI);
-        multiValuedAttribute.setAttributePrimitiveValue(userObject);
-
-        groupObject.getSchemaList().clear();
-        groupObject.setSchema(SCIMConstants.RESOURCE_TYPE_SCHEMA_URI);
-        multiValuedAttribute.setAttributePrimitiveValue(groupObject);
-
-        rootObject.setAttribute(multiValuedAttribute);
-        rootObject.setSchema(SCIMConstants.LISTED_RESOURCE_CORE_SCHEMA_URI);
-        // Using a hard coded value of 2 since currently we only support two items in the list.
-        SimpleAttribute totalResults = new SimpleAttribute(SCIMConstants.CommonSchemaConstants.TOTAL_RESULTS, 2);
-        rootObject.setAttribute(totalResults);
-        return rootObject;
-    }
-=======
->>>>>>> eb01c21e
 }