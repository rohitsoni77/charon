/*
 * Copyright (c) 2018, WSO2 Inc. (http://www.wso2.org) All Rights Reserved.
 *
 * Licensed under the Apache License, Version 2.0 (the "License");
 * you may not use this file except in compliance with the License.
 * You may obtain a copy of the License at
 *
 * http://www.apache.org/licenses/LICENSE-2.0
 *
 * Unless required by applicable law or agreed to in writing, software
 * distributed under the License is distributed on an "AS IS" BASIS,
 * WITHOUT WARRANTIES OR CONDITIONS OF ANY KIND, either express or implied.
 * See the License for the specific language governing permissions and
 * limitations under the License.
 */
package org.wso2.charon3.core.protocol.endpoints;

import org.slf4j.Logger;
import org.slf4j.LoggerFactory;
import org.wso2.charon3.core.config.ResourceTypeRegistration;
import org.wso2.charon3.core.exceptions.AbstractCharonException;
import org.wso2.charon3.core.exceptions.BadRequestException;
import org.wso2.charon3.core.exceptions.CharonException;
import org.wso2.charon3.core.exceptions.NotFoundException;
import org.wso2.charon3.core.extensions.ResourceHandler;
import org.wso2.charon3.core.objects.AbstractSCIMObject;
import org.wso2.charon3.core.objects.ListedResource;
import org.wso2.charon3.core.protocol.ResponseCodeConstants;
import org.wso2.charon3.core.protocol.SCIMResponse;
import org.wso2.charon3.core.resourcetypes.ResourceType;
import org.wso2.charon3.core.schema.SCIMConstants;
import org.wso2.charon3.core.schema.SCIMResourceTypeSchema;
import org.wso2.charon3.core.utils.codeutils.Node;

import java.util.HashMap;
import java.util.List;
import java.util.Map;

import static org.wso2.charon3.core.schema.ServerSideValidator.validateResourceTypeSCIMObject;
import static org.wso2.charon3.core.utils.LambdaExceptionUtils.rethrowConsumer;

/**
 * The "RESOURCE_TYPES" schema specifies the metadata about a resource type. This is the spec compatible version of
 * ResourceTypeResourceManager
 */
<<<<<<< HEAD
public class ResourceTypeResourceManager extends ResourceManager {


    public ResourceTypeResourceManager(ResourceHandler resourceHandler) {
        super(resourceHandler);
    }

    /*
     * Retrieves a resource type
     *
     * @return SCIM response to be returned.
     */
    //    @Override
    public SCIMResponse get(String id, ResourceHandler resourceHandler, String attributes, String excludeAttributes) {
=======
public class ResourceTypeResourceManager extends ResourceManager<ResourceType> {

>>>>>>> 4bec1488

    private static final Logger log = LoggerFactory.getLogger(ResourceTypeResourceManager.class);

    public ResourceTypeResourceManager() {
        super(new ResourceTypeHandler());
    }

    /**
     * Retrieves a single resource type with the specified id.
     *
     * @return the
     */
    @Override
    public SCIMResponse get(String id, String attributes, String excludeAttributes) {

        try {
<<<<<<< HEAD
            //obtain the json encoder
            encoder = getEncoder();
            //obtain the json decoder
            JSONDecoder decoder = getDecoder();

            // get the service provider config schema
            SCIMResourceTypeSchema schema = SCIMResourceSchemaManager.getInstance().getResourceTypeResourceSchema();
            //create a string in json format for user resource type with relevant values
            String scimUserObjectString = encoder.buildUserResourceTypeJsonBody();
            //create a string in json format for group resource type with relevant values
            String scimGroupObjectString = encoder.buildGroupResourceTypeJsonBody();
            //build the user abstract scim object
            AbstractSCIMObject userResourceTypeObject =
                (AbstractSCIMObject) decoder.decodeResource(scimUserObjectString, schema, new AbstractSCIMObject());
            //add meta data
            userResourceTypeObject = ServerSideValidator.validateResourceTypeSCIMObject(userResourceTypeObject);
            //build the group abstract scim object
            AbstractSCIMObject groupResourceTypeObject =
                (AbstractSCIMObject) decoder.decodeResource(scimGroupObjectString, schema, new AbstractSCIMObject());
            //add meta data
            groupResourceTypeObject = ServerSideValidator.validateResourceTypeSCIMObject(groupResourceTypeObject);
            //build the root abstract scim object
            AbstractSCIMObject resourceTypeObject =
                buildCombinedResourceType(userResourceTypeObject, groupResourceTypeObject);
            //encode the newly created SCIM Resource Type object.
            String encodedObject;
            Map<String, String> responseHeaders = new HashMap<String, String>();

            if (resourceTypeObject != null) {
                //create a deep copy of the resource type object since we are going to change it.
                AbstractSCIMObject copiedObject = (AbstractSCIMObject) CopyUtil.deepCopy(resourceTypeObject);
                encodedObject = encoder.encodeSCIMObject(copiedObject);
                //add location header
                responseHeaders
                    .put(SCIMConstants.LOCATION_HEADER, getResourceEndpointURL(SCIMConstants.RESOURCE_TYPE_ENDPOINT));
                responseHeaders.put(SCIMConstants.CONTENT_TYPE_HEADER, SCIMConstants.APPLICATION_JSON);

            } else {
                String error = "Newly created User resource is null.";
                throw new InternalErrorException(error);
            }
            //put the uri of the resource type object in the response header parameter.
            return new SCIMResponse(ResponseCodeConstants.CODE_OK, encodedObject, responseHeaders);
        } catch (CharonException e) {
            return encodeSCIMException(e);
        } catch (BadRequestException e) {
            return encodeSCIMException(e);
        } catch (InternalErrorException e) {
            return encodeSCIMException(e);
        } catch (NotFoundException e) {
            return encodeSCIMException(e);
        } catch (JSONException e) {
            return null;
        }
    }

    public SCIMResponse create(ResourceHandler userManager, String scimObjectString, String attributes,
                               String excludeAttributes) {
=======
            ResourceType resourceType = ResourceTypeRegistration.getResourceTypeListCopy().stream().filter(
                rt -> rt.getId().equals(id)).findAny().orElse(null);
            if (resourceType == null) {
                throw new NotFoundException("resource with id '" + id + "' does not exist");
            }
            rethrowConsumer(rt -> validateResourceTypeSCIMObject((AbstractSCIMObject) rt)).accept(resourceType);
            String encodedObject = getEncoder().encodeSCIMObject(resourceType);
            Map<String, String> responseHeaders = new HashMap<>();
            responseHeaders.put(SCIMConstants.LOCATION_HEADER,
                getResourceEndpointURL(SCIMConstants.RESOURCE_TYPE_ENDPOINT));
            responseHeaders.put(SCIMConstants.CONTENT_TYPE_HEADER, SCIMConstants.APPLICATION_JSON);
            return new SCIMResponse(ResponseCodeConstants.CODE_OK, encodedObject, responseHeaders);
        } catch (AbstractCharonException ex) {
            return encodeSCIMException(ex);
        } catch (RuntimeException ex) {
            log.error(ex.getMessage(), ex);
            CharonException charonException = new CharonException("an unexpected error occured: " + ex.getMessage());
            return encodeSCIMException(charonException);
        }
    }

    @Override
    public SCIMResponse create(String scimObjectString, String attributes, String excludeAttributes) {
>>>>>>> 4bec1488

        String error = "Request is undefined";
        BadRequestException badRequestException = new BadRequestException(error, ResponseCodeConstants.INVALID_PATH);
        return encodeSCIMException(badRequestException);
    }

<<<<<<< HEAD
    public SCIMResponse delete(ResourceHandler userManager, String id) {
=======
    @Override
    public SCIMResponse delete(String id) {
>>>>>>> 4bec1488

        String error = "Request is undefined";
        BadRequestException badRequestException = new BadRequestException(error, ResponseCodeConstants.INVALID_PATH);
        return encodeSCIMException(badRequestException);
    }

<<<<<<< HEAD
    public SCIMResponse listWithGET(ResourceHandler userManager, String filter, int startIndex, int count,
                                    String sortBy, String sortOrder, String domainName, String attributes,
                                    String excludeAttributes) {
=======
    @Override
    public SCIMResponse listWithGET(String filter, Integer startIndexInt, Integer countInt, String sortBy,
                                    String sortOrder, String domainName, String attributes, String excludeAttributes) {
>>>>>>> 4bec1488

        try {
            List<ResourceType> copiedResourceTypes = ResourceTypeRegistration.getResourceTypeListCopy();
            copiedResourceTypes.forEach(resourceType -> {
                rethrowConsumer(rt -> validateResourceTypeSCIMObject((AbstractSCIMObject) rt)).accept(resourceType);
            });
            //encode the newly created SCIM Resource Type object.
            ListedResource listedResource = new ListedResource();
            listedResource.setTotalResults(ResourceTypeRegistration.getResouceTypeCount());
            copiedResourceTypes.forEach(listedResource::addResource);
            String encodedObject = getEncoder().encodeSCIMObject(listedResource);
            Map<String, String> responseHeaders = new HashMap<>();
            responseHeaders.put(SCIMConstants.LOCATION_HEADER,
                getResourceEndpointURL(SCIMConstants.RESOURCE_TYPE_ENDPOINT));
            responseHeaders.put(SCIMConstants.CONTENT_TYPE_HEADER, SCIMConstants.APPLICATION_JSON);

            //put the uri of the resource type object in the response header parameter.
            return new SCIMResponse(ResponseCodeConstants.CODE_OK, encodedObject, responseHeaders);
        } catch (AbstractCharonException e) {
            return encodeSCIMException(e);
        } catch (RuntimeException e) {
            log.error(e.getMessage(), e);
            CharonException charonException = new CharonException("an unexpected error occured: " + e.getMessage());
            return encodeSCIMException(charonException);
        }
    }

<<<<<<< HEAD
    public SCIMResponse listWithPOST(ResourceHandler userManager, String resourceString) {
=======
    @Override
    public SCIMResponse listWithPOST(String resourceString) {
>>>>>>> 4bec1488

        String error = "Request is undefined";
        BadRequestException badRequestException = new BadRequestException(error, ResponseCodeConstants.INVALID_PATH);
        return encodeSCIMException(badRequestException);
    }

<<<<<<< HEAD
    public SCIMResponse updateWithPUT(ResourceHandler userManager, String existingId, String scimObjectString,
                                      String attributes, String excludeAttributes) {
=======
    @Override
    public SCIMResponse updateWithPUT(String existingId,
                                      String scimObjectString,
                                      String attributes,
                                      String excludeAttributes) {
>>>>>>> 4bec1488

        String error = "Request is undefined";
        BadRequestException badRequestException = new BadRequestException(error, ResponseCodeConstants.INVALID_PATH);
        return encodeSCIMException(badRequestException);
    }

<<<<<<< HEAD
    public SCIMResponse updateWithPATCH(ResourceHandler userManager, String existingId, String scimObjectString,
                                        String attributes, String excludeAttributes) {
=======
    @Override
    public SCIMResponse updateWithPATCH(String existingId,
                                        String scimObjectString,
                                        String attributes,
                                        String excludeAttributes) {
>>>>>>> 4bec1488

        String error = "Request is undefined";
        BadRequestException badRequestException = new BadRequestException(error, ResponseCodeConstants.INVALID_PATH);
        return encodeSCIMException(badRequestException);
    }

    /**
     * this class is a simple useless mockup that is used to prevent a NullPointerException on the parent constructor.
     */
<<<<<<< HEAD
    private AbstractSCIMObject buildCombinedResourceType(AbstractSCIMObject userObject, AbstractSCIMObject groupObject)
        throws CharonException {

        AbstractSCIMObject rootObject = new AbstractSCIMObject();
        MultiValuedAttribute multiValuedAttribute =
            new MultiValuedAttribute(SCIMConstants.ListedResourceSchemaConstants.RESOURCES);

        userObject.getSchemaList().clear();
        userObject.setSchema(SCIMConstants.RESOURCE_TYPE_SCHEMA_URI);
        multiValuedAttribute.setAttributePrimitiveValue(userObject);

        groupObject.getSchemaList().clear();
        groupObject.setSchema(SCIMConstants.RESOURCE_TYPE_SCHEMA_URI);
        multiValuedAttribute.setAttributePrimitiveValue(groupObject);

        rootObject.setAttribute(multiValuedAttribute);
        rootObject.setSchema(SCIMConstants.LISTED_RESOURCE_CORE_SCHEMA_URI);
        // Using a hard coded value of 2 since currently we only support two items in the list.
        SimpleAttribute totalResults = new SimpleAttribute(SCIMConstants.CommonSchemaConstants.TOTAL_RESULTS, 2);
        rootObject.setAttribute(totalResults);
        return rootObject;
=======
    public static class ResourceTypeHandler implements ResourceHandler<ResourceType> {

        private ResourceTypeHandler() {
        }

        public ResourceType create(ResourceType resource, Map<String, Boolean> requiredAttributes)
            throws AbstractCharonException {
            return null;
        }

        public ResourceType get(String id, Map<String, Boolean> requiredAttributes) throws AbstractCharonException {
            return null;
        }

        public void delete(String id) throws AbstractCharonException {
        }

        public List<Object> listResources(Node node,
                                          Integer startIndex,
                                          Integer count,
                                          String sortBy,
                                          String sortOrder,
                                          String domainName,
                                          Map<String, Boolean> requiredAttributes) throws AbstractCharonException {
            return null;
        }

        public ResourceType update(ResourceType resourceUpdate, Map<String, Boolean> requiredAttributes)
            throws AbstractCharonException {
            return null;
        }

        public String getResourceEndpoint() {
            return null;
        }

        public SCIMResourceTypeSchema getResourceSchema() {
            return null;
        }
>>>>>>> 4bec1488
    }
}<|MERGE_RESOLUTION|>--- conflicted
+++ resolved
@@ -43,25 +43,8 @@
  * The "RESOURCE_TYPES" schema specifies the metadata about a resource type. This is the spec compatible version of
  * ResourceTypeResourceManager
  */
-<<<<<<< HEAD
-public class ResourceTypeResourceManager extends ResourceManager {
-
-
-    public ResourceTypeResourceManager(ResourceHandler resourceHandler) {
-        super(resourceHandler);
-    }
-
-    /*
-     * Retrieves a resource type
-     *
-     * @return SCIM response to be returned.
-     */
-    //    @Override
-    public SCIMResponse get(String id, ResourceHandler resourceHandler, String attributes, String excludeAttributes) {
-=======
 public class ResourceTypeResourceManager extends ResourceManager<ResourceType> {
 
->>>>>>> 4bec1488
 
     private static final Logger log = LoggerFactory.getLogger(ResourceTypeResourceManager.class);
 
@@ -78,66 +61,6 @@
     public SCIMResponse get(String id, String attributes, String excludeAttributes) {
 
         try {
-<<<<<<< HEAD
-            //obtain the json encoder
-            encoder = getEncoder();
-            //obtain the json decoder
-            JSONDecoder decoder = getDecoder();
-
-            // get the service provider config schema
-            SCIMResourceTypeSchema schema = SCIMResourceSchemaManager.getInstance().getResourceTypeResourceSchema();
-            //create a string in json format for user resource type with relevant values
-            String scimUserObjectString = encoder.buildUserResourceTypeJsonBody();
-            //create a string in json format for group resource type with relevant values
-            String scimGroupObjectString = encoder.buildGroupResourceTypeJsonBody();
-            //build the user abstract scim object
-            AbstractSCIMObject userResourceTypeObject =
-                (AbstractSCIMObject) decoder.decodeResource(scimUserObjectString, schema, new AbstractSCIMObject());
-            //add meta data
-            userResourceTypeObject = ServerSideValidator.validateResourceTypeSCIMObject(userResourceTypeObject);
-            //build the group abstract scim object
-            AbstractSCIMObject groupResourceTypeObject =
-                (AbstractSCIMObject) decoder.decodeResource(scimGroupObjectString, schema, new AbstractSCIMObject());
-            //add meta data
-            groupResourceTypeObject = ServerSideValidator.validateResourceTypeSCIMObject(groupResourceTypeObject);
-            //build the root abstract scim object
-            AbstractSCIMObject resourceTypeObject =
-                buildCombinedResourceType(userResourceTypeObject, groupResourceTypeObject);
-            //encode the newly created SCIM Resource Type object.
-            String encodedObject;
-            Map<String, String> responseHeaders = new HashMap<String, String>();
-
-            if (resourceTypeObject != null) {
-                //create a deep copy of the resource type object since we are going to change it.
-                AbstractSCIMObject copiedObject = (AbstractSCIMObject) CopyUtil.deepCopy(resourceTypeObject);
-                encodedObject = encoder.encodeSCIMObject(copiedObject);
-                //add location header
-                responseHeaders
-                    .put(SCIMConstants.LOCATION_HEADER, getResourceEndpointURL(SCIMConstants.RESOURCE_TYPE_ENDPOINT));
-                responseHeaders.put(SCIMConstants.CONTENT_TYPE_HEADER, SCIMConstants.APPLICATION_JSON);
-
-            } else {
-                String error = "Newly created User resource is null.";
-                throw new InternalErrorException(error);
-            }
-            //put the uri of the resource type object in the response header parameter.
-            return new SCIMResponse(ResponseCodeConstants.CODE_OK, encodedObject, responseHeaders);
-        } catch (CharonException e) {
-            return encodeSCIMException(e);
-        } catch (BadRequestException e) {
-            return encodeSCIMException(e);
-        } catch (InternalErrorException e) {
-            return encodeSCIMException(e);
-        } catch (NotFoundException e) {
-            return encodeSCIMException(e);
-        } catch (JSONException e) {
-            return null;
-        }
-    }
-
-    public SCIMResponse create(ResourceHandler userManager, String scimObjectString, String attributes,
-                               String excludeAttributes) {
-=======
             ResourceType resourceType = ResourceTypeRegistration.getResourceTypeListCopy().stream().filter(
                 rt -> rt.getId().equals(id)).findAny().orElse(null);
             if (resourceType == null) {
@@ -161,34 +84,23 @@
 
     @Override
     public SCIMResponse create(String scimObjectString, String attributes, String excludeAttributes) {
->>>>>>> 4bec1488
-
-        String error = "Request is undefined";
-        BadRequestException badRequestException = new BadRequestException(error, ResponseCodeConstants.INVALID_PATH);
-        return encodeSCIMException(badRequestException);
-    }
-
-<<<<<<< HEAD
-    public SCIMResponse delete(ResourceHandler userManager, String id) {
-=======
+
+        String error = "Request is undefined";
+        BadRequestException badRequestException = new BadRequestException(error, ResponseCodeConstants.INVALID_PATH);
+        return encodeSCIMException(badRequestException);
+    }
+
     @Override
     public SCIMResponse delete(String id) {
->>>>>>> 4bec1488
-
-        String error = "Request is undefined";
-        BadRequestException badRequestException = new BadRequestException(error, ResponseCodeConstants.INVALID_PATH);
-        return encodeSCIMException(badRequestException);
-    }
-
-<<<<<<< HEAD
-    public SCIMResponse listWithGET(ResourceHandler userManager, String filter, int startIndex, int count,
-                                    String sortBy, String sortOrder, String domainName, String attributes,
-                                    String excludeAttributes) {
-=======
+
+        String error = "Request is undefined";
+        BadRequestException badRequestException = new BadRequestException(error, ResponseCodeConstants.INVALID_PATH);
+        return encodeSCIMException(badRequestException);
+    }
+
     @Override
     public SCIMResponse listWithGET(String filter, Integer startIndexInt, Integer countInt, String sortBy,
                                     String sortOrder, String domainName, String attributes, String excludeAttributes) {
->>>>>>> 4bec1488
 
         try {
             List<ResourceType> copiedResourceTypes = ResourceTypeRegistration.getResourceTypeListCopy();
@@ -216,44 +128,30 @@
         }
     }
 
-<<<<<<< HEAD
-    public SCIMResponse listWithPOST(ResourceHandler userManager, String resourceString) {
-=======
     @Override
     public SCIMResponse listWithPOST(String resourceString) {
->>>>>>> 4bec1488
-
-        String error = "Request is undefined";
-        BadRequestException badRequestException = new BadRequestException(error, ResponseCodeConstants.INVALID_PATH);
-        return encodeSCIMException(badRequestException);
-    }
-
-<<<<<<< HEAD
-    public SCIMResponse updateWithPUT(ResourceHandler userManager, String existingId, String scimObjectString,
-                                      String attributes, String excludeAttributes) {
-=======
+
+        String error = "Request is undefined";
+        BadRequestException badRequestException = new BadRequestException(error, ResponseCodeConstants.INVALID_PATH);
+        return encodeSCIMException(badRequestException);
+    }
+
     @Override
     public SCIMResponse updateWithPUT(String existingId,
                                       String scimObjectString,
                                       String attributes,
                                       String excludeAttributes) {
->>>>>>> 4bec1488
-
-        String error = "Request is undefined";
-        BadRequestException badRequestException = new BadRequestException(error, ResponseCodeConstants.INVALID_PATH);
-        return encodeSCIMException(badRequestException);
-    }
-
-<<<<<<< HEAD
-    public SCIMResponse updateWithPATCH(ResourceHandler userManager, String existingId, String scimObjectString,
-                                        String attributes, String excludeAttributes) {
-=======
+
+        String error = "Request is undefined";
+        BadRequestException badRequestException = new BadRequestException(error, ResponseCodeConstants.INVALID_PATH);
+        return encodeSCIMException(badRequestException);
+    }
+
     @Override
     public SCIMResponse updateWithPATCH(String existingId,
                                         String scimObjectString,
                                         String attributes,
                                         String excludeAttributes) {
->>>>>>> 4bec1488
 
         String error = "Request is undefined";
         BadRequestException badRequestException = new BadRequestException(error, ResponseCodeConstants.INVALID_PATH);
@@ -263,29 +161,6 @@
     /**
      * this class is a simple useless mockup that is used to prevent a NullPointerException on the parent constructor.
      */
-<<<<<<< HEAD
-    private AbstractSCIMObject buildCombinedResourceType(AbstractSCIMObject userObject, AbstractSCIMObject groupObject)
-        throws CharonException {
-
-        AbstractSCIMObject rootObject = new AbstractSCIMObject();
-        MultiValuedAttribute multiValuedAttribute =
-            new MultiValuedAttribute(SCIMConstants.ListedResourceSchemaConstants.RESOURCES);
-
-        userObject.getSchemaList().clear();
-        userObject.setSchema(SCIMConstants.RESOURCE_TYPE_SCHEMA_URI);
-        multiValuedAttribute.setAttributePrimitiveValue(userObject);
-
-        groupObject.getSchemaList().clear();
-        groupObject.setSchema(SCIMConstants.RESOURCE_TYPE_SCHEMA_URI);
-        multiValuedAttribute.setAttributePrimitiveValue(groupObject);
-
-        rootObject.setAttribute(multiValuedAttribute);
-        rootObject.setSchema(SCIMConstants.LISTED_RESOURCE_CORE_SCHEMA_URI);
-        // Using a hard coded value of 2 since currently we only support two items in the list.
-        SimpleAttribute totalResults = new SimpleAttribute(SCIMConstants.CommonSchemaConstants.TOTAL_RESULTS, 2);
-        rootObject.setAttribute(totalResults);
-        return rootObject;
-=======
     public static class ResourceTypeHandler implements ResourceHandler<ResourceType> {
 
         private ResourceTypeHandler() {
@@ -325,6 +200,5 @@
         public SCIMResourceTypeSchema getResourceSchema() {
             return null;
         }
->>>>>>> 4bec1488
     }
 }