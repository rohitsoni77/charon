/*
 * Copyright (c) 2018, WSO2 Inc. (http://www.wso2.org) All Rights Reserved.
 *
 *  WSO2 Inc. licenses this file to you under the Apache License,
 *  Version 2.0 (the "License"); you may not use this file except
 *  in compliance with the License.
 *  You may obtain a copy of the License at
 *
 *  http://www.apache.org/licenses/LICENSE-2.0
 *
 *  Unless required by applicable law or agreed to in writing,
 *  software distributed under the License is distributed on an
 *  "AS IS" BASIS, WITHOUT WARRANTIES OR CONDITIONS OF ANY
 *  KIND, either express or implied.  See the License for the
 *  specific language governing permissions and limitations
 *  under the License.
 */

package org.wso2.charon3.core.objects.plainobjects;

import java.util.Objects;

/**
<<<<<<< HEAD
 * This class representation can be used to easily add a scim name to an
=======
 * This class representation can be used to easily add a scim name to an.
>>>>>>> 4706886d
 * {@link org.wso2.charon3.core.objects.AbstractSCIMObject} object.
 */
public class ScimName {

    /**
     * The full name, including all middle names, titles, and suffixes as appropriate, formatted for display.
     * (e.g., "Ms. Barbara Jane Jensen, III").
     */
    private String formatted;

    /**
     * The family name of the User, or last name in most Western languages (e.g., "Jensen" given the full name.
     * "Ms. Barbara Jane Jensen, III").
     */
    private String familyName;

    /**
     * The given name of the User, or first name in most Western languages (e.g., "Barbara" given the full.
     * name "Ms. Barbara Jane Jensen, III").
     */
    private String givenName;

    /**
     * The middle name(s) of the User (e.g., "Jane" given the full name "Ms. Barbara Jane Jensen, III")..
     */
    private String middleName;

    /**
     * The honorific prefix(es) of the User, or title in most Western languages (e.g., "Ms." given the full.
     * name "Ms. Barbara Jane Jensen, III").
     */
    private String honorificPrefix;

    /**
     * The honorific suffix(es) of the User, or suffix in most Western languages (e.g., "III" given the full.
     * name "Ms. Barbara Jane Jensen, III").
     */
    private String honorificSuffix;

    public ScimName() {

    }

    public ScimName(String formatted,
                    String familyName,
                    String givenName,
                    String middleName,
                    String honorificPrefix,
                    String honorificSuffix) {

        this.formatted = formatted;
        this.familyName = familyName;
        this.givenName = givenName;
        this.middleName = middleName;
        this.honorificPrefix = honorificPrefix;
        this.honorificSuffix = honorificSuffix;
    }

    /**
     * @return true if all values of this object are null
     */
    public boolean isEmpty() {
        return formatted == null && familyName == null && givenName == null && middleName == null &&
                   honorificPrefix == null && honorificSuffix == null;
    }

    /**
     * @see #formatted
     */
    public String getFormatted() {

        return formatted;
    }

    /**
     * @see #formatted
     */
    public void setFormatted(String formatted) {

        this.formatted = formatted;
    }

    /**
     * @see #familyName
     */
    public String getFamilyName() {

        return familyName;
    }

    /**
     * @see #familyName
     */
    public void setFamilyName(String familyName) {

        this.familyName = familyName;
    }

    /**
     * @see #givenName
     */
    public String getGivenName() {

        return givenName;
    }

    /**
     * @see #givenName
     */
    public void setGivenName(String givenName) {

        this.givenName = givenName;
    }

    /**
     * @see #middleName
     */
    public String getMiddleName() {

        return middleName;
    }

    /**
     * @see #middleName
     */
    public void setMiddleName(String middleName) {

        this.middleName = middleName;
    }

    /**
     * @see #honorificPrefix
     */
    public String getHonorificPrefix() {

        return honorificPrefix;
    }

    /**
     * @see #honorificPrefix
     */
    public void setHonorificPrefix(String honorificPrefix) {

        this.honorificPrefix = honorificPrefix;
    }

    /**
     * @see #honorificSuffix
     */
    public String getHonorificSuffix() {

        return honorificSuffix;
    }

    /**
     * @see #honorificSuffix
     */
    public void setHonorificSuffix(String honorificSuffix) {

        this.honorificSuffix = honorificSuffix;
    }

    @Override
    public boolean equals(Object o) {
        if (this == o) {
            return true;
        }
        if (!(o instanceof ScimName)) {
            return false;
        }
        ScimName scimName = (ScimName) o;
        return Objects.equals(formatted, scimName.formatted) && Objects.equals(familyName, scimName.familyName) &&
                   Objects.equals(givenName, scimName.givenName) && Objects.equals(middleName, scimName.middleName) &&
                   Objects.equals(honorificPrefix, scimName.honorificPrefix) && Objects.equals(honorificSuffix,
            scimName.honorificSuffix);
    }

    @Override
    public int hashCode() {
        return Objects.hash(formatted, familyName, givenName, middleName, honorificPrefix, honorificSuffix);
    }

    @Override
    public String toString() {
        return "ScimName{" + "formatted='" + formatted + '\'' + ", familyName='" + familyName + '\'' + ", givenName='" +
                   givenName + '\'' + ", middleName='" + middleName + '\'' + ", honorificPrefix='" + honorificPrefix +
                   '\'' + ", honorificSuffix='" + honorificSuffix + '\'' + '}';
    }
}<|MERGE_RESOLUTION|>--- conflicted
+++ resolved
@@ -21,11 +21,7 @@
 import java.util.Objects;
 
 /**
-<<<<<<< HEAD
- * This class representation can be used to easily add a scim name to an
-=======
  * This class representation can be used to easily add a scim name to an.
->>>>>>> 4706886d
  * {@link org.wso2.charon3.core.objects.AbstractSCIMObject} object.
  */
 public class ScimName {
