--- conflicted
+++ resolved
@@ -21,13 +21,8 @@
 import java.util.Objects;
 
 /**
-<<<<<<< HEAD
  * This class representation can be used to easily add a scim name to an.
- * {@link org.wso2.charon3.core.objects.AbstractSCIMObject} object
-=======
- * This class representation can be used to easily add a scim name to an
  * {@link org.wso2.charon3.core.objects.AbstractSCIMObject} object.
->>>>>>> 513f60b3
  */
 public class ScimName {
 
@@ -86,9 +81,6 @@
     }
 
     /**
-<<<<<<< HEAD
-     * @see #formatted.
-=======
      * @return true if all values of this object are null
      */
     public boolean isEmpty() {
@@ -98,7 +90,6 @@
 
     /**
      * @see #formatted
->>>>>>> 513f60b3
      */
     public String getFormatted() {
 
@@ -106,7 +97,7 @@
     }
 
     /**
-     * @see #formatted.
+     * @see #formatted
      */
     public void setFormatted(String formatted) {
 
@@ -114,7 +105,7 @@
     }
 
     /**
-     * @see #familyName.
+     * @see #familyName
      */
     public String getFamilyName() {
 
@@ -122,7 +113,7 @@
     }
 
     /**
-     * @see #familyName.
+     * @see #familyName
      */
     public void setFamilyName(String familyName) {
 
@@ -130,7 +121,7 @@
     }
 
     /**
-     * @see #givenName.
+     * @see #givenName
      */
     public String getGivenName() {
 
@@ -138,7 +129,7 @@
     }
 
     /**
-     * @see #givenName.
+     * @see #givenName
      */
     public void setGivenName(String givenName) {
 
@@ -146,7 +137,7 @@
     }
 
     /**
-     * @see #middleName.
+     * @see #middleName
      */
     public String getMiddleName() {
 
@@ -154,7 +145,7 @@
     }
 
     /**
-     * @see #middleName.
+     * @see #middleName
      */
     public void setMiddleName(String middleName) {
 
@@ -162,7 +153,7 @@
     }
 
     /**
-     * @see #honorificPrefix.
+     * @see #honorificPrefix
      */
     public String getHonorificPrefix() {
 
@@ -170,7 +161,7 @@
     }
 
     /**
-     * @see #honorificPrefix.
+     * @see #honorificPrefix
      */
     public void setHonorificPrefix(String honorificPrefix) {
 
@@ -178,7 +169,7 @@
     }
 
     /**
-     * @see #honorificSuffix.
+     * @see #honorificSuffix
      */
     public String getHonorificSuffix() {
 
@@ -186,7 +177,7 @@
     }
 
     /**
-     * @see #honorificSuffix.
+     * @see #honorificSuffix
      */
     public void setHonorificSuffix(String honorificSuffix) {
 
@@ -219,16 +210,4 @@
                    givenName + '\'' + ", middleName='" + middleName + '\'' + ", honorificPrefix='" + honorificPrefix +
                    '\'' + ", honorificSuffix='" + honorificSuffix + '\'' + '}';
     }
-
-    @Override
-    public String toString() {
-        return "ScimName{" +
-                 "formatted='" + formatted + '\'' +
-                 ", familyName='" + familyName + '\'' +
-                 ", givenName='" + givenName + '\'' +
-                 ", middleName='" + middleName + '\'' +
-                 ", honorificPrefix='" + honorificPrefix + '\'' +
-                 ", honorificSuffix='" + honorificSuffix + '\'' +
-                 '}';
-    }
 }