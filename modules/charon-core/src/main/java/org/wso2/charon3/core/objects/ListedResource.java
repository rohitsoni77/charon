/*
 * Copyright (c) 2016, WSO2 Inc. (http://www.wso2.org) All Rights Reserved.
 *
 * Licensed under the Apache License, Version 2.0 (the "License");
 * you may not use this file except in compliance with the License.
 * You may obtain a copy of the License at
 *
 * http://www.apache.org/licenses/LICENSE-2.0
 *
 * Unless required by applicable law or agreed to in writing, software
 * distributed under the License is distributed on an "AS IS" BASIS,
 * WITHOUT WARRANTIES OR CONDITIONS OF ANY KIND, either express or implied.
 * See the License for the specific language governing permissions and
 * limitations under the License.
 */
package org.wso2.charon3.core.objects;

import org.wso2.charon3.core.attributes.Attribute;
import org.wso2.charon3.core.attributes.MultiValuedAttribute;
import org.wso2.charon3.core.attributes.SimpleAttribute;
import org.wso2.charon3.core.schema.SCIMConstants;

import java.util.Map;

/**
 * Represents the listed resource object which is a collection of resources.
 **/

<<<<<<< HEAD
public class ListedResource extends AbstractSCIMObject {
=======
public class ListedResource<ScimResourceType extends AbstractSCIMObject> implements SCIMObject {
>>>>>>> 6d32cee7

    private static final long serialVersionUID = 6106269076155338045L;

    /**
<<<<<<< HEAD
     * @return the total results value of this listed resource
     */
=======
     * scim resources that are represented by this listed resource
     */
    private List<ScimResourceType> resources = new ArrayList<>();

>>>>>>> 6d32cee7
    public int getTotalResults() {
        if (!isAttributeExist(SCIMConstants.ListedResourceSchemaConstants.TOTAL_RESULTS)) {
            return 0;
        } else {
            String totalResultsString = SCIMConstants.ListedResourceSchemaConstants.TOTAL_RESULTS;
            SimpleAttribute totalResultsAttribute = ((SimpleAttribute) attributeList.get(totalResultsString));
            return (Integer) totalResultsAttribute.getValue();
        }
    }

    /**
     * set the total results of the listed resource
     *
     * @param totalResults
     */
    public void setTotalResults(int totalResults) {
        if (!isAttributeExist(SCIMConstants.ListedResourceSchemaConstants.TOTAL_RESULTS)) {
            SimpleAttribute totalResultsAttribute =
                new SimpleAttribute(SCIMConstants.ListedResourceSchemaConstants.TOTAL_RESULTS, totalResults);
            //No need to let the Default attribute factory to handle the attribute, as this is
            //not officially defined as SCIM attribute, hence have no characteristics defined
            //TODO: may be we can let the default attribute factory to handle it?
            attributeList.put(SCIMConstants.ListedResourceSchemaConstants.TOTAL_RESULTS, totalResultsAttribute);
        } else {
            ((SimpleAttribute) attributeList.get(SCIMConstants.ListedResourceSchemaConstants.TOTAL_RESULTS))
                .setValue(totalResults);
        }
    }

    /**
     * @return the items per page value of this listed resource
     */
    public int getItemsPerPage() {
        if (!isAttributeExist(SCIMConstants.ListedResourceSchemaConstants.ITEMS_PER_PAGE)) {
            return 0;
        } else {
            String itemsPerPageString = SCIMConstants.ListedResourceSchemaConstants.ITEMS_PER_PAGE;
            SimpleAttribute itemsPerPageAttribute = ((SimpleAttribute) attributeList.get(itemsPerPageString));
            return (Integer) itemsPerPageAttribute.getValue();
        }
    }

    /**
     * paginated listed resource items per page settings
     *
     * @param itemsPerPage
     */
    public void setItemsPerPage(int itemsPerPage) {
        if (!isAttributeExist(SCIMConstants.ListedResourceSchemaConstants.ITEMS_PER_PAGE)) {
            SimpleAttribute totalResultsAttribute =
                new SimpleAttribute(SCIMConstants.ListedResourceSchemaConstants.ITEMS_PER_PAGE, itemsPerPage);
            //No need to let the Default attribute factory to handle the attribute, as this is
            //not officially defined as SCIM attribute, hence have no characteristics defined
            //TODO: may be we can let the default attribute factory to handle it?
            attributeList.put(SCIMConstants.ListedResourceSchemaConstants.ITEMS_PER_PAGE, totalResultsAttribute);
        } else {
            ((SimpleAttribute) attributeList.get(SCIMConstants.ListedResourceSchemaConstants.ITEMS_PER_PAGE))
                .setValue(itemsPerPage);
        }
    }

    /**
     * @return the start index value of this listed resource
     */
    public int getStartIndex() {
        if (!isAttributeExist(SCIMConstants.ListedResourceSchemaConstants.START_INDEX)) {
            return 0;
        } else {
            String startIndexString = SCIMConstants.ListedResourceSchemaConstants.START_INDEX;
            SimpleAttribute startIndexAttribute = ((SimpleAttribute) attributeList.get(startIndexString));
            return (Integer) startIndexAttribute.getValue();
        }
    }

    /**
     * paginated listed resource start index settings
     *
     * @param startIndex
     */
    public void setStartIndex(int startIndex) {
        if (!isAttributeExist(SCIMConstants.ListedResourceSchemaConstants.START_INDEX)) {
            SimpleAttribute totalResultsAttribute =
                new SimpleAttribute(SCIMConstants.ListedResourceSchemaConstants.START_INDEX, startIndex);
            //No need to let the Default attribute factory to handle the attribute, as this is
            //not officially defined as SCIM attribute, hence have no charactersitics defined
            //TODO: may be we can let the default attribute factory to handle it?
            attributeList.put(SCIMConstants.ListedResourceSchemaConstants.START_INDEX, totalResultsAttribute);
        } else {
            ((SimpleAttribute) attributeList.get(SCIMConstants.ListedResourceSchemaConstants.START_INDEX))
                .setValue(startIndex);
        }
    }

    /**
     * set the listed resources
     *
     * @param valueWithAttributes
     */
    public void setResources(Map<String, Attribute> valueWithAttributes) {
        if (!isAttributeExist(SCIMConstants.ListedResourceSchemaConstants.RESOURCES)) {
            MultiValuedAttribute resourcesAttribute =
                new MultiValuedAttribute(SCIMConstants.ListedResourceSchemaConstants.RESOURCES);
            resourcesAttribute.setComplexValueWithSetOfSubAttributes(valueWithAttributes);
            attributeList.put(SCIMConstants.ListedResourceSchemaConstants.RESOURCES, resourcesAttribute);
        } else {
            ((MultiValuedAttribute) attributeList.get(SCIMConstants.ListedResourceSchemaConstants.RESOURCES))
                .setComplexValueWithSetOfSubAttributes(valueWithAttributes);
        }
    }

    /**
     * @see #resources
     */
    public List<ScimResourceType> getResources() {
        return resources;
    }

    /**
     * adds a new resource
     * @param scimResourceType the new resource
     */
    public void addResource(ScimResourceType scimResourceType) {
        resources.add(scimResourceType);
    }
}<|MERGE_RESOLUTION|>--- conflicted
+++ resolved
@@ -26,24 +26,15 @@
  * Represents the listed resource object which is a collection of resources.
  **/
 
-<<<<<<< HEAD
 public class ListedResource extends AbstractSCIMObject {
-=======
-public class ListedResource<ScimResourceType extends AbstractSCIMObject> implements SCIMObject {
->>>>>>> 6d32cee7
 
     private static final long serialVersionUID = 6106269076155338045L;
 
     /**
-<<<<<<< HEAD
-     * @return the total results value of this listed resource
-     */
-=======
      * scim resources that are represented by this listed resource
      */
-    private List<ScimResourceType> resources = new ArrayList<>();
+    private List<SCIMObject> resources = new ArrayList<>();
 
->>>>>>> 6d32cee7
     public int getTotalResults() {
         if (!isAttributeExist(SCIMConstants.ListedResourceSchemaConstants.TOTAL_RESULTS)) {
             return 0;
