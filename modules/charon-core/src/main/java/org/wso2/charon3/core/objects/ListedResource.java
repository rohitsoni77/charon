/*
 * Copyright (c) 2016, WSO2 Inc. (http://www.wso2.org) All Rights Reserved.
 *
 * Licensed under the Apache License, Version 2.0 (the "License");
 * you may not use this file except in compliance with the License.
 * You may obtain a copy of the License at
 *
 * http://www.apache.org/licenses/LICENSE-2.0
 *
 * Unless required by applicable law or agreed to in writing, software
 * distributed under the License is distributed on an "AS IS" BASIS,
 * WITHOUT WARRANTIES OR CONDITIONS OF ANY KIND, either express or implied.
 * See the License for the specific language governing permissions and
 * limitations under the License.
 */
package org.wso2.charon3.core.objects;

import org.wso2.charon3.core.attributes.AbstractAttribute;
import org.wso2.charon3.core.attributes.Attribute;
import org.wso2.charon3.core.attributes.ComplexAttribute;
import org.wso2.charon3.core.attributes.DefaultAttributeFactory;
import org.wso2.charon3.core.attributes.MultiValuedAttribute;
import org.wso2.charon3.core.attributes.SimpleAttribute;
import org.wso2.charon3.core.schema.SCIMConstants;
import org.wso2.charon3.core.schema.SCIMSchemaDefinitions;

import java.util.ArrayList;
import java.util.List;
import java.util.Map;
import java.util.stream.Collectors;

import static org.wso2.charon3.core.utils.LambdaExceptionUtils.rethrowConsumer;
import static org.wso2.charon3.core.utils.LambdaExceptionUtils.rethrowSupplier;

/**
 * Represents the listed resource object which is a collection of resources..
 **/

public class ListedResource extends AbstractSCIMObject {

    private static final long serialVersionUID = 6106269076155338045L;

    /**
     * scim resources that are represented by this listed resource.
     */
    private List<SCIMObject> resources = new ArrayList<>();

    public int getTotalResults () {
        if (!isAttributeExist(SCIMConstants.ListedResourceSchemaConstants.TOTAL_RESULTS)) {
            return 0;
        } else {
            String totalResultsString = SCIMConstants.ListedResourceSchemaConstants.TOTAL_RESULTS;
            SimpleAttribute totalResultsAttribute = ((SimpleAttribute) attributeList.get(totalResultsString));
            return (Integer) totalResultsAttribute.getValue();
        }
    }

    /**
     * set the total results of the listed resource.
     *
     * @param totalResults
     */
    public void setTotalResults (int totalResults) {
        if (!isAttributeExist(SCIMConstants.ListedResourceSchemaConstants.TOTAL_RESULTS)) {
            SimpleAttribute totalResultsAttribute = rethrowSupplier(() -> {
                return (SimpleAttribute) DefaultAttributeFactory.createAttribute(
                    SCIMSchemaDefinitions.ListedResourceSchemaDefinition.TOTAL_RESULTS,
                    new SimpleAttribute(SCIMConstants.ListedResourceSchemaConstants.TOTAL_RESULTS, totalResults));
            }).get();

            //No need to let the Default attribute factory to handle the attribute, as this is
            //not officially defined as SCIM attribute, hence have no characteristics defined
            //TODO: may be we can let the default attribute factory to handle it?
            attributeList.put(SCIMConstants.ListedResourceSchemaConstants.TOTAL_RESULTS, totalResultsAttribute);
        } else {
            ((SimpleAttribute) attributeList.get(SCIMConstants.ListedResourceSchemaConstants.TOTAL_RESULTS)).setValue(
                totalResults);
        }
    }

    /**
     * @return the items per page value of this listed resource.
     */
    public int getItemsPerPage () {
        if (!isAttributeExist(SCIMConstants.ListedResourceSchemaConstants.ITEMS_PER_PAGE)) {
            return 0;
        } else {
            String itemsPerPageString = SCIMConstants.ListedResourceSchemaConstants.ITEMS_PER_PAGE;
            SimpleAttribute itemsPerPageAttribute = ((SimpleAttribute) attributeList.get(itemsPerPageString));
            return (Integer) itemsPerPageAttribute.getValue();
        }
    }

    /**
     * paginated listed resource items per page settings.
     *
     * @param itemsPerPage
     */
    public void setItemsPerPage (int itemsPerPage) {
        if (!isAttributeExist(SCIMConstants.ListedResourceSchemaConstants.ITEMS_PER_PAGE)) {
            SimpleAttribute totalResultsAttribute = rethrowSupplier(() -> {
                return (SimpleAttribute) DefaultAttributeFactory.createAttribute(
                    SCIMSchemaDefinitions.ListedResourceSchemaDefinition.ITEMS_PER_PAGE,
                    new SimpleAttribute(SCIMConstants.ListedResourceSchemaConstants.ITEMS_PER_PAGE, itemsPerPage));
            }).get();
            attributeList.put(SCIMConstants.ListedResourceSchemaConstants.ITEMS_PER_PAGE, totalResultsAttribute);
        } else {
            ((SimpleAttribute) attributeList.get(SCIMConstants.ListedResourceSchemaConstants.ITEMS_PER_PAGE)).setValue(
                itemsPerPage);
        }
    }

    /**
     * @return the start index value of this listed resource.
     */
    public int getStartIndex () {
        if (!isAttributeExist(SCIMConstants.ListedResourceSchemaConstants.START_INDEX)) {
            return 0;
        } else {
            String startIndexString = SCIMConstants.ListedResourceSchemaConstants.START_INDEX;
            SimpleAttribute startIndexAttribute = ((SimpleAttribute) attributeList.get(startIndexString));
            return (Integer) startIndexAttribute.getValue();
        }
    }

    /**
     * paginated listed resource start index settings.
     *
     * @param startIndex
     */
    public void setStartIndex (int startIndex) {
        if (!isAttributeExist(SCIMConstants.ListedResourceSchemaConstants.START_INDEX)) {
            SimpleAttribute totalResultsAttribute = rethrowSupplier(() -> {
                return (SimpleAttribute) DefaultAttributeFactory.createAttribute(
                    SCIMSchemaDefinitions.ListedResourceSchemaDefinition.START_INDEX,
                    new SimpleAttribute(SCIMConstants.ListedResourceSchemaConstants.START_INDEX, startIndex));
            }).get();
            attributeList.put(SCIMConstants.ListedResourceSchemaConstants.START_INDEX, totalResultsAttribute);
        } else {
            ((SimpleAttribute) attributeList.get(SCIMConstants.ListedResourceSchemaConstants.START_INDEX)).setValue(
                startIndex);
        }
    }

    /**
     * set the listed resources.
     *
     * @param valueWithAttributes
     */
    @Deprecated
    public void setResources (Map<String, Attribute> valueWithAttributes) {
        // set given valueWithAttributes as resource in attributeList
        if (!isAttributeExist(SCIMConstants.ListedResourceSchemaConstants.RESOURCES)) {
            MultiValuedAttribute resourcesAttribute = new MultiValuedAttribute(
                SCIMConstants.ListedResourceSchemaConstants.RESOURCES);
            resourcesAttribute.setComplexValueWithSetOfSubAttributes(valueWithAttributes);
            attributeList.put(SCIMConstants.ListedResourceSchemaConstants.RESOURCES, resourcesAttribute);
        } else {
            ((MultiValuedAttribute) attributeList.get(SCIMConstants.ListedResourceSchemaConstants.RESOURCES))
                .setComplexValueWithSetOfSubAttributes(valueWithAttributes);
        }
        // set given valueWithAttributes as resource in list resource
        AbstractSCIMObject resourcesScimObject = new AbstractSCIMObject();
        valueWithAttributes.forEach((name, attribtue) -> resourcesScimObject.setAttribute(attribtue));
        resources.add(resourcesScimObject);
    }

    /**
     * @see #resources.
     */
    public List<SCIMObject> getResources () {
        return resources;
    }

    /**
     * adds a new resource.
<<<<<<< HEAD
     * @param scimResourceType the new resource
=======
     *
     * @param scimResourceType
     *     the new resource
>>>>>>> 513f60b3
     */
    public void addResource (SCIMObject scimResourceType) {
        MultiValuedAttribute resourcesAttribute =
            getOrCrateMultivaluedAttribute(SCIMSchemaDefinitions.ListedResourceSchemaDefinition.RESOURCES);

        ComplexAttribute resource = new ComplexAttribute();
        resource.setSubAttributesList(scimResourceType.getAttributeList());

        MultiValuedAttribute schemas = new MultiValuedAttribute(SCIMSchemaDefinitions.SCHEMAS.getName());
        rethrowConsumer(o -> DefaultAttributeFactory.createAttribute(SCIMSchemaDefinitions.SCHEMAS,
            (AbstractAttribute) o)).accept(schemas);
        schemas.setAttributePrimitiveValues(scimResourceType.getSchemaList().stream()
            .map(s -> (Object) s).collect(Collectors.toList()));
        resource.setSubAttribute(schemas);
        resourcesAttribute.setAttributeValue(resource);

        attributeList.put(SCIMConstants.ListedResourceSchemaConstants.RESOURCES, resourcesAttribute);
        resources.add(scimResourceType);
    }
}<|MERGE_RESOLUTION|>--- conflicted
+++ resolved
@@ -174,13 +174,9 @@
 
     /**
      * adds a new resource.
-<<<<<<< HEAD
-     * @param scimResourceType the new resource
-=======
      *
      * @param scimResourceType
      *     the new resource
->>>>>>> 513f60b3
      */
     public void addResource (SCIMObject scimResourceType) {
         MultiValuedAttribute resourcesAttribute =
