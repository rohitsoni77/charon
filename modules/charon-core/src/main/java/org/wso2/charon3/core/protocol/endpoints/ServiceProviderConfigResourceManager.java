/*
 * Copyright (c) 2016, WSO2 Inc. (http://www.wso2.org) All Rights Reserved.
 *
 * Licensed under the Apache License, Version 2.0 (the "License");
 * you may not use this file except in compliance with the License.
 * You may obtain a copy of the License at
 *
 * http://www.apache.org/licenses/LICENSE-2.0
 *
 * Unless required by applicable law or agreed to in writing, software
 * distributed under the License is distributed on an "AS IS" BASIS,
 * WITHOUT WARRANTIES OR CONDITIONS OF ANY KIND, either express or implied.
 * See the License for the specific language governing permissions and
 * limitations under the License.
 */
package org.wso2.charon3.core.protocol.endpoints;

import org.slf4j.Logger;
import org.slf4j.LoggerFactory;
import org.wso2.charon3.core.config.CharonConfiguration;
<<<<<<< HEAD
import org.wso2.charon3.core.encoder.JSONEncoder;
import org.wso2.charon3.core.exceptions.AbstractCharonException;
import org.wso2.charon3.core.exceptions.BadRequestException;
import org.wso2.charon3.core.exceptions.CharonException;
import org.wso2.charon3.core.exceptions.InternalErrorException;
import org.wso2.charon3.core.extensions.ResourceHandler;
=======
import org.wso2.charon3.core.exceptions.AbstractCharonException;
import org.wso2.charon3.core.exceptions.CharonException;
import org.wso2.charon3.core.exceptions.InternalErrorException;
>>>>>>> 4706886d
import org.wso2.charon3.core.objects.AbstractSCIMObject;
import org.wso2.charon3.core.protocol.ResponseCodeConstants;
import org.wso2.charon3.core.protocol.SCIMResponse;
import org.wso2.charon3.core.schema.SCIMConstants;
import org.wso2.charon3.core.utils.CopyUtil;

import java.util.HashMap;
import java.util.Map;

/**
 * The service provider configuration resource enables a service provider to discover SCIM specification features in a
 * standardized form as well as provide additional implementation details to clients.
 */
public class ServiceProviderConfigResourceManager extends ResourceManager {

    private static final Logger log = LoggerFactory.getLogger(ServiceProviderConfigResourceManager.class);

<<<<<<< HEAD
    public ServiceProviderConfigResourceManager(ResourceHandler resourceHandler) {
        super(resourceHandler);
    }


    /*
     * Retrieves a service provider config
     *
     * @return SCIM response to be returned.
     */
    @Override
    public SCIMResponse get(String id, String attributes, String excludeAttributes) {
        return getServiceProviderConfig();
    }

    private SCIMResponse getServiceProviderConfig() {
        JSONEncoder encoder = null;
        try {
            //obtain the json encoder
            encoder = getEncoder();
=======
    /**
     * @return the service provider configuration
     */
    public SCIMResponse getServiceProviderConfig () {
        try {
>>>>>>> 4706886d

            //encode the newly created SCIM service provider config object and add id attribute to Location header.
            String encodedObject;
            Map<String, String> responseHeaders = new HashMap<String, String>();

            if (CharonConfiguration.getInstance() != null) {
                //create a deep copy of the service provider config object since we are going to change it.
                AbstractSCIMObject copiedObject = (AbstractSCIMObject) CopyUtil.deepCopy(
                    CharonConfiguration.getInstance());
<<<<<<< HEAD
                encodedObject = encoder.encodeSCIMObject(copiedObject);
=======
                encodedObject = getEncoder().encodeSCIMObject(copiedObject);
>>>>>>> 4706886d
                //add location header
                responseHeaders.put(SCIMConstants.LOCATION_HEADER,
                    getResourceEndpointURL(SCIMConstants.SERVICE_PROVIDER_CONFIG_ENDPOINT));
                responseHeaders.put(SCIMConstants.CONTENT_TYPE_HEADER, SCIMConstants.APPLICATION_JSON);

            } else {
                String error = "Newly created User resource is null.";
                throw new InternalErrorException(error);
            }
            //put the uri of the service provider config object in the response header parameter.
            return new SCIMResponse(ResponseCodeConstants.CODE_OK, encodedObject, responseHeaders);
        } catch (AbstractCharonException e) {
            log.debug(e.getMessage(), e);
            return encodeSCIMException(e);
        } catch (RuntimeException e) {
            log.error(e.getMessage(), e);
            return encodeSCIMException(new CharonException(e.getMessage()));
        }
    }
<<<<<<< HEAD

    @Override
    public SCIMResponse create(String scimObjectString, String attributes, String excludeAttributes) {
        String error = "Request is undefined";
        BadRequestException badRequestException = new BadRequestException(error, ResponseCodeConstants.INVALID_PATH);
        return encodeSCIMException(badRequestException);
    }

    @Override
    public SCIMResponse delete(String id) {
        String error = "Request is undefined";
        BadRequestException badRequestException = new BadRequestException(error, ResponseCodeConstants.INVALID_PATH);
        return encodeSCIMException(badRequestException);
    }

    @Override
    public SCIMResponse listWithGET(String filter,
                                    Integer startIndex,
                                    Integer count,
                                    String sortBy,
                                    String sortOrder,
                                    String domainName,
                                    String attributes,
                                    String excludeAttributes) {
        String error = "Request is undefined";
        BadRequestException badRequestException = new BadRequestException(error, ResponseCodeConstants.INVALID_PATH);
        return encodeSCIMException(badRequestException);
    }

    @Override
    public SCIMResponse updateWithPUT(String existingId,
                                      String scimObjectString,
                                      String attributes,
                                      String excludeAttributes) {
        String error = "Request is undefined";
        BadRequestException badRequestException = new BadRequestException(error, ResponseCodeConstants.INVALID_PATH);
        return encodeSCIMException(badRequestException);
    }

    @Override
    public SCIMResponse updateWithPATCH(String existingId,
                                        String scimObjectString,
                                        String attributes,
                                        String excludeAttributes) {
        String error = "Request is undefined";
        BadRequestException badRequestException = new BadRequestException(error, ResponseCodeConstants.INVALID_PATH);
        return encodeSCIMException(badRequestException);
    }
=======
>>>>>>> 4706886d
}<|MERGE_RESOLUTION|>--- conflicted
+++ resolved
@@ -18,18 +18,9 @@
 import org.slf4j.Logger;
 import org.slf4j.LoggerFactory;
 import org.wso2.charon3.core.config.CharonConfiguration;
-<<<<<<< HEAD
-import org.wso2.charon3.core.encoder.JSONEncoder;
-import org.wso2.charon3.core.exceptions.AbstractCharonException;
-import org.wso2.charon3.core.exceptions.BadRequestException;
-import org.wso2.charon3.core.exceptions.CharonException;
-import org.wso2.charon3.core.exceptions.InternalErrorException;
-import org.wso2.charon3.core.extensions.ResourceHandler;
-=======
 import org.wso2.charon3.core.exceptions.AbstractCharonException;
 import org.wso2.charon3.core.exceptions.CharonException;
 import org.wso2.charon3.core.exceptions.InternalErrorException;
->>>>>>> 4706886d
 import org.wso2.charon3.core.objects.AbstractSCIMObject;
 import org.wso2.charon3.core.protocol.ResponseCodeConstants;
 import org.wso2.charon3.core.protocol.SCIMResponse;
@@ -43,38 +34,15 @@
  * The service provider configuration resource enables a service provider to discover SCIM specification features in a
  * standardized form as well as provide additional implementation details to clients.
  */
-public class ServiceProviderConfigResourceManager extends ResourceManager {
+public class ServiceProviderConfigResourceManager extends AbstractResourceManager {
 
     private static final Logger log = LoggerFactory.getLogger(ServiceProviderConfigResourceManager.class);
 
-<<<<<<< HEAD
-    public ServiceProviderConfigResourceManager(ResourceHandler resourceHandler) {
-        super(resourceHandler);
-    }
-
-
-    /*
-     * Retrieves a service provider config
-     *
-     * @return SCIM response to be returned.
-     */
-    @Override
-    public SCIMResponse get(String id, String attributes, String excludeAttributes) {
-        return getServiceProviderConfig();
-    }
-
-    private SCIMResponse getServiceProviderConfig() {
-        JSONEncoder encoder = null;
-        try {
-            //obtain the json encoder
-            encoder = getEncoder();
-=======
     /**
      * @return the service provider configuration
      */
     public SCIMResponse getServiceProviderConfig () {
         try {
->>>>>>> 4706886d
 
             //encode the newly created SCIM service provider config object and add id attribute to Location header.
             String encodedObject;
@@ -84,11 +52,7 @@
                 //create a deep copy of the service provider config object since we are going to change it.
                 AbstractSCIMObject copiedObject = (AbstractSCIMObject) CopyUtil.deepCopy(
                     CharonConfiguration.getInstance());
-<<<<<<< HEAD
-                encodedObject = encoder.encodeSCIMObject(copiedObject);
-=======
                 encodedObject = getEncoder().encodeSCIMObject(copiedObject);
->>>>>>> 4706886d
                 //add location header
                 responseHeaders.put(SCIMConstants.LOCATION_HEADER,
                     getResourceEndpointURL(SCIMConstants.SERVICE_PROVIDER_CONFIG_ENDPOINT));
@@ -108,55 +72,4 @@
             return encodeSCIMException(new CharonException(e.getMessage()));
         }
     }
-<<<<<<< HEAD
-
-    @Override
-    public SCIMResponse create(String scimObjectString, String attributes, String excludeAttributes) {
-        String error = "Request is undefined";
-        BadRequestException badRequestException = new BadRequestException(error, ResponseCodeConstants.INVALID_PATH);
-        return encodeSCIMException(badRequestException);
-    }
-
-    @Override
-    public SCIMResponse delete(String id) {
-        String error = "Request is undefined";
-        BadRequestException badRequestException = new BadRequestException(error, ResponseCodeConstants.INVALID_PATH);
-        return encodeSCIMException(badRequestException);
-    }
-
-    @Override
-    public SCIMResponse listWithGET(String filter,
-                                    Integer startIndex,
-                                    Integer count,
-                                    String sortBy,
-                                    String sortOrder,
-                                    String domainName,
-                                    String attributes,
-                                    String excludeAttributes) {
-        String error = "Request is undefined";
-        BadRequestException badRequestException = new BadRequestException(error, ResponseCodeConstants.INVALID_PATH);
-        return encodeSCIMException(badRequestException);
-    }
-
-    @Override
-    public SCIMResponse updateWithPUT(String existingId,
-                                      String scimObjectString,
-                                      String attributes,
-                                      String excludeAttributes) {
-        String error = "Request is undefined";
-        BadRequestException badRequestException = new BadRequestException(error, ResponseCodeConstants.INVALID_PATH);
-        return encodeSCIMException(badRequestException);
-    }
-
-    @Override
-    public SCIMResponse updateWithPATCH(String existingId,
-                                        String scimObjectString,
-                                        String attributes,
-                                        String excludeAttributes) {
-        String error = "Request is undefined";
-        BadRequestException badRequestException = new BadRequestException(error, ResponseCodeConstants.INVALID_PATH);
-        return encodeSCIMException(badRequestException);
-    }
-=======
->>>>>>> 4706886d
 }