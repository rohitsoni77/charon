/*
 * Copyright (c) 2016, WSO2 Inc. (http://www.wso2.org) All Rights Reserved.
 *
 * Licensed under the Apache License, Version 2.0 (the "License");
 * you may not use this file except in compliance with the License.
 * You may obtain a copy of the License at
 *
 * http://www.apache.org/licenses/LICENSE-2.0
 *
 * Unless required by applicable law or agreed to in writing, software
 * distributed under the License is distributed on an "AS IS" BASIS,
 * WITHOUT WARRANTIES OR CONDITIONS OF ANY KIND, either express or implied.
 * See the License for the specific language governing permissions and
 * limitations under the License.
 */
package org.wso2.charon3.core.protocol.endpoints;

import org.slf4j.Logger;
import org.slf4j.LoggerFactory;
import org.wso2.charon3.core.config.CharonConfiguration;
import org.wso2.charon3.core.exceptions.AbstractCharonException;
import org.wso2.charon3.core.exceptions.CharonException;
import org.wso2.charon3.core.exceptions.InternalErrorException;
<<<<<<< HEAD
import org.wso2.charon3.core.exceptions.NotFoundException;
import org.wso2.charon3.core.extensions.ResourceHandler;
=======
>>>>>>> 513f60b3
import org.wso2.charon3.core.objects.AbstractSCIMObject;
import org.wso2.charon3.core.protocol.ResponseCodeConstants;
import org.wso2.charon3.core.protocol.SCIMResponse;
import org.wso2.charon3.core.schema.SCIMConstants;
import org.wso2.charon3.core.utils.CopyUtil;

import java.util.HashMap;
import java.util.Map;

/**
<<<<<<< HEAD
 * The service provider configuration resource enables a service.
 * provider to discover SCIM specification features in a standardized
 * form as well as provide additional implementation details to clients.
=======
 * The service provider configuration resource enables a service provider to discover SCIM specification features in a
 * standardized form as well as provide additional implementation details to clients.
>>>>>>> 513f60b3
 */
public class ServiceProviderConfigResourceManager extends ResourceManager {

    private static final Logger log = LoggerFactory.getLogger(ServiceProviderConfigResourceManager.class);

<<<<<<< HEAD
    public ServiceProviderConfigResourceManager(ResourceHandler resourceHandler) {
        super(resourceHandler);
    }


    /*
     * Retrieves a service provider config
     *
     * @return SCIM response to be returned.
     */
    @Override
    public SCIMResponse get(String id, String attributes, String excludeAttributes) {
        return getServiceProviderConfig();
    }

    private SCIMResponse getServiceProviderConfig() {
        JSONEncoder encoder = null;
        try {
            //obtain the json encoder
            encoder = getEncoder();
            //obtain the json decoder
            JSONDecoder decoder = getDecoder();

            // get the service provider config schema
            SCIMResourceTypeSchema schema =
                SCIMResourceSchemaManager.getInstance().getServiceProviderConfigResourceSchema();
            //create a string in json format with relevant values
            String scimObjectString = encoder.buildServiceProviderConfigJsonBody(CharonConfiguration.getInstance()
                                                                                                    .getConfig());
            //decode the SCIM service provider config object, encoded in the submitted payload.
            AbstractSCIMObject serviceProviderConfigObject = (AbstractSCIMObject) decoder.decodeResource(
                scimObjectString,
                schema,
                new AbstractSCIMObject());
=======
    /**
     * @return the service provider configuration
     */
    public SCIMResponse getServiceProviderConfig () {
        try {
>>>>>>> 513f60b3

            //encode the newly created SCIM service provider config object and add id attribute to Location header.
            String encodedObject;
            Map<String, String> responseHeaders = new HashMap<String, String>();

            if (CharonConfiguration.getInstance() != null) {
                //create a deep copy of the service provider config object since we are going to change it.
                AbstractSCIMObject copiedObject = (AbstractSCIMObject) CopyUtil.deepCopy(
                    CharonConfiguration.getInstance());
                encodedObject = getEncoder().encodeSCIMObject(copiedObject);
                //add location header
                responseHeaders.put(SCIMConstants.LOCATION_HEADER,
<<<<<<< HEAD
                                    getResourceEndpointURL(SCIMConstants.SERVICE_PROVIDER_CONFIG_ENDPOINT));
=======
                    getResourceEndpointURL(SCIMConstants.SERVICE_PROVIDER_CONFIG_ENDPOINT));
>>>>>>> 513f60b3
                responseHeaders.put(SCIMConstants.CONTENT_TYPE_HEADER, SCIMConstants.APPLICATION_JSON);

            } else {
                String error = "Newly created User resource is null.";
                throw new InternalErrorException(error);
            }
            //put the uri of the service provider config object in the response header parameter.
            return new SCIMResponse(ResponseCodeConstants.CODE_OK, encodedObject, responseHeaders);
<<<<<<< HEAD
        } catch (CharonException e) {
            return encodeSCIMException(e);
        } catch (BadRequestException e) {
=======
        } catch (AbstractCharonException e) {
            log.debug(e.getMessage(), e);
>>>>>>> 513f60b3
            return encodeSCIMException(e);
        } catch (RuntimeException e) {
            log.error(e.getMessage(), e);
            return encodeSCIMException(new CharonException(e.getMessage()));
        }
    }
<<<<<<< HEAD

    @Override
    public SCIMResponse create(String scimObjectString, String attributes, String excludeAttributes) {
        String error = "Request is undefined";
        BadRequestException badRequestException = new BadRequestException(error, ResponseCodeConstants.INVALID_PATH);
        return encodeSCIMException(badRequestException);
    }

    @Override
    public SCIMResponse delete(String id) {
        String error = "Request is undefined";
        BadRequestException badRequestException = new BadRequestException(error, ResponseCodeConstants.INVALID_PATH);
        return encodeSCIMException(badRequestException);
    }

    @Override
    public SCIMResponse listWithGET(String filter,
                                    Integer startIndex,
                                    Integer count,
                                    String sortBy,
                                    String sortOrder,
                                    String domainName,
                                    String attributes,
                                    String excludeAttributes) {
        String error = "Request is undefined";
        BadRequestException badRequestException = new BadRequestException(error, ResponseCodeConstants.INVALID_PATH);
        return encodeSCIMException(badRequestException);
    }

    @Override
    public SCIMResponse listWithPOST(String resourceString) {
        String error = "Request is undefined";
        BadRequestException badRequestException = new BadRequestException(error, ResponseCodeConstants.INVALID_PATH);
        return encodeSCIMException(badRequestException);
    }


    @Override
    public SCIMResponse updateWithPUT(String existingId,
                                      String scimObjectString,
                                      String attributes,
                                      String excludeAttributes) {
        String error = "Request is undefined";
        BadRequestException badRequestException = new BadRequestException(error, ResponseCodeConstants.INVALID_PATH);
        return encodeSCIMException(badRequestException);
    }

    @Override
    public SCIMResponse updateWithPATCH(String existingId,
                                        String scimObjectString,
                                        String attributes,
                                        String excludeAttributes) {
        String error = "Request is undefined";
        BadRequestException badRequestException = new BadRequestException(error, ResponseCodeConstants.INVALID_PATH);
        return encodeSCIMException(badRequestException);
    }
=======
>>>>>>> 513f60b3
}<|MERGE_RESOLUTION|>--- conflicted
+++ resolved
@@ -21,11 +21,6 @@
 import org.wso2.charon3.core.exceptions.AbstractCharonException;
 import org.wso2.charon3.core.exceptions.CharonException;
 import org.wso2.charon3.core.exceptions.InternalErrorException;
-<<<<<<< HEAD
-import org.wso2.charon3.core.exceptions.NotFoundException;
-import org.wso2.charon3.core.extensions.ResourceHandler;
-=======
->>>>>>> 513f60b3
 import org.wso2.charon3.core.objects.AbstractSCIMObject;
 import org.wso2.charon3.core.protocol.ResponseCodeConstants;
 import org.wso2.charon3.core.protocol.SCIMResponse;
@@ -36,61 +31,18 @@
 import java.util.Map;
 
 /**
-<<<<<<< HEAD
- * The service provider configuration resource enables a service.
- * provider to discover SCIM specification features in a standardized
- * form as well as provide additional implementation details to clients.
-=======
  * The service provider configuration resource enables a service provider to discover SCIM specification features in a
  * standardized form as well as provide additional implementation details to clients.
->>>>>>> 513f60b3
  */
-public class ServiceProviderConfigResourceManager extends ResourceManager {
+public class ServiceProviderConfigResourceManager extends AbstractResourceManager {
 
     private static final Logger log = LoggerFactory.getLogger(ServiceProviderConfigResourceManager.class);
 
-<<<<<<< HEAD
-    public ServiceProviderConfigResourceManager(ResourceHandler resourceHandler) {
-        super(resourceHandler);
-    }
-
-
-    /*
-     * Retrieves a service provider config
-     *
-     * @return SCIM response to be returned.
-     */
-    @Override
-    public SCIMResponse get(String id, String attributes, String excludeAttributes) {
-        return getServiceProviderConfig();
-    }
-
-    private SCIMResponse getServiceProviderConfig() {
-        JSONEncoder encoder = null;
-        try {
-            //obtain the json encoder
-            encoder = getEncoder();
-            //obtain the json decoder
-            JSONDecoder decoder = getDecoder();
-
-            // get the service provider config schema
-            SCIMResourceTypeSchema schema =
-                SCIMResourceSchemaManager.getInstance().getServiceProviderConfigResourceSchema();
-            //create a string in json format with relevant values
-            String scimObjectString = encoder.buildServiceProviderConfigJsonBody(CharonConfiguration.getInstance()
-                                                                                                    .getConfig());
-            //decode the SCIM service provider config object, encoded in the submitted payload.
-            AbstractSCIMObject serviceProviderConfigObject = (AbstractSCIMObject) decoder.decodeResource(
-                scimObjectString,
-                schema,
-                new AbstractSCIMObject());
-=======
     /**
      * @return the service provider configuration
      */
     public SCIMResponse getServiceProviderConfig () {
         try {
->>>>>>> 513f60b3
 
             //encode the newly created SCIM service provider config object and add id attribute to Location header.
             String encodedObject;
@@ -103,11 +55,7 @@
                 encodedObject = getEncoder().encodeSCIMObject(copiedObject);
                 //add location header
                 responseHeaders.put(SCIMConstants.LOCATION_HEADER,
-<<<<<<< HEAD
-                                    getResourceEndpointURL(SCIMConstants.SERVICE_PROVIDER_CONFIG_ENDPOINT));
-=======
                     getResourceEndpointURL(SCIMConstants.SERVICE_PROVIDER_CONFIG_ENDPOINT));
->>>>>>> 513f60b3
                 responseHeaders.put(SCIMConstants.CONTENT_TYPE_HEADER, SCIMConstants.APPLICATION_JSON);
 
             } else {
@@ -116,77 +64,12 @@
             }
             //put the uri of the service provider config object in the response header parameter.
             return new SCIMResponse(ResponseCodeConstants.CODE_OK, encodedObject, responseHeaders);
-<<<<<<< HEAD
-        } catch (CharonException e) {
-            return encodeSCIMException(e);
-        } catch (BadRequestException e) {
-=======
         } catch (AbstractCharonException e) {
             log.debug(e.getMessage(), e);
->>>>>>> 513f60b3
             return encodeSCIMException(e);
         } catch (RuntimeException e) {
             log.error(e.getMessage(), e);
             return encodeSCIMException(new CharonException(e.getMessage()));
         }
     }
-<<<<<<< HEAD
-
-    @Override
-    public SCIMResponse create(String scimObjectString, String attributes, String excludeAttributes) {
-        String error = "Request is undefined";
-        BadRequestException badRequestException = new BadRequestException(error, ResponseCodeConstants.INVALID_PATH);
-        return encodeSCIMException(badRequestException);
-    }
-
-    @Override
-    public SCIMResponse delete(String id) {
-        String error = "Request is undefined";
-        BadRequestException badRequestException = new BadRequestException(error, ResponseCodeConstants.INVALID_PATH);
-        return encodeSCIMException(badRequestException);
-    }
-
-    @Override
-    public SCIMResponse listWithGET(String filter,
-                                    Integer startIndex,
-                                    Integer count,
-                                    String sortBy,
-                                    String sortOrder,
-                                    String domainName,
-                                    String attributes,
-                                    String excludeAttributes) {
-        String error = "Request is undefined";
-        BadRequestException badRequestException = new BadRequestException(error, ResponseCodeConstants.INVALID_PATH);
-        return encodeSCIMException(badRequestException);
-    }
-
-    @Override
-    public SCIMResponse listWithPOST(String resourceString) {
-        String error = "Request is undefined";
-        BadRequestException badRequestException = new BadRequestException(error, ResponseCodeConstants.INVALID_PATH);
-        return encodeSCIMException(badRequestException);
-    }
-
-
-    @Override
-    public SCIMResponse updateWithPUT(String existingId,
-                                      String scimObjectString,
-                                      String attributes,
-                                      String excludeAttributes) {
-        String error = "Request is undefined";
-        BadRequestException badRequestException = new BadRequestException(error, ResponseCodeConstants.INVALID_PATH);
-        return encodeSCIMException(badRequestException);
-    }
-
-    @Override
-    public SCIMResponse updateWithPATCH(String existingId,
-                                        String scimObjectString,
-                                        String attributes,
-                                        String excludeAttributes) {
-        String error = "Request is undefined";
-        BadRequestException badRequestException = new BadRequestException(error, ResponseCodeConstants.INVALID_PATH);
-        return encodeSCIMException(badRequestException);
-    }
-=======
->>>>>>> 513f60b3
 }