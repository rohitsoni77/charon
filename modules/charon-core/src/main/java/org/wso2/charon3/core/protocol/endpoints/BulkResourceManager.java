/*
 * Copyright (c) 2016, WSO2 Inc. (http://www.wso2.org) All Rights Reserved.
 *
 * Licensed under the Apache License, Version 2.0 (the "License");
 * you may not use this file except in compliance with the License.
 * You may obtain a copy of the License at
 *
 * http://www.apache.org/licenses/LICENSE-2.0
 *
 * Unless required by applicable law or agreed to in writing, software
 * distributed under the License is distributed on an "AS IS" BASIS,
 * WITHOUT WARRANTIES OR CONDITIONS OF ANY KIND, either express or implied.
 * See the License for the specific language governing permissions and
 * limitations under the License.
 */
package org.wso2.charon3.core.protocol.endpoints;

import org.slf4j.Logger;
import org.slf4j.LoggerFactory;
import org.wso2.charon3.core.config.CharonConfiguration;
import org.wso2.charon3.core.encoder.JSONDecoder;
import org.wso2.charon3.core.encoder.JSONEncoder;
import org.wso2.charon3.core.exceptions.AbstractCharonException;
import org.wso2.charon3.core.exceptions.BadRequestException;
import org.wso2.charon3.core.exceptions.PayloadTooLargeException;
import org.wso2.charon3.core.objects.bulk.BulkRequestContent;
import org.wso2.charon3.core.objects.bulk.BulkRequestData;
import org.wso2.charon3.core.objects.bulk.BulkResponseContent;
import org.wso2.charon3.core.objects.bulk.BulkResponseData;
import org.wso2.charon3.core.protocol.ResponseCodeConstants;
import org.wso2.charon3.core.protocol.SCIMResponse;
import org.wso2.charon3.core.schema.SCIMConstants;

import java.nio.charset.StandardCharsets;
import java.util.HashMap;
import java.util.List;
import java.util.Map;
import java.util.Optional;
import java.util.stream.Collectors;

import static org.wso2.charon3.core.utils.LambdaExceptionUtils.rethrowSupplier;

/**
 * REST API exposed by Charon-Core to perform bulk operations.
 * Any SCIM service provider can call this API perform bulk operations,
 * based on the HTTP requests received by SCIM Client.
 */
public class BulkResourceManager {

    private Logger logger = LoggerFactory.getLogger(BulkResourceManager.class);

    private JSONEncoder encoder = new JSONEncoder();
    private JSONDecoder decoder = new JSONDecoder();

    /**
<<<<<<< HEAD
     * the number of errors that actually occurred
=======
     * the number of errors that actually occurred.
>>>>>>> 4bec1488
     */
    private int errorCount;

    /**
<<<<<<< HEAD
     * a list of the resource managers that can be used to process bulk operations
=======
     * a list of the resource managers that can be used to process bulk operations.
>>>>>>> 4bec1488
     */
    private Map<String, ResourceManager> resourceManagerMap;

    public BulkResourceManager(List<ResourceManager> resourceManagerMap) {
        this.resourceManagerMap = createResourceManagerMap(resourceManagerMap);
    }

    /**
     * will create a map from the resource managers to make them more easily accessible and to prevent unnecessary
     * iterations over the resource manager list.<br><br>
     * The key of the map will be the endpoint path of the resource that is handled by the corresponding
     * resource manager e.g: "/Users", "/Groups", "/Roles", "/Clients" etc.
     *
     *
     * @param resourceManagerList the list that should be converted into a map
     * @return a map of resource managers where the key is the endpoint-path of the resource
     */
    private Map<String, ResourceManager> createResourceManagerMap(List<ResourceManager> resourceManagerList) {
        return resourceManagerList.stream().collect(
            Collectors.toMap(r -> r.getResourceHandler().getResourceEndpoint(), r -> r));
    }

    public SCIMResponse processBulkData(String data) {
        try {
            validatePayload(data);
            BulkRequestData bulkRequestData = decoder.decodeBulkData(data);
            validateMaxOperations(bulkRequestData);
            int failOnErrors = bulkRequestData.getFailOnErrors();

            BulkResponseData bulkResponseData = new BulkResponseData();
            for (BulkRequestContent bulkRequestContent : bulkRequestData.getOperationRequests()) {
                if ((failOnErrors == 0 && errorCount > 0) || (errorCount > 0 && errorCount >= failOnErrors)) {
                    throw new BadRequestException("bulk request has failed for too many errors: " + errorCount,
                        "too_many_errors");
                }
                Optional<ResourceManager> resourceManagerOptional = findResourceManager(bulkRequestContent);
                if (resourceManagerOptional.isPresent()) {
                    ResourceManager resourceManager = resourceManagerOptional.get();
                    BulkResponseContent responseContent = processOperationRequest(bulkRequestContent, resourceManager);
                    bulkResponseData.addOperationResponse(responseContent);
                }
            }
            //encode the BulkResponseData object
            String finalEncodedResponse = encoder.encodeBulkResponseData(bulkResponseData);

            // create SCIM response message
            Map<String, String> responseHeaders = new HashMap<>();
            // add location header
            responseHeaders.put(SCIMConstants.CONTENT_TYPE_HEADER, SCIMConstants.APPLICATION_JSON);

            // create the final response
            return new SCIMResponse(ResponseCodeConstants.CODE_OK, finalEncodedResponse, responseHeaders);

        } catch (AbstractCharonException e) {
            return AbstractResourceManager.encodeSCIMException(e);
        }
    }

    /**
<<<<<<< HEAD
     * checks that the maximum payload is not exceeded
=======
     * checks that the maximum payload is not exceeded.
>>>>>>> 4bec1488
     *
     * @param requestBody the request body sent by the client
     */
    private void validatePayload(String requestBody) {
<<<<<<< HEAD
        final int currentPayload = requestBody == null ? 0 : requestBody.getBytes().length;
=======
        final int currentPayload = requestBody == null ? 0 : requestBody.getBytes(StandardCharsets.UTF_8).length;
>>>>>>> 4bec1488
        final int maxPayload = CharonConfiguration.getInstance().getBulk().getMaxPayLoadSize();
        if (currentPayload > maxPayload) {
            rethrowSupplier(() -> {
                throw new PayloadTooLargeException(
                    "payload sent is too large. Maximum allowed payload is '" + maxPayload + "' but was '" +
                        currentPayload + "'");
            }).get();
        }
    }

    /**
<<<<<<< HEAD
     * checks that the maximum number of operations are not exceeded
=======
     * checks that the maximum number of operations are not exceeded.
>>>>>>> 4bec1488
     *
     * @param bulkRequestData the decoded bulk request
     */
    private void validateMaxOperations(BulkRequestData bulkRequestData) {
        final int currentOperations = bulkRequestData.getOperationRequests().size();
        final int maximumOperations = CharonConfiguration.getInstance().getBulk().getMaxOperations();
        if (currentOperations > maximumOperations) {
            rethrowSupplier(() -> {
                throw new BadRequestException(
                    "Too many operations. Maximum number of operations is '" + maximumOperations + "' but was '" +
                        currentOperations + "'", ResponseCodeConstants.TOO_MANY);
            }).get();
        }
    }

    private BulkResponseContent processOperationRequest(BulkRequestContent bulkRequestContent,
                                                        ResourceManager resourceManager) throws BadRequestException {

        BulkResponseContent bulkResponseContent = null;

        if (bulkRequestContent.getMethod().equals(SCIMConstants.OperationalConstants.POST)) {

            SCIMResponse response = resourceManager.create(bulkRequestContent.getData(), null, null);
            bulkResponseContent = createBulkResponseContent(response, SCIMConstants.OperationalConstants.POST,
                bulkRequestContent);
            errorsCheck(response);

        } else if (bulkRequestContent.getMethod().equals(SCIMConstants.OperationalConstants.PUT)) {

            String resourceId = extractIDFromPath(bulkRequestContent.getPath());
            SCIMResponse response = resourceManager.updateWithPUT(resourceId, bulkRequestContent.getData(), null, null);
            bulkResponseContent = createBulkResponseContent(response, SCIMConstants.OperationalConstants.PUT,
                bulkRequestContent);
            errorsCheck(response);

        } else if (bulkRequestContent.getMethod().equals(SCIMConstants.OperationalConstants.PATCH)) {

            String resourceId = extractIDFromPath(bulkRequestContent.getPath());
            SCIMResponse response = resourceManager.updateWithPATCH(resourceId, bulkRequestContent.getData(), null,
                null);
            bulkResponseContent = createBulkResponseContent(response, SCIMConstants.OperationalConstants.PATCH,
                bulkRequestContent);
            errorsCheck(response);

        } else if (bulkRequestContent.getMethod().equals(SCIMConstants.OperationalConstants.DELETE)) {
            String resourceId = extractIDFromPath(bulkRequestContent.getPath());
            SCIMResponse response = resourceManager.delete(resourceId);
            bulkResponseContent = createBulkResponseContent(response, SCIMConstants.OperationalConstants.DELETE,
                bulkRequestContent);
            errorsCheck(response);
        }
        return bulkResponseContent;
    }

    private BulkResponseContent createBulkResponseContent(SCIMResponse response,
                                                          String method,
                                                          BulkRequestContent requestContent) {
        BulkResponseContent bulkResponseContent = new BulkResponseContent();

        bulkResponseContent.setScimResponse(response);
        bulkResponseContent.setMethod(method);
        if (response.getHeaderParamMap() != null) {
            bulkResponseContent.setLocation(response.getHeaderParamMap().get(SCIMConstants.LOCATION_HEADER));
        }
        bulkResponseContent.setBulkID(requestContent.getBulkID());
        bulkResponseContent.setVersion(requestContent.getVersion());

        return bulkResponseContent;
    }

    private String extractIDFromPath(String path) throws BadRequestException {
        String[] parts = path.split("[/]");
        if (parts.length == 3 && parts[2] != null) {
            return parts[2];
        } else {
            throw new BadRequestException("No resource Id is provided in path", ResponseCodeConstants.INVALID_VALUE);
        }
    }


    private void errorsCheck(SCIMResponse response) {
        if (response.getResponseStatus() != 200 && response.getResponseStatus() != 201 &&
                response.getResponseStatus() != 204) {
            errorCount++;
        }
    }

    /**
<<<<<<< HEAD
     * tries to get the resource manager that is capable of processing the given request operation
=======
     * tries to get the resource manager that is capable of processing the given request operation.
>>>>>>> 4bec1488
     *
     * @param bulkRequestContent the request operation that should be processed
     * @return the resource manager or an empty if no matching resource-manager was found
     */
    private Optional<ResourceManager> findResourceManager(BulkRequestContent bulkRequestContent) {
        String resourceType = getResourceTypeFromPath(bulkRequestContent.getPath());
        ResourceManager resourceManager = resourceManagerMap.get(resourceType);
        if (resourceManager == null) {
            logger.debug("cannot process bulk operation for endpoint '{}', missing resource manager",
                bulkRequestContent.getPath());
        } else {
            logger.trace("will process bulk operation for path '{}' in resource manager: '{}'",
                bulkRequestContent.getPath(), resourceManager);
        }
        return Optional.ofNullable(resourceManager);
    }

    private String getResourceTypeFromPath(String path) {
        String[] pathParts = path.split("/");
        if (pathParts.length < 2) {
            rethrowSupplier(() -> {
                throw new BadRequestException("invalid path argument: " + path);
            }).get();
        }
        return "/" + pathParts[1];
    }

}<|MERGE_RESOLUTION|>--- conflicted
+++ resolved
@@ -53,20 +53,12 @@
     private JSONDecoder decoder = new JSONDecoder();
 
     /**
-<<<<<<< HEAD
-     * the number of errors that actually occurred
-=======
      * the number of errors that actually occurred.
->>>>>>> 4bec1488
      */
     private int errorCount;
 
     /**
-<<<<<<< HEAD
-     * a list of the resource managers that can be used to process bulk operations
-=======
      * a list of the resource managers that can be used to process bulk operations.
->>>>>>> 4bec1488
      */
     private Map<String, ResourceManager> resourceManagerMap;
 
@@ -126,20 +118,12 @@
     }
 
     /**
-<<<<<<< HEAD
-     * checks that the maximum payload is not exceeded
-=======
      * checks that the maximum payload is not exceeded.
->>>>>>> 4bec1488
      *
      * @param requestBody the request body sent by the client
      */
     private void validatePayload(String requestBody) {
-<<<<<<< HEAD
-        final int currentPayload = requestBody == null ? 0 : requestBody.getBytes().length;
-=======
         final int currentPayload = requestBody == null ? 0 : requestBody.getBytes(StandardCharsets.UTF_8).length;
->>>>>>> 4bec1488
         final int maxPayload = CharonConfiguration.getInstance().getBulk().getMaxPayLoadSize();
         if (currentPayload > maxPayload) {
             rethrowSupplier(() -> {
@@ -151,11 +135,7 @@
     }
 
     /**
-<<<<<<< HEAD
-     * checks that the maximum number of operations are not exceeded
-=======
      * checks that the maximum number of operations are not exceeded.
->>>>>>> 4bec1488
      *
      * @param bulkRequestData the decoded bulk request
      */
@@ -244,11 +224,7 @@
     }
 
     /**
-<<<<<<< HEAD
-     * tries to get the resource manager that is capable of processing the given request operation
-=======
      * tries to get the resource manager that is capable of processing the given request operation.
->>>>>>> 4bec1488
      *
      * @param bulkRequestContent the request operation that should be processed
      * @return the resource manager or an empty if no matching resource-manager was found
