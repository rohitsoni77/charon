--- conflicted
+++ resolved
@@ -52,49 +52,6 @@
     private JSONDecoder decoder = new JSONDecoder();
 
     /**
-<<<<<<< HEAD
-     * the number of errors that actually occurred.
-     */
-    private int errorCount;
-
-    /**
-     * a list of the resource managers that can be used to process bulk operations.
-     */
-    private Map<String, ResourceManager> resourceManagerMap;
-
-    public BulkResourceManager(List<ResourceManager> resourceManagerMap) {
-        this.resourceManagerMap = createResourceManagerMap(resourceManagerMap);
-    }
-
-    /**
-     * will create a map from the resource managers to make them more easily accessible and to prevent unnecessary
-     * iterations over the resource manager list.<br><br>
-     * The key of the map will be the endpoint path of the resource that is handled by the corresponding
-     * resource manager e.g: "/Users", "/Groups", "/Roles", "/Clients" etc.
-     *
-     *
-     * @param resourceManagerList the list that should be converted into a map
-     * @return a map of resource managers where the key is the endpoint-path of the resource
-     */
-    private Map<String, ResourceManager> createResourceManagerMap(List<ResourceManager> resourceManagerList) {
-        return resourceManagerList.stream().collect(
-            Collectors.toMap(r -> r.getResourceHandler().getResourceEndpoint(), r -> r));
-    }
-
-    public SCIMResponse processBulkData(String data) {
-        try {
-            validatePayload(data);
-            BulkRequestData bulkRequestData = decoder.decodeBulkData(data);
-            validateMaxOperations(bulkRequestData);
-            int failOnErrors = bulkRequestData.getFailOnErrors();
-
-            BulkResponseData bulkResponseData = new BulkResponseData();
-            for (BulkRequestContent bulkRequestContent : bulkRequestData.getOperationRequests()) {
-                if ((failOnErrors == 0 && errorCount > 0) || (errorCount > 0 && errorCount >= failOnErrors)) {
-                    throw new BadRequestException("bulk request has failed for too many errors: " + errorCount,
-                        "too_many_errors");
-                }
-=======
      * a list of the resource managers that can be used to process bulk operations.
      */
     private Map<String, ResourceManager> resourceManagerMap;
@@ -128,21 +85,17 @@
             BulkResponseData bulkResponseData = new BulkResponseData();
             int errorCount = 0;
             for (BulkRequestContent bulkRequestContent : bulkRequestData.getOperationRequests()) {
->>>>>>> 4706886d
                 Optional<ResourceManager> resourceManagerOptional = findResourceManager(bulkRequestContent);
                 if (resourceManagerOptional.isPresent()) {
                     ResourceManager resourceManager = resourceManagerOptional.get();
                     BulkResponseContent responseContent = processOperationRequest(bulkRequestContent, resourceManager);
                     bulkResponseData.addOperationResponse(responseContent);
-<<<<<<< HEAD
-=======
                     errorCount += errorsCheck(responseContent.getScimResponse());
                 }
                 if (failOnErrors != null &&
                     ((failOnErrors == 0 && errorCount > 0) || (errorCount > 0 && errorCount > failOnErrors))) {
                     throw new BadRequestException("bulk request has failed for too many errors: " + errorCount,
                         "too_many_errors");
->>>>>>> 4706886d
                 }
             }
             //encode the BulkResponseData object
@@ -205,10 +158,6 @@
             SCIMResponse response = resourceManager.create(bulkRequestContent.getData(), null, null);
             bulkResponseContent = createBulkResponseContent(response, SCIMConstants.OperationalConstants.POST,
                 bulkRequestContent);
-<<<<<<< HEAD
-            errorsCheck(response);
-=======
->>>>>>> 4706886d
 
         } else if (bulkRequestContent.getMethod().equals(SCIMConstants.OperationalConstants.PUT)) {
 
@@ -216,10 +165,6 @@
             SCIMResponse response = resourceManager.updateWithPUT(resourceId, bulkRequestContent.getData(), null, null);
             bulkResponseContent = createBulkResponseContent(response, SCIMConstants.OperationalConstants.PUT,
                 bulkRequestContent);
-<<<<<<< HEAD
-            errorsCheck(response);
-=======
->>>>>>> 4706886d
 
         } else if (bulkRequestContent.getMethod().equals(SCIMConstants.OperationalConstants.PATCH)) {
 
@@ -228,26 +173,18 @@
                 null);
             bulkResponseContent = createBulkResponseContent(response, SCIMConstants.OperationalConstants.PATCH,
                 bulkRequestContent);
-<<<<<<< HEAD
-            errorsCheck(response);
-=======
->>>>>>> 4706886d
 
         } else if (bulkRequestContent.getMethod().equals(SCIMConstants.OperationalConstants.DELETE)) {
             String resourceId = extractIDFromPath(bulkRequestContent.getPath());
             SCIMResponse response = resourceManager.delete(resourceId);
             bulkResponseContent = createBulkResponseContent(response, SCIMConstants.OperationalConstants.DELETE,
                 bulkRequestContent);
-<<<<<<< HEAD
-            errorsCheck(response);
-=======
         } else {
             bulkResponseContent = new BulkResponseContent();
             BadRequestException badRequestException = new BadRequestException(
                 "method '" + bulkRequestContent.getMethod() + "' not supported",
                 "unsupported method");
             bulkResponseContent.setScimResponse(AbstractResourceManager.encodeSCIMException(badRequestException));
->>>>>>> 4706886d
         }
         return bulkResponseContent;
     }
@@ -278,32 +215,20 @@
     }
 
 
-<<<<<<< HEAD
-    private void errorsCheck(SCIMResponse response) {
-        if (response.getResponseStatus() != 200 && response.getResponseStatus() != 201 &&
-                response.getResponseStatus() != 204) {
-            errorCount++;
-        }
-=======
     private int errorsCheck(SCIMResponse response) {
         if (response.getResponseStatus() != 200 && response.getResponseStatus() != 201 &&
             response.getResponseStatus() != 204) {
             return 1;
         }
         return 0;
->>>>>>> 4706886d
     }
 
     /**
      * tries to get the resource manager that is capable of processing the given request operation.
      *
-<<<<<<< HEAD
-     * @param bulkRequestContent the request operation that should be processed
-=======
      * @param bulkRequestContent
      *     the request operation that should be processed
      *
->>>>>>> 4706886d
      * @return the resource manager or an empty if no matching resource-manager was found
      */
     private Optional<ResourceManager> findResourceManager(BulkRequestContent bulkRequestContent) {
