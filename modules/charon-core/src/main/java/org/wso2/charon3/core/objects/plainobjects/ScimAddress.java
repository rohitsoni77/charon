/*
 * Copyright (c) 2018, WSO2 Inc. (http://www.wso2.org) All Rights Reserved.
 *
 *  WSO2 Inc. licenses this file to you under the Apache License,
 *  Version 2.0 (the "License"); you may not use this file except
 *  in compliance with the License.
 *  You may obtain a copy of the License at
 *
 *  http://www.apache.org/licenses/LICENSE-2.0
 *
 *  Unless required by applicable law or agreed to in writing,
 *  software distributed under the License is distributed on an
 *  "AS IS" BASIS, WITHOUT WARRANTIES OR CONDITIONS OF ANY
 *  KIND, either express or implied.  See the License for the
 *  specific language governing permissions and limitations
 *  under the License.
 */

package org.wso2.charon3.core.objects.plainobjects;

import java.util.Objects;

/**
<<<<<<< HEAD
 * This class representation can be used to easily add an address to an.
 * {@link org.wso2.charon3.core.objects.AbstractSCIMObject} object
=======
 * This class representation can be used to easily add an address to an
 * {@link org.wso2.charon3.core.objects.AbstractSCIMObject} object.
>>>>>>> 513f60b3
 */
public class ScimAddress {

    /**
     * formatted The full mailing address, formatted for display or use with a mailing label. This attribute.
     * MAY contain newlines.
     */
    private String formatted;

    /**
     * A label indicating the attribute's function, e.g., "work" or "home"..
     */
    private String type;

    /**
     * The full street address component, which may include house number, street name, P.O. box, and.
     * multi-line extended street address information. This attribute MAY contain newlines.
     */
    private String streetAddress;

    /**
     * The city or locality component..
     */
    private String locality;

    /**
     * The state or region component..
     */
    private String region;

    /**
     * The zip code or postal code component..
     */
    private String postalCode;

    /**
     * The country name component. When specified, the value MUST be in ISO 3166-1 "alpha-2" code format.
     * [ISO3166]; e.g., the United States and Sweden are "US" and "SE", respectively.
     */
    private String country;

    /**
     * A Boolean value indicating the 'primary' or preferred attribute value for this attribute, e.g., the.
     * preferred mailing address or the primary email address. The primary attribute value "true" MUST appear
     * no more than once. If not specified, the value of "primary" SHALL be assumed to be "false".
     */
    private Boolean primary;

    public ScimAddress() {

    }

    public ScimAddress(String formatted,
                       String type,
                       String streetAddress,
                       String locality,
                       String region,
                       String postalCode,
                       String country,
                       Boolean primary) {

        this.formatted = formatted;
        this.type = type;
        this.streetAddress = streetAddress;
        this.locality = locality;
        this.region = region;
        this.postalCode = postalCode;
        this.country = country;
        this.primary = primary;
    }

    /**
<<<<<<< HEAD
     * @see #formatted.
=======
     * @return true if all values of this object are null
     */
    public boolean isEmpty() {
        return formatted == null && type == null && streetAddress == null && locality == null && region == null &&
                   postalCode == null && country == null && primary == null;
    }

    /**
     * @see #formatted
>>>>>>> 513f60b3
     */
    public String getFormatted() {

        return formatted;
    }

    /**
     * @see #formatted.
     */
    public void setFormatted(String formatted) {

        this.formatted = formatted;
    }

    /**
     * @see #type.
     */
    public String getType() {

        return type;
    }

    /**
     * @see #type.
     */
    public void setType(String type) {

        this.type = type;
    }

    /**
     * @see #streetAddress.
     */
    public String getStreetAddress() {

        return streetAddress;
    }

    /**
     * @see #streetAddress.
     */
    public void setStreetAddress(String streetAddress) {

        this.streetAddress = streetAddress;
    }

    /**
     * @see #locality.
     */
    public String getLocality() {

        return locality;
    }

    /**
     * @see #locality.
     */
    public void setLocality(String locality) {

        this.locality = locality;
    }

    /**
     * @see #region.
     */
    public String getRegion() {

        return region;
    }

    /**
     * @see #region.
     */
    public void setRegion(String region) {

        this.region = region;
    }

    /**
     * @see #postalCode.
     */
    public String getPostalCode() {

        return postalCode;
    }

    /**
     * @see #postalCode.
     */
    public void setPostalCode(String postalCode) {

        this.postalCode = postalCode;
    }

    /**
     * @see #country.
     */
    public String getCountry() {

        return country;
    }

    /**
     * @see #country.
     */
    public void setCountry(String country) {

        this.country = country;
    }

    /**
     * @see #primary.
     */
    public boolean isPrimary() {

        return primary == null ? false : primary;
    }

    /**
     * @see #primary.
     */
    public void setPrimary(Boolean primary) {

        this.primary = primary;
    }

    @Override
    public boolean equals(Object o) {
        if (this == o) {
            return true;
        }
        if (!(o instanceof ScimAddress)) {
            return false;
        }
        ScimAddress that = (ScimAddress) o;
        return Objects.equals(formatted, that.formatted) && Objects.equals(type, that.type) && Objects.equals(
            streetAddress, that.streetAddress) && Objects.equals(locality, that.locality) && Objects.equals(region,
            that.region) && Objects.equals(postalCode, that.postalCode) && Objects.equals(country, that.country) &&
                   Objects.equals(primary, that.primary);
    }

    @Override
    public int hashCode() {
        return Objects.hash(formatted, type, streetAddress, locality, region, postalCode, country, primary);
    }

    @Override
    public String toString() {
        return "ScimAddress{" + "formatted='" + formatted + '\'' + ", type='" + type + '\'' + ", streetAddress='" +
                   streetAddress + '\'' + ", locality='" + locality + '\'' + ", region='" + region + '\'' +
                   ", postalCode='" + postalCode + '\'' + ", country='" + country + '\'' + ", primary=" + primary + '}';
    }

    @Override
    public String toString() {
        return "ScimAddress{" +
                 "formatted='" + formatted + '\'' +
                 ", type='" + type + '\'' +
                 ", streetAddress='" + streetAddress + '\'' +
                 ", locality='" + locality + '\'' +
                 ", region='" + region + '\'' +
                 ", postalCode='" + postalCode + '\'' +
                 ", country='" + country + '\'' +
                 ", primary=" + primary +
                 '}';
    }
}<|MERGE_RESOLUTION|>--- conflicted
+++ resolved
@@ -21,56 +21,51 @@
 import java.util.Objects;
 
 /**
-<<<<<<< HEAD
- * This class representation can be used to easily add an address to an.
- * {@link org.wso2.charon3.core.objects.AbstractSCIMObject} object
-=======
  * This class representation can be used to easily add an address to an
  * {@link org.wso2.charon3.core.objects.AbstractSCIMObject} object.
->>>>>>> 513f60b3
  */
 public class ScimAddress {
 
     /**
-     * formatted The full mailing address, formatted for display or use with a mailing label. This attribute.
+     * formatted The full mailing address, formatted for display or use with a mailing label. This attribute
      * MAY contain newlines.
      */
     private String formatted;
 
     /**
-     * A label indicating the attribute's function, e.g., "work" or "home"..
+     * A label indicating the attribute's function, e.g., "work" or "home".
      */
     private String type;
 
     /**
-     * The full street address component, which may include house number, street name, P.O. box, and.
+     * The full street address component, which may include house number, street name, P.O. box, and
      * multi-line extended street address information. This attribute MAY contain newlines.
      */
     private String streetAddress;
 
     /**
-     * The city or locality component..
+     * The city or locality component.
      */
     private String locality;
 
     /**
-     * The state or region component..
+     * The state or region component.
      */
     private String region;
 
     /**
-     * The zip code or postal code component..
+     * The zip code or postal code component.
      */
     private String postalCode;
 
     /**
-     * The country name component. When specified, the value MUST be in ISO 3166-1 "alpha-2" code format.
+     * The country name component. When specified, the value MUST be in ISO 3166-1 "alpha-2" code format
      * [ISO3166]; e.g., the United States and Sweden are "US" and "SE", respectively.
      */
     private String country;
 
     /**
-     * A Boolean value indicating the 'primary' or preferred attribute value for this attribute, e.g., the.
+     * A Boolean value indicating the 'primary' or preferred attribute value for this attribute, e.g., the
      * preferred mailing address or the primary email address. The primary attribute value "true" MUST appear
      * no more than once. If not specified, the value of "primary" SHALL be assumed to be "false".
      */
@@ -100,9 +95,6 @@
     }
 
     /**
-<<<<<<< HEAD
-     * @see #formatted.
-=======
      * @return true if all values of this object are null
      */
     public boolean isEmpty() {
@@ -112,7 +104,6 @@
 
     /**
      * @see #formatted
->>>>>>> 513f60b3
      */
     public String getFormatted() {
 
@@ -120,7 +111,7 @@
     }
 
     /**
-     * @see #formatted.
+     * @see #formatted
      */
     public void setFormatted(String formatted) {
 
@@ -128,7 +119,7 @@
     }
 
     /**
-     * @see #type.
+     * @see #type
      */
     public String getType() {
 
@@ -136,7 +127,7 @@
     }
 
     /**
-     * @see #type.
+     * @see #type
      */
     public void setType(String type) {
 
@@ -144,7 +135,7 @@
     }
 
     /**
-     * @see #streetAddress.
+     * @see #streetAddress
      */
     public String getStreetAddress() {
 
@@ -152,7 +143,7 @@
     }
 
     /**
-     * @see #streetAddress.
+     * @see #streetAddress
      */
     public void setStreetAddress(String streetAddress) {
 
@@ -160,7 +151,7 @@
     }
 
     /**
-     * @see #locality.
+     * @see #locality
      */
     public String getLocality() {
 
@@ -168,7 +159,7 @@
     }
 
     /**
-     * @see #locality.
+     * @see #locality
      */
     public void setLocality(String locality) {
 
@@ -176,7 +167,7 @@
     }
 
     /**
-     * @see #region.
+     * @see #region
      */
     public String getRegion() {
 
@@ -184,7 +175,7 @@
     }
 
     /**
-     * @see #region.
+     * @see #region
      */
     public void setRegion(String region) {
 
@@ -192,7 +183,7 @@
     }
 
     /**
-     * @see #postalCode.
+     * @see #postalCode
      */
     public String getPostalCode() {
 
@@ -200,7 +191,7 @@
     }
 
     /**
-     * @see #postalCode.
+     * @see #postalCode
      */
     public void setPostalCode(String postalCode) {
 
@@ -208,7 +199,7 @@
     }
 
     /**
-     * @see #country.
+     * @see #country
      */
     public String getCountry() {
 
@@ -216,7 +207,7 @@
     }
 
     /**
-     * @see #country.
+     * @see #country
      */
     public void setCountry(String country) {
 
@@ -224,7 +215,7 @@
     }
 
     /**
-     * @see #primary.
+     * @see #primary
      */
     public boolean isPrimary() {
 
@@ -232,7 +223,7 @@
     }
 
     /**
-     * @see #primary.
+     * @see #primary
      */
     public void setPrimary(Boolean primary) {
 
@@ -265,18 +256,4 @@
                    streetAddress + '\'' + ", locality='" + locality + '\'' + ", region='" + region + '\'' +
                    ", postalCode='" + postalCode + '\'' + ", country='" + country + '\'' + ", primary=" + primary + '}';
     }
-
-    @Override
-    public String toString() {
-        return "ScimAddress{" +
-                 "formatted='" + formatted + '\'' +
-                 ", type='" + type + '\'' +
-                 ", streetAddress='" + streetAddress + '\'' +
-                 ", locality='" + locality + '\'' +
-                 ", region='" + region + '\'' +
-                 ", postalCode='" + postalCode + '\'' +
-                 ", country='" + country + '\'' +
-                 ", primary=" + primary +
-                 '}';
-    }
 }