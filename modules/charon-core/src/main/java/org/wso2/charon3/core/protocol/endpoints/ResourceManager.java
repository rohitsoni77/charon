--- conflicted
+++ resolved
@@ -1,10 +1,17 @@
 /*
- * Copyright (c) 2016, WSO2 Inc. (http://www.wso2.org) All Rights Reserved. Licensed under the Apache License,
- * Version 2.0 (the "License"); you may not use this file except in compliance with the License. You may
- * obtain a copy of the License at http://www.apache.org/licenses/LICENSE-2.0 Unless required by applicable
- * law or agreed to in writing, software distributed under the License is distributed on an "AS IS" BASIS,
- * WITHOUT WARRANTIES OR CONDITIONS OF ANY KIND, either express or implied. See the License for the specific
- * language governing permissions and limitations under the License.
+ * Copyright (c) 2016, WSO2 Inc. (http://www.wso2.org) All Rights Reserved.
+ *
+ * Licensed under the Apache License, Version 2.0 (the "License");
+ * you may not use this file except in compliance with the License.
+ * You may obtain a copy of the License at
+ *
+ * http://www.apache.org/licenses/LICENSE-2.0
+ *
+ * Unless required by applicable law or agreed to in writing, software
+ * distributed under the License is distributed on an "AS IS" BASIS,
+ * WITHOUT WARRANTIES OR CONDITIONS OF ANY KIND, either express or implied.
+ * See the License for the specific language governing permissions and
+ * limitations under the License.
  */
 package org.wso2.charon3.core.protocol.endpoints;
 
@@ -51,25 +58,16 @@
 public class ResourceManager<R extends AbstractSCIMObject> extends AbstractResourceManager {
 
     private static final Logger logger = LoggerFactory.getLogger(ResourceManager.class);
-<<<<<<< HEAD
 
     private static final String INTERNAL_ERROR_MESSAGE = "an internal error occurred";
 
     /**
-     * the handler that will handle the scim resources
-=======
-
-    private static final String INTERNAL_ERROR_MESSAGE = "an internal error occurred";
-
-    /**
      * the handler that will handle the scim resources.
->>>>>>> 4bec1488
      */
     private ResourceHandler<R> resourceHandler;
 
     /**
-<<<<<<< HEAD
-     * holds the generic type of this implementation
+     * holds the generic type of this implementation.
      */
     private Class<R> genericType;
 
@@ -77,16 +75,6 @@
         this.resourceHandler = Objects.requireNonNull(resourceHandler, "resource handler must not be null!");
         this.genericType =
             (Class<R>) ( (ParameterizedType) getClass().getGenericSuperclass() ).getActualTypeArguments()[0];
-=======
-     * holds the generic type of this implementation.
-     */
-    private Class<R> genericType;
-
-    public ResourceManager(ResourceHandler<R> resourceHandler) {
-        this.resourceHandler = Objects.requireNonNull(resourceHandler, "resource handler must not be null!");
-        this.genericType =
-            (Class<R>) ((ParameterizedType) getClass().getGenericSuperclass()).getActualTypeArguments()[0];
->>>>>>> 4bec1488
     }
 
     /**
@@ -95,11 +83,7 @@
      * @param id
      *     - unique resource id
      */
-<<<<<<< HEAD
     public SCIMResponse get (String id, String attributes, String excludeAttributes) {
-=======
-    public SCIMResponse get(String id, String attributes, String excludeAttributes) {
->>>>>>> 4bec1488
         JSONEncoder encoder = null;
         try {
             // obtain the correct encoder according to the format requested.
@@ -112,7 +96,6 @@
 
             // retrieve the resource
             R resource = resourceHandler.get(id, requiredAttributes);
-<<<<<<< HEAD
 
             // if resource not found, return an error in relevant format.
             if (resource == null) {
@@ -120,15 +103,6 @@
                 throw new NotFoundException(message);
             }
 
-=======
-
-            // if resource not found, return an error in relevant format.
-            if (resource == null) {
-                String message = "resource not found in the store.";
-                throw new NotFoundException(message);
-            }
-
->>>>>>> 4bec1488
             ServerSideValidator.validateRetrievedSCIMObjectInList(resource, schema, attributes, excludeAttributes);
             // convert the resource into specific format.
             String encodedResource = encoder.encodeSCIMObject(resource);
@@ -156,11 +130,7 @@
      * full representation can be useful to the client, enabling it to correlate the client and server views of the new
      * Resource. When a Resource is created, its uri must be returned in the response Location header.}
      */
-<<<<<<< HEAD
     public SCIMResponse create (String scimObjectString, String attributes, String excludeAttributes) {
-=======
-    public SCIMResponse create(String scimObjectString, String attributes, String excludeAttributes) {
->>>>>>> 4bec1488
         try {
             // returns core-resource schema
             SCIMResourceTypeSchema schema = resourceHandler.getResourceSchema();
@@ -178,11 +148,8 @@
             String encodedResource;
             Map<String, String> httpHeaders = new HashMap<>();
             if (createdResource != null) {
-<<<<<<< HEAD
-=======
                 // need to remove attributes that should never be returned
                 ServerSideValidator.validateReturnedAttributes(createdResource, attributes, excludeAttributes);
->>>>>>> 4bec1488
 
                 encodedResource = getEncoder().encodeSCIMObject(createdResource);
                 // add location header
@@ -194,7 +161,6 @@
                 String message = "Newly created resource is null..";
                 throw new InternalErrorException(message);
             }
-<<<<<<< HEAD
 
             // put the uri of the resource object in the response header parameter.
             return new SCIMResponse(ResponseCodeConstants.CODE_CREATED, encodedResource, httpHeaders);
@@ -207,31 +173,13 @@
         }
     }
 
-=======
-
-            // put the uri of the resource object in the response header parameter.
-            return new SCIMResponse(ResponseCodeConstants.CODE_CREATED, encodedResource, httpHeaders);
-
-        } catch (AbstractCharonException e) {
-            return encodeSCIMException(e);
-        } catch (Exception e) {
-            logger.error(e.getMessage(), e);
-            return encodeSCIMException(new CharonException(INTERNAL_ERROR_MESSAGE));
-        }
-    }
-
->>>>>>> 4bec1488
     /**
      * Method of the ResourceManager that is mapped to HTTP Delete method..
      *
      * @param id
      *     unique resource id
      */
-<<<<<<< HEAD
     public SCIMResponse delete (String id) {
-=======
-    public SCIMResponse delete(String id) {
->>>>>>> 4bec1488
         try {
             /* handover the SCIM resource object to the resource resourcemanager provided by the SP for the delete
             operation */
@@ -247,50 +195,27 @@
     }
 
     /**
-<<<<<<< HEAD
-     * get resources
-     *
-     * @param filter
-     *     the filter expression
-     * @param startIndex
-     *     index of the first entry
-     * @param count
-=======
-     * gets the specified resources
-     *
-     * @param filter
-     *     the filter expression
-     * @param startIndexInt
-     *     index of the first entry
-     * @param countInt
->>>>>>> 4bec1488
-     *     number of resources to return in the request
-     * @param sortBy
-     *     a string indicating the attribute whose value SHALL be used to order the returned responses
-     * @param sortOrder
-     *     sortOrder A string indicating the order in which the "sortBy" parameter is applied
-     * @param domainName
-     *     specific parameter for charon idp
-     * @param attributes
-     *     A multi-valued list of strings indicating the names of resource attributes to in the response, overriding the
-     *     set of attributes that would be returned by default.
-     * @param excludeAttributes
-     *     A multi-valued list of strings indicating the names of resource attributes to be removed from the default set
-     *     of attributes to return
-     */
-<<<<<<< HEAD
+     * gets the specified resources.
+     *
+     * @param filter the filter expression
+     * @param startIndex index of the first entry
+     * @param count number of resources to return in the request
+     * @param sortBy a string indicating the attribute whose value SHALL be used to order the returned responses
+     * @param sortOrder sortOrder A string indicating the order in which the "sortBy" parameter is applied
+     * @param domainName specific parameter for charon idp
+     * @param attributes A multi-valued list of strings indicating the names of resource attributes to in the
+     *          response, overriding the set of attributes that would be returned by default.
+     * @param excludeAttributes A multi-valued list of strings indicating the names of resource attributes to be
+     *          removed from the default set of attributes to return
+     */
     public SCIMResponse listWithGET (String filter,
-                                     Integer startIndex,
-                                     Integer count,
+                                     Integer startIndexInt,
+                                     Integer countInt,
                                      String sortBy,
                                      String sortOrder,
                                      String domainName,
                                      String attributes,
                                      String excludeAttributes) {
-=======
-    public SCIMResponse listWithGET(String filter, Integer startIndexInt, Integer countInt, String sortBy,
-                                    String sortOrder, String domainName, String attributes, String excludeAttributes) {
->>>>>>> 4bec1488
         try {
             Node rootNode = null;
             if (filter != null) {
@@ -299,11 +224,7 @@
                 rootNode = filterTreeManager.buildTree();
             }
 
-<<<<<<< HEAD
-            return listResources(startIndex, count, sortBy, sortOrder, domainName, attributes, excludeAttributes,
-=======
             return listResources(startIndexInt, countInt, sortBy, sortOrder, domainName, attributes, excludeAttributes,
->>>>>>> 4bec1488
                 rootNode);
 
         } catch (IOException e) {
@@ -318,8 +239,7 @@
 
     /**
      * does the actual work for the methods {@link #listWithGET(String, Integer, Integer, String, String, String,
-<<<<<<< HEAD
-     * String, String)} and {@link #listWithGET(String, Integer, Integer, String, String, String, String, String)}
+     * String, String)}  and {@link #listWithPOST(String)}.
      */
     private SCIMResponse listResources (Integer startIndex,
                                         Integer count,
@@ -329,31 +249,14 @@
                                         String attributes,
                                         String excludeAttributes,
                                         Node rootNode) {
-=======
-     * String, String)}  and {@link #listWithPOST(String)}.
-     */
-    private SCIMResponse listResources(Integer startIndex,
-                                       Integer count,
-                                       String sortBy,
-                                       String sortOrder,
-                                       String domainName,
-                                       String attributes,
-                                       String excludeAttributes,
-                                       Node rootNode) {
->>>>>>> 4bec1488
         try {
             // According to SCIM 2.0 spec minus values will be considered as 0
             count = ResourceManagerUtil.processCount(count == null ? null : String.valueOf(count));
             // According to SCIM 2.0 spec minus values will be considered as 1
             startIndex = ResourceManagerUtil.processStartIndex(startIndex == null ? null : String.valueOf(startIndex));
             if (sortOrder != null) {
-<<<<<<< HEAD
                 if (!( sortOrder.equalsIgnoreCase(SCIMConstants.OperationalConstants.ASCENDING) ||
                     sortOrder.equalsIgnoreCase(SCIMConstants.OperationalConstants.DESCENDING) )) {
-=======
-                if (!(sortOrder.equalsIgnoreCase(SCIMConstants.OperationalConstants.ASCENDING) ||
-                    sortOrder.equalsIgnoreCase(SCIMConstants.OperationalConstants.DESCENDING))) {
->>>>>>> 4bec1488
                     String error = " Invalid sortOrder value is specified";
                     throw new BadRequestException(error, ResponseCodeConstants.INVALID_VALUE);
                 }
@@ -417,20 +320,12 @@
     }
 
     /**
-<<<<<<< HEAD
-     * query resources
-=======
      * query resources.
->>>>>>> 4bec1488
      *
      * @param resourceString
      *     the request body
      */
-<<<<<<< HEAD
     public SCIMResponse listWithPOST (String resourceString) {
-=======
-    public SCIMResponse listWithPOST(String resourceString) {
->>>>>>> 4bec1488
         try {
             // create the search request object
             SearchRequest searchRequest = getDecoder().decodeSearchRequestBody(resourceString,
@@ -456,11 +351,7 @@
     }
 
     /**
-<<<<<<< HEAD
-     * To update the resource by giving entire attribute set
-=======
      * To update the resource by giving entire attribute set.
->>>>>>> 4bec1488
      *
      * @param existingId
      *     the id of the resource to update
@@ -473,32 +364,6 @@
      *     A multi-valued list of strings indicating the names of resource attributes to be removed from the default set
      *     of attributes to return
      */
-    public SCIMResponse updateWithPUT(String existingId,
-                                      String scimObjectString,
-                                      String attributes,
-                                      String excludeAttributes) {
-
-
-        try {
-            SCIMResourceTypeSchema schema = resourceHandler.getResourceSchema();
-            // get the URIs of required attributes which must be given a value
-            Map<String, Boolean> requiredAttributes = ResourceManagerUtil.getOnlyRequiredAttributesURIs(
-                (SCIMResourceTypeSchema) CopyUtil.deepCopy(schema), attributes, excludeAttributes);
-            // decode the SCIM resource object, encoded in the submitted payload.
-            R resource = getDecoder().decodeResource(scimObjectString, schema, genericType.newInstance());
-            R updatedResource;
-            // retrieve the old object
-            R oldResource = resourceHandler.get(existingId, ResourceManagerUtil.getAllAttributeURIs(schema));
-            if (oldResource != null) {
-                R validatedResource = (R) ServerSideValidator.validateUpdatedSCIMObject(oldResource, resource, schema);
-                updatedResource = resourceHandler.update(validatedResource, requiredAttributes);
-
-            } else {
-                String error = "No resource exists with the given id: " + existingId;
-                throw new NotFoundException(error);
-            }
-
-<<<<<<< HEAD
     public SCIMResponse updateWithPUT (String existingId,
                                        String scimObjectString,
                                        String attributes,
@@ -538,22 +403,6 @@
                     getResourceEndpointURL(resourceHandler.getResourceEndpoint()) + "/" + updatedResource.getId());
                 httpHeaders.put(SCIMConstants.CONTENT_TYPE_HEADER, SCIMConstants.APPLICATION_JSON);
 
-=======
-            // encode the newly created SCIM resource object and add id attribute to Location header.
-            String encodedResource;
-            Map<String, String> httpHeaders = new HashMap<>();
-            if (updatedResource != null) {
-                // create a deep copy of the resource object since we are going to change it.
-                R copiedResource = (R) CopyUtil.deepCopy(updatedResource);
-                // need to remove password before returning
-                ServerSideValidator.validateReturnedAttributes(copiedResource, attributes, excludeAttributes);
-                encodedResource = getEncoder().encodeSCIMObject(copiedResource);
-                // add location header
-                httpHeaders.put(SCIMConstants.LOCATION_HEADER,
-                    getResourceEndpointURL(resourceHandler.getResourceEndpoint()) + "/" + updatedResource.getId());
-                httpHeaders.put(SCIMConstants.CONTENT_TYPE_HEADER, SCIMConstants.APPLICATION_JSON);
-
->>>>>>> 4bec1488
             } else {
                 String error = "Updated resource is null.";
                 throw new InternalErrorException(error);
@@ -571,28 +420,17 @@
     }
 
     /**
-<<<<<<< HEAD
-     * will update an existing resource with the patch operation
-=======
      * will update an existing resource with the patch operation.
->>>>>>> 4bec1488
      *
      * @param existingId
      *     the id of the resource that should be updated
      * @param scimObjectString
      *     the request body
      */
-<<<<<<< HEAD
-    public SCIMResponse updateWithPATCH (String existingId,
+     SCIMResponse updateWithPATCH (String existingId,
                                          String scimObjectString,
                                          String attributes,
                                          String excludeAttributes) {
-=======
-    SCIMResponse updateWithPATCH(String existingId,
-                                 String scimObjectString,
-                                 String attributes,
-                                 String excludeAttributes) {
->>>>>>> 4bec1488
         try {
             // obtain the json decoder.
             JSONDecoder decoder = getDecoder();
@@ -612,15 +450,9 @@
             R originalResource = (R) CopyUtil.deepCopy(copyOfOldResource);
 
             R newResource = null;
-<<<<<<< HEAD
 
             for (PatchOperation operation : opList) {
 
-=======
-
-            for (PatchOperation operation : opList) {
-
->>>>>>> 4bec1488
                 if (operation.getOperation().equals(SCIMConstants.OperationalConstants.ADD)) {
                     if (newResource == null) {
                         newResource = (R) PatchOperationUtil.doPatchAdd(operation, getDecoder(), oldResource,
@@ -662,12 +494,8 @@
 
             // get the URIs of required attributes which must be given a value
             Map<String, Boolean> requiredAttributes = ResourceManagerUtil.getOnlyRequiredAttributesURIs(
-<<<<<<< HEAD
-                (SCIMResourceTypeSchema) CopyUtil.deepCopy(schema), attributes, excludeAttributes);
-=======
                 (SCIMResourceTypeSchema) CopyUtil.deepCopy(schema), attributes,
                 excludeAttributes);
->>>>>>> 4bec1488
 
 
             R validatedResource = (R) ServerSideValidator.validateUpdatedSCIMObject(originalResource, newResource,
@@ -714,11 +542,7 @@
      *
      * @return the listed resource
      */
-<<<<<<< HEAD
     public ListedResource createListedResource (List<Object> resources, int startIndex, int totalResults) {
-=======
-    public ListedResource createListedResource(List<Object> resources, int startIndex, int totalResults) {
->>>>>>> 4bec1488
         ListedResource listedResource = new ListedResource();
         listedResource.setSchema(SCIMConstants.LISTED_RESOURCE_CORE_SCHEMA_URI);
         listedResource.setTotalResults(totalResults);
@@ -730,11 +554,7 @@
         return listedResource;
     }
 
-<<<<<<< HEAD
     public ResourceHandler<R> getResourceHandler () {
-=======
-    public ResourceHandler<R> getResourceHandler() {
->>>>>>> 4bec1488
         return resourceHandler;
     }
 }