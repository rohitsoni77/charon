/*
 * Copyright (c) 2016, WSO2 Inc. (http://www.wso2.org) All Rights Reserved.
 *
 * Licensed under the Apache License, Version 2.0 (the "License");
 * you may not use this file except in compliance with the License.
 * You may obtain a copy of the License at
 *
 * http://www.apache.org/licenses/LICENSE-2.0
 *
 * Unless required by applicable law or agreed to in writing, software
 * distributed under the License is distributed on an "AS IS" BASIS,
 * WITHOUT WARRANTIES OR CONDITIONS OF ANY KIND, either express or implied.
 * See the License for the specific language governing permissions and
 * limitations under the License.
 */
package org.wso2.charon3.core.encoder;

import org.apache.commons.lang3.StringUtils;
import org.json.JSONArray;
import org.json.JSONException;
import org.json.JSONObject;
import org.json.JSONTokener;
import org.slf4j.Logger;
import org.slf4j.LoggerFactory;
import org.wso2.charon3.core.attributes.Attribute;
import org.wso2.charon3.core.attributes.ComplexAttribute;
import org.wso2.charon3.core.attributes.DefaultAttributeFactory;
import org.wso2.charon3.core.attributes.MultiValuedAttribute;
import org.wso2.charon3.core.attributes.SimpleAttribute;
import org.wso2.charon3.core.exceptions.AbstractCharonException;
import org.wso2.charon3.core.exceptions.BadRequestException;
import org.wso2.charon3.core.exceptions.CharonException;
import org.wso2.charon3.core.exceptions.InternalErrorException;
import org.wso2.charon3.core.objects.AbstractSCIMObject;
import org.wso2.charon3.core.objects.Group;
import org.wso2.charon3.core.objects.ListedResource;
import org.wso2.charon3.core.objects.User;
import org.wso2.charon3.core.objects.bulk.BulkRequestContent;
import org.wso2.charon3.core.objects.bulk.BulkRequestData;
import org.wso2.charon3.core.objects.bulk.BulkResponseContent;
import org.wso2.charon3.core.objects.bulk.BulkResponseData;
import org.wso2.charon3.core.protocol.ResponseCodeConstants;
import org.wso2.charon3.core.protocol.SCIMResponse;
import org.wso2.charon3.core.schema.AttributeSchema;
import org.wso2.charon3.core.schema.ResourceTypeSchema;
import org.wso2.charon3.core.schema.SCIMAttributeSchema;
import org.wso2.charon3.core.schema.SCIMConstants;
import org.wso2.charon3.core.schema.SCIMDefinitions;
import org.wso2.charon3.core.schema.SCIMResourceSchemaManager;
import org.wso2.charon3.core.schema.SCIMResourceTypeExtensionSchema;
import org.wso2.charon3.core.schema.SCIMResourceTypeSchema;
import org.wso2.charon3.core.utils.AttributeUtil;
import org.wso2.charon3.core.utils.codeutils.FilterTreeManager;
import org.wso2.charon3.core.utils.codeutils.Node;
import org.wso2.charon3.core.utils.codeutils.PatchOperation;
import org.wso2.charon3.core.utils.codeutils.SearchRequest;

import java.io.IOException;
import java.util.ArrayList;
import java.util.HashMap;
import java.util.List;
import java.util.Map;
import java.util.Optional;

import static org.wso2.charon3.core.schema.SCIMDefinitions.DataType.BINARY;
import static org.wso2.charon3.core.schema.SCIMDefinitions.DataType.BOOLEAN;
import static org.wso2.charon3.core.schema.SCIMDefinitions.DataType.COMPLEX;
import static org.wso2.charon3.core.schema.SCIMDefinitions.DataType.DATE_TIME;
import static org.wso2.charon3.core.schema.SCIMDefinitions.DataType.DECIMAL;
import static org.wso2.charon3.core.schema.SCIMDefinitions.DataType.INTEGER;
import static org.wso2.charon3.core.schema.SCIMDefinitions.DataType.REFERENCE;
import static org.wso2.charon3.core.schema.SCIMDefinitions.DataType.STRING;
import static org.wso2.charon3.core.utils.LambdaExceptionUtils.rethrowConsumer;

/**
 * This decodes the json encoded resource string and create a SCIM object model according to the specification
 * according to the info that the user has sent, and returns SCIMUser object.
 */

public class JSONDecoder {

    private static final Logger logger = LoggerFactory.getLogger(JSONDecoder.class);


    public JSONDecoder() {

    }

    /**
     * decodes a string that should match the {@link SCIMConstants#LISTED_RESOURCE_CORE_SCHEMA_URI} scheme to
<<<<<<< HEAD
     * {@link ListedResource} object that holds the parsed objects
=======
     * {@link ListedResource} object that holds the parsed objects.
>>>>>>> 4bec1488
     *
     * @param scimResourceString the listed resource string
     * @param resourceSchema     the schema of the resource objects that should be present.
     * @param scimObjectType     the type of the scim resources
     * @param <T>                a {@link AbstractSCIMObject} type as {@link Group} or {@link User}
     * @return the listed resource object
     * @throws BadRequestException if the json could not be parsed
     * @throws CharonException     if a value of the json contains data in an unexpected format or type
     */
    public <T extends AbstractSCIMObject> ListedResource decodeListedResource(String scimResourceString,
                                                                              ResourceTypeSchema resourceSchema,
                                                                              Class<T> scimObjectType)
<<<<<<< HEAD
        throws BadRequestException, CharonException {
=======
            throws BadRequestException, CharonException {
>>>>>>> 4bec1488

        JSONObject decodedJsonObj;
        try {
            decodedJsonObj = new JSONObject(new JSONTokener(scimResourceString));
        } catch (JSONException e) {
            logger.error("json error in decoding the resource", e);
            throw new BadRequestException(ResponseCodeConstants.INVALID_SYNTAX);
        }

<<<<<<< HEAD
        int totalResults = getIntValueFromJson(decodedJsonObj,
            SCIMConstants.ListedResourceSchemaConstants.TOTAL_RESULTS);
        int startIndex = getIntValueFromJson(decodedJsonObj, SCIMConstants.ListedResourceSchemaConstants.START_INDEX);
        int itemsPerPage = getIntValueFromJson(decodedJsonObj,
=======
        Optional<Integer> totalResults = getIntValueFromJson(decodedJsonObj,
            SCIMConstants.ListedResourceSchemaConstants.TOTAL_RESULTS);
        Optional<Integer> startIndex = getIntValueFromJson(decodedJsonObj,
            SCIMConstants.ListedResourceSchemaConstants.START_INDEX);
        Optional<Integer> itemsPerPage = getIntValueFromJson(decodedJsonObj,
>>>>>>> 4bec1488
            SCIMConstants.ListedResourceSchemaConstants.ITEMS_PER_PAGE);

        ListedResource listedResource = new ListedResource();
        listedResource.setSchema(SCIMConstants.LISTED_RESOURCE_CORE_SCHEMA_URI);
        totalResults.ifPresent(listedResource::setTotalResults);
        startIndex.ifPresent(listedResource::setStartIndex);
        itemsPerPage.ifPresent(listedResource::setItemsPerPage);

        JSONArray resources = null;
        try {
            resources = decodedJsonObj.getJSONArray(SCIMConstants.ListedResourceSchemaConstants.RESOURCES);
        } catch (JSONException e) {
            logger.debug("could not get '{}' from json structure, result is empty",
                SCIMConstants.ListedResourceSchemaConstants.RESOURCES);
            return listedResource;
        }

        for (int i = 0; i < resources.length(); i++) {
            JSONObject resource;
            try {
                resource = resources.getJSONObject(i);
            } catch (JSONException e) {
                logger.error("could not get '{}' from json structure",
                    SCIMConstants.ListedResourceSchemaConstants.RESOURCES);
                throw new CharonException(ResponseCodeConstants.INVALID_SYNTAX, e);
            }

            T abstractSCIMObject;
            try {
<<<<<<< HEAD
                T abstractSCIMObject = decodeResource(resource.toString(), resourceSchema,
=======
                abstractSCIMObject = decodeResource(resource.toString(), resourceSchema,
>>>>>>> 4bec1488
                    scimObjectType.newInstance());
                listedResource.addResource(abstractSCIMObject);
            } catch (InternalErrorException | InstantiationException | IllegalAccessException e) {
                throw new CharonException("could not create resource instance of type " + scimObjectType.getName(), e);
            }

            {
                // TODO get rid of the inequality problem completely: This means that the schemas in the
                //      AbstractSCIMObject must be handled as normal attributes not as separate list object
                // this is actually a workaround. If the class ListedResource was encoded to a string the schemas
                // attribute was missing in the json structure. But fixing this problem resulted in another problem
                // where the decoded resources of the ListedResource had the schemas-attribute in their attribute-list.
                // charon does not handle the schemas array as a normal attribute meaning, that if the method
                // decodeResources is used for example the schemas attribute is not added into the attributes-list
                // of the scim object instead it is added into a separate list within the scim object. This problem
                // caused inequality checks on AbstractSCIMObjects. So when decoding listed resources we need
                // to remove the schemas attribute again after it was added to the listed resource. But this would
                // now actually result in the problem that the decoded listedResource cannot be encoded again without
                // creating inequalities... but since it should not be the normal case to encode the just decoded
                // list again this solution should do it for a while...
                abstractSCIMObject.deleteAttribute(SCIMConstants.CommonSchemaConstants.SCHEMAS);
            }
        }
        return listedResource;
    }

    /**
     * this method can be used to decode a scim response with the error schema into an {@link AbstractCharonException}.
     *
     * @return the decoded exception
     */
    public AbstractCharonException decodeCharonException(String scimErrorString)
            throws BadRequestException, CharonException {

        JSONObject decodedJsonObj;
        try {
            decodedJsonObj = new JSONObject(new JSONTokener(scimErrorString));
        } catch (JSONException e) {
            logger.error("json error in decoding the resource", e);
            throw new BadRequestException(ResponseCodeConstants.INVALID_SYNTAX);
        }

        final String schema = getFirstSchemaValueFromJson(decodedJsonObj);
        final String scimType = getStringValueFromJson(decodedJsonObj, ResponseCodeConstants.SCIM_TYPE);
        final String detail = getStringValueFromJson(decodedJsonObj, ResponseCodeConstants.DETAIL);

        if (schema == null || !schema.equals(ResponseCodeConstants.ERROR_RESPONSE_SCHEMA_URI)) {
            throw new CharonException(
                "given scim resource string does not seem to be an error. Expected scim error " + "URI but got: '" +
                    schema + "'");
        }

        final Optional<Integer> httpStatusCode = getIntValueFromJson(decodedJsonObj, ResponseCodeConstants.STATUS);
        int statusCode = httpStatusCode.orElse(ResponseCodeConstants.CODE_INTERNAL_ERROR);
        return new AbstractCharonException(statusCode, detail, scimType);
    }

    /**
     * this method can be used to decode a scim response with the error schema into an {@link AbstractCharonException}.
     *
     * @return the decoded exception
     */
    public <T extends AbstractCharonException> T decodeCharonException(String scimErrorString, Class<T> exceptionType)
            throws BadRequestException, CharonException {

        AbstractCharonException abstractCharonException = decodeCharonException(scimErrorString);
        T exception;
        try {
            exception = exceptionType.newInstance();
        } catch (InstantiationException | IllegalAccessException e) {
            throw new CharonException("could not create instance of type: " + exceptionType.getName(), e);
        }
        exception.setSchemas(abstractCharonException.getSchemas());
        exception.setDetail(abstractCharonException.getDetail());
        exception.setScimType(abstractCharonException.getScimType());
        exception.setStatus(abstractCharonException.getStatus());
        return exception;
    }


    /**
     * retrieves the first schema string value from the given {@link JSONObject} in the
     * {@link ResponseCodeConstants#SCHEMAS} attribute field which should be an array. This method is only useful if
     * this array is expected to contain a single element.
     *
     * @param jsonObject the jsonObject that might hold a schema-value
     * @return the schema value of the given resource
     * @throws CharonException if the value under the given key is not an int value
     */
    private String getFirstSchemaValueFromJson(JSONObject jsonObject) throws CharonException {
        String value = null;
        try {
            JSONArray schemas = jsonObject.getJSONArray(ResponseCodeConstants.SCHEMAS);
            value = schemas.getString(0);
        } catch (JSONException e) {
            logger.debug("could not get '{}' value from scim resource as an array", ResponseCodeConstants.SCHEMAS);
            // if the value could not be extracted as JSONArray we will give it another chance to extract it as
            // simple string
            value = getStringValueFromJson(jsonObject, ResponseCodeConstants.SCHEMAS);
            if (value == null) {
                throw new CharonException("could not retrieve the 'schemas' field from the given json resource");
            }
        }
        return value;
    }

    /**
     * retrieves the string value from the given {@link JSONObject}.
     *
     * @param jsonObject the jsonObject that might hold a string-value under the given key
     * @param name       the name of the attribute in the json structure that should be retrieved as string
     * @return the int value of the key
     * @throws CharonException if the value under the given key is not an int value
     */
    private String getStringValueFromJson(JSONObject jsonObject, String name) throws CharonException {
        String value = null;
        try {
            value = jsonObject.getString(name);
        } catch (JSONException e) {
            logger.debug("could not get '{}' value from scim resource", name);
        }
        return value;
    }


    /**
<<<<<<< HEAD
     * retrieves an int value from the given {@link JSONObject}
=======
     * retrieves an int value from the given {@link JSONObject}.
>>>>>>> 4bec1488
     *
     * @param jsonObject the jsonObject that might hold an int-value under the given key
     * @param name       the name of the attribute in the json structure that should be retrieved as int
     * @return the int value of the key
     * @throws CharonException if the value under the given key is not an int value
     */
    private Optional<Integer> getIntValueFromJson(JSONObject jsonObject, String name) throws CharonException {
        try {
            return Optional.of(jsonObject.getInt(name));
        } catch (JSONException e) {
            logger.trace("could not get '{}' value from scim resource", name);
            return Optional.empty();
        }
    }

    /**
     * Decode the resource string sent in the SCIM request payload.
     *
     * @param scimResourceString - json encoded string of user info
     * @param resourceSchema     - SCIM defined user schema
     * @param scimObject         - a container holding the attributes and schema list
     * @return SCIMObject
     */
    public <T extends AbstractSCIMObject> T decodeResource(String scimResourceString,
                                                           ResourceTypeSchema resourceSchema,
                                                           T scimObject)
        throws BadRequestException, CharonException, InternalErrorException {
        try {
            //decode the string into json representation
            JSONObject decodedJsonObj = new JSONObject(new JSONTokener(scimResourceString));
            scimObject = resolveExtensionAttributes(decodedJsonObj, resourceSchema, scimObject);
            //get the attribute schemas list from the schema that defines the given resource
            List<AttributeSchema> attributeSchemas = resourceSchema.getAttributesList();

            //set the schemas in scimobject
            for (int i = 0; i < resourceSchema.getSchemasList().size(); i++) {
                scimObject.setSchema(resourceSchema.getSchemasList().get(i));
            }

            //iterate through the schema and extract the attributes.
            for (AttributeSchema attributeSchema : attributeSchemas) {
                //obtain the user defined value for given key- attribute schema name
                Object attributeValObj = decodedJsonObj.opt(attributeSchema.getName());
                if (attributeValObj == null) {
                    //user may define the attribute by its fully qualified uri
                    attributeValObj = decodedJsonObj.opt(attributeSchema.getURI());
                }
                SCIMDefinitions.DataType attributeSchemaDataType = attributeSchema.getType();

                if (attributeSchemaDataType.equals(STRING) || attributeSchemaDataType.equals(BINARY) ||
                        attributeSchemaDataType.equals(BOOLEAN) || attributeSchemaDataType.equals(DATE_TIME) ||
                        attributeSchemaDataType.equals(DECIMAL) || attributeSchemaDataType.equals(INTEGER) ||
                        attributeSchemaDataType.equals(REFERENCE)) {

                    if (!attributeSchema.getMultiValued()) {
                        if (attributeValObj instanceof String || attributeValObj instanceof Boolean ||
                                attributeValObj instanceof Integer || JSONObject.NULL.equals(attributeValObj) ||
                                attributeValObj == null) {
                            //If an attribute is passed without a value, no need to save it.
                            if (attributeValObj == null) {
                                continue;
                            }
                            //if the corresponding schema data type is String/Boolean/Binary/Decimal/Integer/DataTime
                            // or Reference, it is a SimpleAttribute.
                            scimObject.setAttribute(buildSimpleAttribute(attributeSchema, attributeValObj),
                                resourceSchema);

                        } else {
                            logger.error("Error decoding the simple attribute");
                            throw new BadRequestException(ResponseCodeConstants.INVALID_SYNTAX);
                        }
                    } else {
                        if (attributeValObj instanceof JSONArray || attributeValObj == null) {
                            //If an attribute is passed without a value, no need to save it.
                            if (attributeValObj == null) {
                                continue;
                            }

                            scimObject.setAttribute(
                                buildPrimitiveMultiValuedAttribute(attributeSchema, (JSONArray) attributeValObj),
                                resourceSchema);
                        } else {
                            logger.error("Error decoding the primitive multivalued attribute");
                            throw new BadRequestException(ResponseCodeConstants.INVALID_SYNTAX);
                        }
                    }
                } else if (attributeSchemaDataType.equals(COMPLEX)) {
                    if (attributeSchema.getMultiValued() == true) {
                        if (attributeValObj instanceof JSONArray || attributeValObj == null) {
                            if (attributeValObj == null) {
                                continue;
                            }
                            //if the corresponding json value object is JSONArray, it is a MultiValuedAttribute.
                            scimObject.setAttribute(
                                buildComplexMultiValuedAttribute(attributeSchema, (JSONArray) attributeValObj),
                                resourceSchema);
                        } else {
                            logger.error("Error decoding the complex multivalued attribute");
                            throw new BadRequestException(ResponseCodeConstants.INVALID_SYNTAX);
                        }
                    } else if (attributeSchema.getMultiValued() == false) {
                        if (attributeValObj instanceof JSONObject || attributeValObj == null) {
                            if (attributeValObj == null) {
                                continue;
                            }
                            //if the corresponding json value object is JSONObject, it is a ComplexAttribute.
                            scimObject.setAttribute(
                                buildComplexAttribute(attributeSchema, (JSONObject) attributeValObj), resourceSchema);
                        } else {
                            logger.error("Error decoding the complex attribute");
                            throw new BadRequestException(ResponseCodeConstants.INVALID_SYNTAX);
                        }
                    }
                }
            }
            return scimObject;
        } catch (JSONException e) {
            logger.error("json error in decoding the resource");
            logger.debug(e.getMessage(), e);
            throw new BadRequestException(ResponseCodeConstants.INVALID_SYNTAX);
        }
    }

    /**
<<<<<<< HEAD
     * this method will resolve the schema extensions of a resource and will add them to the translated resource
=======
     * this method will resolve the schema extensions of a resource and will add them to the translated resource.
>>>>>>> 4bec1488
     *
     * @param jsonObject     the json representation of the current scim resource
     * @param resourceSchema the resource type definition to resolve the extension
     * @param scimObject     the scim object that will receive the extension attributes
     */
    private <T extends AbstractSCIMObject> T resolveExtensionAttributes(JSONObject jsonObject,
                                                                        ResourceTypeSchema resourceSchema,
                                                                        T scimObject)
<<<<<<< HEAD
        throws InternalErrorException, BadRequestException, CharonException {
=======
            throws InternalErrorException, BadRequestException, CharonException {
>>>>>>> 4bec1488
        for (SCIMResourceTypeExtensionSchema extension : resourceSchema.getExtensions()) {
            String resourceString;
            try {
                resourceString = jsonObject.optString(extension.getSchema());
            } catch (JSONException e) {
<<<<<<< HEAD
                logger.debug(e.getMessage());
                return scimObject;
            }
            if (StringUtils.isBlank(resourceString)) {
                return scimObject;
            }
            AbstractSCIMObject scimExtension = decodeResource(resourceString, extension, new AbstractSCIMObject());
            final SCIMAttributeSchema scimAttributeSchema = SCIMAttributeSchema.createSCIMAttributeSchema(
                extension.getSchema(), extension.getSchema(), COMPLEX, false, null, false, false,
                SCIMDefinitions.Mutability.READ_WRITE, SCIMDefinitions.Returned.DEFAULT,
                SCIMDefinitions.Uniqueness.NONE, null, null, null);
            ComplexAttribute complexAttribute = new ComplexAttribute(scimAttributeSchema.getName());
            Attribute extensionAttribute = DefaultAttributeFactory.createAttribute(scimAttributeSchema,
                complexAttribute);
=======
                logger.debug(e.getMessage(), e);
                continue;
            }
            if (StringUtils.isBlank(resourceString)) {
                continue;
            }
            AbstractSCIMObject scimExtension = decodeResource(resourceString, extension, new AbstractSCIMObject());
            final SCIMAttributeSchema scimAttributeSchema = extension.getAsAttributeSchema();
            ComplexAttribute complexAttribute = new ComplexAttribute(scimAttributeSchema.getName());
            Attribute extensionAttribute = DefaultAttributeFactory.createAttribute(scimAttributeSchema,
                                                                                   complexAttribute);
>>>>>>> 4bec1488
            ComplexAttribute complexExtension = (ComplexAttribute) extensionAttribute;

            scimExtension.getAttributeList().forEach((s, attribute) -> {
                rethrowConsumer(attr -> complexExtension.setSubAttribute((Attribute) attr)).accept(attribute);
            });
            scimObject.setSchema(scimAttributeSchema.getName());
            scimObject.setAttribute(complexExtension);
        }
        return scimObject;
    }

    /*
     * Return a simple attribute with the user defined value included and necessary attribute characteristics set
     *
     * @param attributeSchema - Attribute schema
     * @param attributeValue  - value for the attribute
     * @return SimpleAttribute
     */
    public SimpleAttribute buildSimpleAttribute(AttributeSchema attributeSchema, Object attributeValue)
        throws CharonException, BadRequestException {
        Object attributeValueObject = AttributeUtil.getAttributeValueFromString(attributeValue,
            attributeSchema.getType());
        SimpleAttribute simpleAttribute = new SimpleAttribute(attributeSchema.getName(), attributeValueObject);
        return (SimpleAttribute) DefaultAttributeFactory.createAttribute(attributeSchema, simpleAttribute);
    }

    /*
     * Return complex type multi valued attribute with the user defined
     * value included and necessary attribute characteristics set
     * @param attributeSchema - Attribute schema
     * @param attributeValues - values for the attribute
     * @return MultiValuedAttribute
     */
    public MultiValuedAttribute buildComplexMultiValuedAttribute(AttributeSchema attributeSchema,
                                                                 JSONArray attributeValues)
        throws CharonException, BadRequestException {
        try {
            MultiValuedAttribute multiValuedAttribute = new MultiValuedAttribute(attributeSchema.getName());

            List<Attribute> complexAttributeValues = new ArrayList<Attribute>();
            List<Object> simpleAttributeValues = new ArrayList<>();

            //iterate through JSONArray and create the list of string values.
            for (int i = 0; i < attributeValues.length(); i++) {
                Object attributeValue = attributeValues.get(i);
                if (attributeValue instanceof JSONObject) {
                    JSONObject complexAttributeValue = (JSONObject) attributeValue;
                    complexAttributeValues.add(buildComplexValue(attributeSchema, complexAttributeValue));
                } else if (attributeValue instanceof String || attributeValue instanceof Integer ||
                               attributeValue instanceof Double || attributeValue instanceof Boolean ||
                               attributeValue == null) {
                    if (logger.isDebugEnabled()) {
                        if (attributeValue != null) {
                            logger.debug("Primitive attribute type detected. Attribute type: " +
                                             attributeValue.getClass().getName() + ", attribute value: " +
                                             attributeValue);
                        } else {
                            logger.debug("Attribute value is null.");
                        }
                    }
                    // If an attribute is passed without a value, no need to save it.
                    if (attributeValue == null) {
                        continue;
                    }
                    simpleAttributeValues.add(attributeValue);
                } else {
                    String error =
                        "Unknown JSON representation for the MultiValued attribute " + attributeSchema.getName() +
                            " which has data type as " + attributeSchema.getType();
                    throw new BadRequestException(error, ResponseCodeConstants.INVALID_SYNTAX);
                }

            }
            multiValuedAttribute.setAttributeValues(complexAttributeValues);
            multiValuedAttribute.setAttributePrimitiveValues(simpleAttributeValues);

            return (MultiValuedAttribute) DefaultAttributeFactory.createAttribute(attributeSchema,
                multiValuedAttribute);
        } catch (JSONException e) {
            String error = "Error in accessing JSON value of multivalued attribute";
            throw new CharonException(error, e);
        }
    }

    /*
     * Return a primitive type multi valued attribute with the user defined value included and necessary
     * attribute characteristics set
     *
     * @param attributeSchema - Attribute schema
     * @param attributeValues - values for the attribute
     * @return MultiValuedAttribute
     */
    public MultiValuedAttribute buildPrimitiveMultiValuedAttribute(AttributeSchema attributeSchema,
                                                                   JSONArray attributeValues)
        throws CharonException, BadRequestException {
        try {
            MultiValuedAttribute multiValuedAttribute = new MultiValuedAttribute(attributeSchema.getName());

            List<Object> primitiveValues = new ArrayList<Object>();

            //iterate through JSONArray and create the list of string values.
            for (int i = 0; i < attributeValues.length(); i++) {
                Object attributeValue = attributeValues.get(i);
                if (attributeValue instanceof String || attributeValue instanceof Boolean ||
                        attributeValue instanceof Integer || attributeValue == null) {
                    //If an attribute is passed without a value, no need to save it.
                    if (attributeValue == null) {
                        continue;
                    }
                    primitiveValues.add(attributeValue);
                } else {
                    String error =
                        "Unknown JSON representation for the MultiValued attribute " + attributeSchema.getName() +
                            " which has data type as " + attributeSchema.getType();
<<<<<<< HEAD
=======
                    logger.error(error);
>>>>>>> 4bec1488
                    throw new BadRequestException(error, ResponseCodeConstants.INVALID_SYNTAX);
                }

            }
            multiValuedAttribute.setAttributePrimitiveValues(primitiveValues);

            return (MultiValuedAttribute) DefaultAttributeFactory.createAttribute(attributeSchema,
                multiValuedAttribute);
        } catch (JSONException e) {
            String error = "Error in accessing JSON value of multivalued attribute";
            throw new CharonException(error, e);
        }
    }

    /*
     * Return a complex attribute with the user defined sub values included and necessary attribute characteristics set
     *
     * @param complexAttributeSchema - complex attribute schema
     * @param jsonObject             - sub attributes values for the complex attribute
     * @return ComplexAttribute
     */
    public ComplexAttribute buildComplexAttribute(AttributeSchema complexAttributeSchema, JSONObject jsonObject)
        throws BadRequestException, CharonException, InternalErrorException, JSONException {
        ComplexAttribute complexAttribute = new ComplexAttribute(complexAttributeSchema.getName());
        Map<String, Attribute> subAttributesMap = new HashMap<String, Attribute>();
        //list of sub attributes of the complex attribute
        List<AttributeSchema> subAttributeSchemas = ((AttributeSchema) complexAttributeSchema).getSubAttributeSchemas();

        //iterate through the complex attribute schema and extract the sub attributes.
        for (AttributeSchema subAttributeSchema : subAttributeSchemas) {
            //obtain the user defined value for given key- attribute schema name
            Object attributeValObj = jsonObject.opt(subAttributeSchema.getName());
            SCIMDefinitions.DataType subAttributeSchemaType = subAttributeSchema.getType();
            if (subAttributeSchemaType.equals(STRING) || subAttributeSchemaType.equals(BINARY) ||
                    subAttributeSchemaType.equals(BOOLEAN) || subAttributeSchemaType.equals(DATE_TIME) ||
                    subAttributeSchemaType.equals(DECIMAL) || subAttributeSchemaType.equals(INTEGER) ||
                    subAttributeSchemaType.equals(REFERENCE)) {
                if (!subAttributeSchema.getMultiValued()) {
                    if (attributeValObj instanceof String || attributeValObj instanceof Boolean ||
                            attributeValObj instanceof Integer || JSONObject.NULL.equals(attributeValObj) ||
                            attributeValObj == null) {
                        //If an attribute is passed without a value, no need to save it.
                        if (attributeValObj == null) {
                            continue;
                        }
                        //if the corresponding schema data type is String/Boolean/Binary/Decimal/Integer/DataTime
                        // or Reference, it is a SimpleAttribute.
                        subAttributesMap.put(subAttributeSchema.getName(),
                            buildSimpleAttribute(subAttributeSchema, attributeValObj));
                    } else {
                        logger.error("Error decoding the sub attribute");
                        throw new BadRequestException(ResponseCodeConstants.INVALID_SYNTAX);
                    }
                } else {
                    if (attributeValObj instanceof JSONArray || attributeValObj == null) {
                        //If an attribute is passed without a value, no need to save it.
                        if (attributeValObj == null) {
                            continue;
                        }
                        subAttributesMap.put(subAttributeSchema.getName(),
                            buildPrimitiveMultiValuedAttribute(subAttributeSchema, (JSONArray) attributeValObj));
                    } else {
                        logger.error("Error decoding the sub attribute");
                        throw new BadRequestException(ResponseCodeConstants.INVALID_SYNTAX);
                    }
                }
                //this case is only valid for the extension schema
                //As according to the spec we have complex attribute inside complex attribute only for extension,
                //we need to treat it separately
            } else if (complexAttributeSchema.getName().equals(
                SCIMResourceSchemaManager.getInstance().getExtensionName())) {
                if (subAttributeSchemaType.equals(COMPLEX)) {
                    //check for user defined extension's schema violation
                    List<AttributeSchema> subList = subAttributeSchema.getSubAttributeSchemas();
                    for (AttributeSchema attributeSchema : subList) {
                        if (attributeSchema.getType().equals(SCIMDefinitions.DataType.COMPLEX)) {
                            String error = "Complex attribute can not have complex sub attributes";
                            throw new InternalErrorException(error);
                        }
                    }
                    if (subAttributeSchema.getMultiValued() == true) {
                        if (attributeValObj instanceof JSONArray || attributeValObj == null) {
                            if (attributeValObj == null) {
                                continue;
                            }
                            MultiValuedAttribute multiValAttribute = new MultiValuedAttribute(
                                subAttributeSchema.getName());
                            JSONArray attributeValues = null;

                            List<Attribute> complexAttributeValues = new ArrayList<Attribute>();
                            try {
                                attributeValues = (JSONArray) attributeValObj;
                            } catch (Exception e) {
                                logger.error("Error decoding the extension");
                                throw new BadRequestException(ResponseCodeConstants.INVALID_SYNTAX);
                            }
                            //iterate through JSONArray and create the list of string values.
                            for (int i = 0; i < attributeValues.length(); i++) {
                                Object attributeValue = attributeValues.get(i);
                                if (attributeValue instanceof JSONObject) {
                                    JSONObject complexAttributeValue = (JSONObject) attributeValue;
                                    complexAttributeValues.add(
                                        buildComplexValue(subAttributeSchema, complexAttributeValue));
                                } else {
                                    String error = "Unknown JSON representation for the MultiValued attribute " +
                                                       subAttributeSchema.getName() + " which has data type as " +
                                                       subAttributeSchema.getType();
                                    throw new BadRequestException(error, ResponseCodeConstants.INVALID_SYNTAX);
                                }
                                multiValAttribute.setAttributeValues(complexAttributeValues);

                                MultiValuedAttribute complexMultiValuedSubAttribute =
                                    (MultiValuedAttribute) DefaultAttributeFactory.createAttribute(subAttributeSchema,
                                        multiValAttribute);
                                subAttributesMap.put(complexMultiValuedSubAttribute.getName(),
                                    complexMultiValuedSubAttribute);

                            }
                        } else {
                            logger.error("Error decoding the extension sub attribute");
                            throw new BadRequestException(ResponseCodeConstants.INVALID_SYNTAX);
                        }
                    } else {
                        if (attributeValObj instanceof JSONObject || attributeValObj == null) {
                            if (attributeValObj == null) {
                                continue;
                            }
                            ComplexAttribute complexSubAttribute = buildComplexAttribute(subAttributeSchema,
                                (JSONObject) attributeValObj);
                            subAttributesMap.put(complexSubAttribute.getName(), complexSubAttribute);
                        } else {
                            logger.error("Error decoding the extension sub attribute");
                            throw new BadRequestException(ResponseCodeConstants.INVALID_SYNTAX);
                        }
                    }
                }
            } else {
                String error = "Complex attribute can not have complex sub attributes";
                throw new InternalErrorException(error);
            }

        }
        complexAttribute.setSubAttributesList(subAttributesMap);
        return (ComplexAttribute) DefaultAttributeFactory.createAttribute(complexAttributeSchema, complexAttribute);
    }


    /*
     * To build a complex type value of a Multi Valued Attribute. (eg. Email with value,type,primary as sub attributes
     *
     * @param attributeSchema
     * @param jsonObject
     * @return ComplexAttribute
     */
    private ComplexAttribute buildComplexValue(AttributeSchema attributeSchema, JSONObject jsonObject)
        throws CharonException, BadRequestException {

        ComplexAttribute complexAttribute = new ComplexAttribute(attributeSchema.getName());
        Map<String, Attribute> subAttributesMap = new HashMap<String, Attribute>();
        List<AttributeSchema> subAttributeSchemas = ((AttributeSchema) attributeSchema).getSubAttributeSchemas();

        for (AttributeSchema subAttributeSchema : subAttributeSchemas) {
            Object subAttributeValue = jsonObject.opt(subAttributeSchema.getName());
            //setting up a name for the complex attribute for the reference purpose
            if (subAttributeSchema.getName().equals(SCIMConstants.CommonSchemaConstants.VALUE)) {
                //(value,type) pair is considered as a primary key for each entry
                if (subAttributeValue != null) {
                    Object subAttributeValueForType = jsonObject.opt(SCIMConstants.CommonSchemaConstants.TYPE);
                    if (subAttributeValueForType != null) {
                        complexAttribute.setName(
                            attributeSchema.getName() + "_" + subAttributeValue + "_" + subAttributeValueForType);
                    } else {
                        complexAttribute.setName(
                            attributeSchema.getName() + "_" + subAttributeValue + "_" + SCIMConstants.DEFAULT);
                    }
                } else {
                    Object subAttributeValueFortype = jsonObject.opt(SCIMConstants.CommonSchemaConstants.TYPE);
                    if (subAttributeValueFortype != null) {
                        complexAttribute.setName(
                            attributeSchema.getName() + "_" + SCIMConstants.DEFAULT + "_" + subAttributeValueFortype);
                    } else {
                        complexAttribute.setName(
                            attributeSchema.getName() + "_" + SCIMConstants.DEFAULT + "_" + SCIMConstants.DEFAULT);
                    }
                }
            }
            if (subAttributeValue != null) {
                if (subAttributeSchema.getMultiValued()) {
                    if (subAttributeValue instanceof JSONArray) {

<<<<<<< HEAD
                        MultiValuedAttribute multiValuedAttribute = buildPrimitiveMultiValuedAttribute(
                            subAttributeSchema, (JSONArray) subAttributeValue);
=======
                        JSONArray jsonArray = (JSONArray) subAttributeValue;
                        MultiValuedAttribute multiValuedAttribute;
                        // normally RFC7643 does not allow to place a complex type within another complex type
                        // but there are two exceptions from which one must be handled here. This exception is the
                        // schema definition for the schemas-endpoint. The subAttributes of a schema field definition
                        // represents a complex type within a complex type, so this attribute must be handled here.
                        if (jsonArray.length() > 0 && !(jsonArray.get(0) instanceof JSONObject)) {
                            multiValuedAttribute = buildPrimitiveMultiValuedAttribute(subAttributeSchema, jsonArray);
                        } else {
                            multiValuedAttribute = buildComplexMultiValuedAttribute(subAttributeSchema, jsonArray);
                        }
>>>>>>> 4bec1488
                        //let the attribute factory to set the sub attribute of a complex
                        // attribute to detect schema violations.
                        multiValuedAttribute = (MultiValuedAttribute) DefaultAttributeFactory.createAttribute(
                            subAttributeSchema, multiValuedAttribute);
                        subAttributesMap.put(subAttributeSchema.getName(), multiValuedAttribute);

                    } else {
                        throw new BadRequestException(ResponseCodeConstants.INVALID_SYNTAX);
                    }
                } else {
                    if (subAttributeValue instanceof String || subAttributeValue instanceof Boolean ||
                            JSONObject.NULL.equals(subAttributeValue) || subAttributeValue instanceof Integer) {

                        SimpleAttribute simpleAttribute = buildSimpleAttribute(subAttributeSchema, subAttributeValue);
                        //let the attribute factory to set the sub attribute of a complex
                        // attribute to detect schema violations.
                        simpleAttribute = (SimpleAttribute) DefaultAttributeFactory.createAttribute(subAttributeSchema,
                            simpleAttribute);
                        subAttributesMap.put(subAttributeSchema.getName(), simpleAttribute);
                    } else {
                        throw new BadRequestException(ResponseCodeConstants.INVALID_SYNTAX);
                    }
                }


            }
        }
        complexAttribute.setSubAttributesList(subAttributesMap);
        return (ComplexAttribute) DefaultAttributeFactory.createAttribute(attributeSchema, complexAttribute);

    }

    /*
     * This method is to extract operations from the PATCH request body and create separate PatchOperation objects
     * for each operation
     * @param scimResourceString
     * @return
     */
    public List<PatchOperation> decodeRequest(String scimResourceString) throws BadRequestException {


<<<<<<< HEAD
        ArrayList<PatchOperation> operationList = new ArrayList<>();
=======
        List<PatchOperation> operationList = new ArrayList<>();
>>>>>>> 4bec1488
        try {
            //decode the string into json representation
            JSONObject decodedJsonObj = new JSONObject(new JSONTokener(scimResourceString));
            //obtain the Operations values
            JSONArray operationJsonList = (JSONArray) decodedJsonObj.opt(SCIMConstants.OperationalConstants.OPERATIONS);
            //for each operation, create a PatchOperation object and add the relevant values to it
            for (int count = 0; count < operationJsonList.length(); count++) {
                JSONObject operation = (JSONObject) operationJsonList.get(count);
                PatchOperation patchOperation = new PatchOperation();
                String op = (String) operation.opt(SCIMConstants.OperationalConstants.OP);
                if (op.equalsIgnoreCase(SCIMConstants.OperationalConstants.ADD)) {
                    patchOperation.setOperation(SCIMConstants.OperationalConstants.ADD);
                } else if (op.equalsIgnoreCase(SCIMConstants.OperationalConstants.REMOVE)) {
                    patchOperation.setOperation(SCIMConstants.OperationalConstants.REMOVE);
                } else if (op.equalsIgnoreCase(SCIMConstants.OperationalConstants.REPLACE)) {
                    patchOperation.setOperation(SCIMConstants.OperationalConstants.REPLACE);
                }
                patchOperation.setPath((String) operation.opt(SCIMConstants.OperationalConstants.PATH));
                patchOperation.setValues(operation.opt(SCIMConstants.OperationalConstants.VALUE));
                operationList.add(patchOperation);
            }
        } catch (JSONException e) {
            logger.error("json error in decoding the request");
            logger.debug(e.getMessage(), e);
            throw new BadRequestException(ResponseCodeConstants.INVALID_SYNTAX);
        }
        return operationList;
    }

    public AbstractSCIMObject decode(String scimResourceString, SCIMResourceTypeSchema schema)
        throws CharonException, BadRequestException {
        try {
            JSONObject decodedJsonObj = new JSONObject(new JSONTokener(scimResourceString));
            AbstractSCIMObject scimObject = null;
            if (schema.getSchemasList().contains(SCIMConstants.GROUP_CORE_SCHEMA_URI)) {
                scimObject = (AbstractSCIMObject) decodeResource(decodedJsonObj.toString(), schema, new Group());
            } else {
                scimObject = (AbstractSCIMObject) decodeResource(decodedJsonObj.toString(), schema, new User());
            }
            return scimObject;

        } catch (JSONException | InternalErrorException | CharonException e) {
            throw new CharonException("Error in decoding the request", e);
        } catch (BadRequestException e) {
            throw new BadRequestException(ResponseCodeConstants.INVALID_SYNTAX);
        }
    }

    /*
     * decode the raw string and create a search object
     * @param scimResourceString
     * @return
     * @throws BadRequestException
     */
    public SearchRequest decodeSearchRequestBody(String scimResourceString, SCIMResourceTypeSchema schema)
        throws BadRequestException {
        FilterTreeManager filterTreeManager = null;
        Node rootNode = null;

        //decode the string and create search object
        try {
            JSONObject decodedJsonObj = new JSONObject(new JSONTokener(scimResourceString));
            SearchRequest searchRequest = new SearchRequest();
            List<String> attributes = new ArrayList<>();
            List<String> excludedAttributes = new ArrayList<>();

            JSONArray attributesValues = (JSONArray) decodedJsonObj.opt(SCIMConstants.OperationalConstants.ATTRIBUTES);
            JSONArray excludedAttributesValues = (JSONArray) decodedJsonObj.opt(
                SCIMConstants.OperationalConstants.EXCLUDED_ATTRIBUTES);
            JSONArray schemas = (JSONArray) decodedJsonObj.opt(SCIMConstants.CommonSchemaConstants.SCHEMAS);

            if (schemas.length() != 1) {
                throw new BadRequestException("Schema is invalid", ResponseCodeConstants.INVALID_VALUE);
            }
            if (attributesValues != null) {
                for (int i = 0; i < attributesValues.length(); i++) {
                    attributes.add((String) attributesValues.get(i));
                }
            }
            if (excludedAttributesValues != null) {
                for (int i = 0; i < excludedAttributesValues.length(); i++) {
                    excludedAttributes.add((String) excludedAttributesValues.get(i));
                }
            }

            if (decodedJsonObj.opt(SCIMConstants.OperationalConstants.FILTER) != null) {
                filterTreeManager = new FilterTreeManager(
                    (String) decodedJsonObj.opt(SCIMConstants.OperationalConstants.FILTER), schema);
                rootNode = filterTreeManager.buildTree();
            }
            searchRequest.setAttributes(attributes);
            searchRequest.setExcludedAttributes(excludedAttributes);
            searchRequest.setSchema((String) schemas.get(0));
            searchRequest.setCountStr(decodedJsonObj.optString(SCIMConstants.OperationalConstants.COUNT));
            searchRequest.setStartIndexStr(decodedJsonObj.optString(SCIMConstants.OperationalConstants.START_INDEX));
            searchRequest.setDomainName(decodedJsonObj.optString(SCIMConstants.OperationalConstants.DOMAIN));
            searchRequest.setFilter(rootNode);
            if (!decodedJsonObj.optString(SCIMConstants.OperationalConstants.SORT_BY).equals("")) {
                searchRequest.setSortBy(decodedJsonObj.optString(SCIMConstants.OperationalConstants.SORT_BY));
            }
            if (!decodedJsonObj.optString(SCIMConstants.OperationalConstants.SORT_ORDER).equals("")) {
                searchRequest.setSortOder(decodedJsonObj.optString(SCIMConstants.OperationalConstants.SORT_ORDER));
            }
            return searchRequest;

        } catch (JSONException | IOException e) {
            logger.error("Error while decoding the resource string");
            throw new BadRequestException(ResponseCodeConstants.INVALID_SYNTAX);
        }
    }

    /**
     * Decode BulkRequestData Json Sting.
     *
     * @param bulkResourceString
     * @return BulkRequestData Object
     */
    public BulkRequestData decodeBulkData(String bulkResourceString) throws BadRequestException {

        BulkRequestData bulkRequestDataObject = new BulkRequestData();
        List<BulkRequestContent> endpointOperationList = new ArrayList<>();
        int failOnErrorsAttribute = 0;
        List<String> schemas = new ArrayList<>();

        JSONObject decodedObject;
        try {
            decodedObject = new JSONObject(new JSONTokener(bulkResourceString));

            //prepare the schema list
            JSONArray membersAttributeSchemas = (JSONArray) decodedObject.opt(
                SCIMConstants.CommonSchemaConstants.SCHEMAS);
            for (int i = 0; i < membersAttributeSchemas.length(); i++) {
                schemas.add(membersAttributeSchemas.get(i).toString());
            }
            bulkRequestDataObject.setSchemas(schemas);

            //get [operations] from the Json String and prepare the request List
            JSONArray membersAttributeOperations = (JSONArray) decodedObject.opt(
                SCIMConstants.OperationalConstants.OPERATIONS);

            for (int i = 0; i < membersAttributeOperations.length(); i++) {
                JSONObject member = (JSONObject) membersAttributeOperations.get(i);
                //Request path - /Users or /Groups
                String requestType = member.optString(SCIMConstants.OperationalConstants.PATH);
                if (requestType == null) {
                    throw new BadRequestException("Missing required attribute : path",
                        ResponseCodeConstants.INVALID_SYNTAX);
                }
                //Request method  - POST,PUT..etc
                String requestMethod = member.optString(SCIMConstants.OperationalConstants.METHOD);
                if (requestMethod == null) {
                    throw new BadRequestException("Missing required attribute : method",
                        ResponseCodeConstants.INVALID_SYNTAX);
                }
                //Request version
                String requestVersion = member.optString(SCIMConstants.OperationalConstants.VERSION);

                if (requestMethod.equals(SCIMConstants.OperationalConstants.POST)) {

                    String bulkId = member.optString(SCIMConstants.OperationalConstants.BULK_ID);
                    if (StringUtils.isNotBlank(bulkId)) {
                        BulkRequestContent newRequestData = getBulkRequestContent(member, requestMethod, requestType,
                            requestVersion);
                        endpointOperationList.add(newRequestData);
                    } else {
                        String error = "JSON string could not be decoded properly.Required " +
                                           "attribute BULK_ID is missing in the request";
                        logger.error(error);
                        throw new BadRequestException(error, ResponseCodeConstants.INVALID_VALUE);
                    }
                } else {
                    BulkRequestContent newRequestData = getBulkRequestContent(member, requestMethod, requestType,
                        requestVersion);
                    endpointOperationList.add(newRequestData);
                }
            }
            //extract [failOnErrors] attribute from Json string
            failOnErrorsAttribute = decodedObject.optInt(SCIMConstants.OperationalConstants.FAIL_ON_ERRORS);

            bulkRequestDataObject.setFailOnErrors(failOnErrorsAttribute);
            bulkRequestDataObject.setOperationRequests(endpointOperationList);

        } catch (JSONException e1) {
            String error = "JSON string could not be decoded properly.";
            logger.error(error);
            logger.debug(e1.getMessage(), e1);
            throw new BadRequestException(ResponseCodeConstants.INVALID_SYNTAX);
        }
        return bulkRequestDataObject;
    }

    private BulkRequestContent getBulkRequestContent(JSONObject member,
                                                     String requestMethod,
                                                     String requestType,
                                                     String requestVersion) {
        BulkRequestContent newRequestData = new BulkRequestContent();

        newRequestData.setData(member.optString(SCIMConstants.OperationalConstants.DATA));
        newRequestData.setBulkID(member.optString(SCIMConstants.OperationalConstants.BULK_ID));
        newRequestData.setMethod(requestMethod);
        newRequestData.setPath(requestType);
        newRequestData.setVersion(requestMethod);
        newRequestData.setVersion(requestVersion);

        return newRequestData;
    }

    /**
<<<<<<< HEAD
     * will resolve a bulk response into a {@link BulkResponseData} object
=======
     * will resolve a bulk response into a {@link BulkResponseData} object.
>>>>>>> 4bec1488
     *
     * @param bulkResponseString the bulk response message
     * @return the decoded bulk object
     */
    public BulkResponseData decodeBulkResponseData(String bulkResponseString) {
        BulkResponseData bulkResponseData = new BulkResponseData();
        try {
            JSONObject decodedObject = new JSONObject(new JSONTokener(bulkResponseString));

            JSONArray schemas = decodedObject.getJSONArray(SCIMConstants.CommonSchemaConstants.SCHEMAS);
            for (int i = 0; i < schemas.length(); i++) {
                String schema = StringUtils.stripToNull(schemas.optString(i));
                Optional.ofNullable(schema).ifPresent(bulkResponseData::setSchema);
            }

            JSONArray operations = decodedObject.getJSONArray(SCIMConstants.OperationalConstants.OPERATIONS);
            for (int i = 0; i < operations.length(); i++) {
                JSONObject operation = operations.getJSONObject(i);
                BulkResponseContent responseContent = decodeBulkResponseOperation(operation);
                bulkResponseData.getOperationResponseList().add(responseContent);
            }

            return bulkResponseData;
        } catch (JSONException e) {
            logger.debug(e.getMessage(), e);
            rethrowConsumer(o -> {
                throw new BadRequestException(ResponseCodeConstants.INVALID_SYNTAX);
            }).accept(null);
            return null; // unreachable statement
        }
    }

    private BulkResponseContent decodeBulkResponseOperation(JSONObject operation) {
        String method = StringUtils.stripToNull(operation.optString(SCIMConstants.OperationalConstants.METHOD));
        String bulkId = StringUtils.stripToNull(operation.optString(SCIMConstants.OperationalConstants.BULK_ID));
        String status = StringUtils.defaultString(operation.optString(SCIMConstants.OperationalConstants.STATUS),
            String.valueOf(ResponseCodeConstants.CODE_OK));
        String location = StringUtils.stripToNull(operation.optString(SCIMConstants.CommonSchemaConstants.LOCATION));
        String version = StringUtils.stripToNull(operation.optString(SCIMConstants.CommonSchemaConstants.VERSION));
        String response = operation.optString(SCIMConstants.OperationalConstants.RESPONSE);

        SCIMResponse scimResponse = new SCIMResponse(Integer.parseInt(status), response, null);

        BulkResponseContent responseContent = new BulkResponseContent();
        responseContent.setMethod(method);
        responseContent.setBulkID(bulkId);
        responseContent.setLocation(location);
        responseContent.setVersion(version);
        responseContent.setScimResponse(scimResponse);
        return responseContent;
    }

}<|MERGE_RESOLUTION|>--- conflicted
+++ resolved
@@ -88,11 +88,7 @@
 
     /**
      * decodes a string that should match the {@link SCIMConstants#LISTED_RESOURCE_CORE_SCHEMA_URI} scheme to
-<<<<<<< HEAD
-     * {@link ListedResource} object that holds the parsed objects
-=======
      * {@link ListedResource} object that holds the parsed objects.
->>>>>>> 4bec1488
      *
      * @param scimResourceString the listed resource string
      * @param resourceSchema     the schema of the resource objects that should be present.
@@ -105,11 +101,7 @@
     public <T extends AbstractSCIMObject> ListedResource decodeListedResource(String scimResourceString,
                                                                               ResourceTypeSchema resourceSchema,
                                                                               Class<T> scimObjectType)
-<<<<<<< HEAD
-        throws BadRequestException, CharonException {
-=======
             throws BadRequestException, CharonException {
->>>>>>> 4bec1488
 
         JSONObject decodedJsonObj;
         try {
@@ -119,18 +111,11 @@
             throw new BadRequestException(ResponseCodeConstants.INVALID_SYNTAX);
         }
 
-<<<<<<< HEAD
-        int totalResults = getIntValueFromJson(decodedJsonObj,
-            SCIMConstants.ListedResourceSchemaConstants.TOTAL_RESULTS);
-        int startIndex = getIntValueFromJson(decodedJsonObj, SCIMConstants.ListedResourceSchemaConstants.START_INDEX);
-        int itemsPerPage = getIntValueFromJson(decodedJsonObj,
-=======
         Optional<Integer> totalResults = getIntValueFromJson(decodedJsonObj,
             SCIMConstants.ListedResourceSchemaConstants.TOTAL_RESULTS);
         Optional<Integer> startIndex = getIntValueFromJson(decodedJsonObj,
             SCIMConstants.ListedResourceSchemaConstants.START_INDEX);
         Optional<Integer> itemsPerPage = getIntValueFromJson(decodedJsonObj,
->>>>>>> 4bec1488
             SCIMConstants.ListedResourceSchemaConstants.ITEMS_PER_PAGE);
 
         ListedResource listedResource = new ListedResource();
@@ -160,11 +145,7 @@
 
             T abstractSCIMObject;
             try {
-<<<<<<< HEAD
-                T abstractSCIMObject = decodeResource(resource.toString(), resourceSchema,
-=======
                 abstractSCIMObject = decodeResource(resource.toString(), resourceSchema,
->>>>>>> 4bec1488
                     scimObjectType.newInstance());
                 listedResource.addResource(abstractSCIMObject);
             } catch (InternalErrorException | InstantiationException | IllegalAccessException e) {
@@ -291,11 +272,7 @@
 
 
     /**
-<<<<<<< HEAD
-     * retrieves an int value from the given {@link JSONObject}
-=======
      * retrieves an int value from the given {@link JSONObject}.
->>>>>>> 4bec1488
      *
      * @param jsonObject the jsonObject that might hold an int-value under the given key
      * @param name       the name of the attribute in the json structure that should be retrieved as int
@@ -420,11 +397,7 @@
     }
 
     /**
-<<<<<<< HEAD
-     * this method will resolve the schema extensions of a resource and will add them to the translated resource
-=======
      * this method will resolve the schema extensions of a resource and will add them to the translated resource.
->>>>>>> 4bec1488
      *
      * @param jsonObject     the json representation of the current scim resource
      * @param resourceSchema the resource type definition to resolve the extension
@@ -433,32 +406,12 @@
     private <T extends AbstractSCIMObject> T resolveExtensionAttributes(JSONObject jsonObject,
                                                                         ResourceTypeSchema resourceSchema,
                                                                         T scimObject)
-<<<<<<< HEAD
-        throws InternalErrorException, BadRequestException, CharonException {
-=======
             throws InternalErrorException, BadRequestException, CharonException {
->>>>>>> 4bec1488
         for (SCIMResourceTypeExtensionSchema extension : resourceSchema.getExtensions()) {
             String resourceString;
             try {
                 resourceString = jsonObject.optString(extension.getSchema());
             } catch (JSONException e) {
-<<<<<<< HEAD
-                logger.debug(e.getMessage());
-                return scimObject;
-            }
-            if (StringUtils.isBlank(resourceString)) {
-                return scimObject;
-            }
-            AbstractSCIMObject scimExtension = decodeResource(resourceString, extension, new AbstractSCIMObject());
-            final SCIMAttributeSchema scimAttributeSchema = SCIMAttributeSchema.createSCIMAttributeSchema(
-                extension.getSchema(), extension.getSchema(), COMPLEX, false, null, false, false,
-                SCIMDefinitions.Mutability.READ_WRITE, SCIMDefinitions.Returned.DEFAULT,
-                SCIMDefinitions.Uniqueness.NONE, null, null, null);
-            ComplexAttribute complexAttribute = new ComplexAttribute(scimAttributeSchema.getName());
-            Attribute extensionAttribute = DefaultAttributeFactory.createAttribute(scimAttributeSchema,
-                complexAttribute);
-=======
                 logger.debug(e.getMessage(), e);
                 continue;
             }
@@ -470,7 +423,6 @@
             ComplexAttribute complexAttribute = new ComplexAttribute(scimAttributeSchema.getName());
             Attribute extensionAttribute = DefaultAttributeFactory.createAttribute(scimAttributeSchema,
                                                                                    complexAttribute);
->>>>>>> 4bec1488
             ComplexAttribute complexExtension = (ComplexAttribute) extensionAttribute;
 
             scimExtension.getAttributeList().forEach((s, attribute) -> {
@@ -585,10 +537,7 @@
                     String error =
                         "Unknown JSON representation for the MultiValued attribute " + attributeSchema.getName() +
                             " which has data type as " + attributeSchema.getType();
-<<<<<<< HEAD
-=======
                     logger.error(error);
->>>>>>> 4bec1488
                     throw new BadRequestException(error, ResponseCodeConstants.INVALID_SYNTAX);
                 }
 
@@ -779,10 +728,6 @@
                 if (subAttributeSchema.getMultiValued()) {
                     if (subAttributeValue instanceof JSONArray) {
 
-<<<<<<< HEAD
-                        MultiValuedAttribute multiValuedAttribute = buildPrimitiveMultiValuedAttribute(
-                            subAttributeSchema, (JSONArray) subAttributeValue);
-=======
                         JSONArray jsonArray = (JSONArray) subAttributeValue;
                         MultiValuedAttribute multiValuedAttribute;
                         // normally RFC7643 does not allow to place a complex type within another complex type
@@ -794,7 +739,6 @@
                         } else {
                             multiValuedAttribute = buildComplexMultiValuedAttribute(subAttributeSchema, jsonArray);
                         }
->>>>>>> 4bec1488
                         //let the attribute factory to set the sub attribute of a complex
                         // attribute to detect schema violations.
                         multiValuedAttribute = (MultiValuedAttribute) DefaultAttributeFactory.createAttribute(
@@ -836,11 +780,7 @@
     public List<PatchOperation> decodeRequest(String scimResourceString) throws BadRequestException {
 
 
-<<<<<<< HEAD
-        ArrayList<PatchOperation> operationList = new ArrayList<>();
-=======
         List<PatchOperation> operationList = new ArrayList<>();
->>>>>>> 4bec1488
         try {
             //decode the string into json representation
             JSONObject decodedJsonObj = new JSONObject(new JSONTokener(scimResourceString));
@@ -1049,11 +989,7 @@
     }
 
     /**
-<<<<<<< HEAD
-     * will resolve a bulk response into a {@link BulkResponseData} object
-=======
      * will resolve a bulk response into a {@link BulkResponseData} object.
->>>>>>> 4bec1488
      *
      * @param bulkResponseString the bulk response message
      * @return the decoded bulk object
