--- conflicted
+++ resolved
@@ -87,11 +87,7 @@
     }
 
     /**
-<<<<<<< HEAD
-     * decodes a string that should match the {@link SCIMConstants#LISTED_RESOURCE_CORE_SCHEMA_URI} scheme to
-=======
      * decodes a string that should match the {@link SCIMConstants#LISTED_RESOURCE_CORE_SCHEMA_URI} scheme to.
->>>>>>> 4706886d
      * {@link ListedResource} object that holds the parsed objects.
      *
      * @param scimResourceString the listed resource string
@@ -281,11 +277,7 @@
      * @param name       the name of the attribute in the json structure that should be retrieved as int
      * @return the int value of the key
      */
-<<<<<<< HEAD
-    private Optional<Integer> getIntValueFromJson(JSONObject jsonObject, String name) throws CharonException {
-=======
     private Optional<Integer> getIntValueFromJson(JSONObject jsonObject, String name) {
->>>>>>> 4706886d
         try {
             return Optional.of(jsonObject.getInt(name));
         } catch (JSONException e) {
@@ -908,11 +900,7 @@
 
         BulkRequestData bulkRequestDataObject = new BulkRequestData();
         List<BulkRequestContent> endpointOperationList = new ArrayList<>();
-<<<<<<< HEAD
-        int failOnErrorsAttribute = 0;
-=======
         Integer failOnErrorsAttribute;
->>>>>>> 4706886d
         List<String> schemas = new ArrayList<>();
 
         JSONObject decodedObject;
