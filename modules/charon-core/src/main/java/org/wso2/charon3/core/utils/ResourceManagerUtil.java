/*
 * Copyright (c) 2016, WSO2 Inc. (http://www.wso2.org) All Rights Reserved.
 *
 * Licensed under the Apache License, Version 2.0 (the "License");
 * you may not use this file except in compliance with the License.
 * You may obtain a copy of the License at
 *
 * http://www.apache.org/licenses/LICENSE-2.0
 *
 * Unless required by applicable law or agreed to in writing, software
 * distributed under the License is distributed on an "AS IS" BASIS,
 * WITHOUT WARRANTIES OR CONDITIONS OF ANY KIND, either express or implied.
 * See the License for the specific language governing permissions and
 * limitations under the License.
 */

package org.wso2.charon3.core.utils;

import org.wso2.charon3.core.config.CharonConfiguration;
import org.wso2.charon3.core.exceptions.BadRequestException;
import org.wso2.charon3.core.exceptions.CharonException;
import org.wso2.charon3.core.schema.AttributeSchema;
import org.wso2.charon3.core.schema.SCIMDefinitions;
import org.wso2.charon3.core.schema.SCIMResourceTypeSchema;

import java.util.Arrays;
import java.util.HashMap;
import java.util.List;
import java.util.Map;

/**
 * This class will act as a support class for endpoints.
 */
public class ResourceManagerUtil {

    /*
     * this method is to get the uri list of the attributes which need to retrieved from the databases.
     * Note that we should consider the 'attributes' and 'excludedAttributes' parameters for this process.
     *
     * @param schema
     * @param requestedAttributes
     * @param requestedExcludingAttributes
     * @return
     * @throws CharonException
     */
    public static Map<String, Boolean> getOnlyRequiredAttributesURIs (SCIMResourceTypeSchema schema,
                                                                      String requestedAttributes,
                                                                      String requestedExcludingAttributes)
        throws CharonException {

        List<AttributeSchema> attributeSchemaArrayList = (List<AttributeSchema>) CopyUtil.deepCopy(
            schema.getAttributesList());

        List<String> requestedAttributesList = null;
        List<String> requestedExcludingAttributesList = null;

        if (requestedAttributes != null) {
            //make a list from the comma separated requestedAttributes
            requestedAttributesList = Arrays.asList(requestedAttributes.split(","));
        }
        if (requestedExcludingAttributes != null) {
            //make a list from the comma separated requestedExcludingAttributes
            requestedExcludingAttributesList = Arrays.asList(requestedExcludingAttributes.split(","));
        }

        List<AttributeSchema> attributeList = schema.getAttributesList();

        for (AttributeSchema attributeSchema : attributeList) {
            //check for never/request attributes.
            if (attributeSchema.getReturned().equals(SCIMDefinitions.Returned.NEVER)) {
                removeAttributesFromList(attributeSchemaArrayList, attributeSchema.getName());
            }
            //if the returned property is request, need to check whether is it specifically requested by the user.
            // If so return it.
            if (requestedAttributes == null && requestedExcludingAttributes == null) {
                if (attributeSchema.getReturned().equals(SCIMDefinitions.Returned.REQUEST)) {
                    removeAttributesFromList(attributeSchemaArrayList, attributeSchema.getName());
                }
            } else {
                //A request should only contains either attributes or exclude attribute params. Not both
                if (requestedAttributes != null) {
                    //if attributes are set, delete all the request and default attributes
                    //and add only the requested attributes
                    if ((attributeSchema.getReturned().equals(SCIMDefinitions.Returned.DEFAULT) ||
                        attributeSchema.getReturned().equals(SCIMDefinitions.Returned.REQUEST)) &&
                        (!requestedAttributesList.contains(attributeSchema.getName()) &&
                            !isSubAttributeExistsInList(requestedAttributesList, attributeSchema))) {
                        removeAttributesFromList(attributeSchemaArrayList, attributeSchema.getName());
                    }
                } else if (requestedExcludingAttributes != null) {
                    //removing attributes which has returned as request. This is because no request is made
                    if (attributeSchema.getReturned().equals(SCIMDefinitions.Returned.REQUEST)) {
                        removeAttributesFromList(attributeSchemaArrayList, attributeSchema.getName());
                    }
                    //if exclude attribute is set, set of exclude attributes need to be
                    // removed from the default set of attributes
                    if ((attributeSchema.getReturned().equals(SCIMDefinitions.Returned.DEFAULT)) &&
                        requestedExcludingAttributesList.contains(attributeSchema.getName())) {
                        removeAttributesFromList(attributeSchemaArrayList, attributeSchema.getName());
                    }
                }
            }
            getOnlyRequiredSubAttributesURIs(attributeSchema, attributeSchemaArrayList, requestedAttributes,
                requestedExcludingAttributes, requestedAttributesList, requestedExcludingAttributesList);
        }
        return convertSchemasToURIs(attributeSchemaArrayList);
    }

    /*
     * this method is to get the uri list of the sub attributes which need to retrieved from the databases.
     * Note that we should consider the 'attributes' and 'excludedAttributes' parameters for this process.
     *
     * @param attributeSchema
     * @param attributeSchemaArrayList
     * @param requestedAttributes
     * @param requestedExcludingAttributes
     * @param requestedAttributesList
     * @param requestedExcludingAttributesList
     * @throws CharonException
     */
    private static void getOnlyRequiredSubAttributesURIs (AttributeSchema attributeSchema,
                                                          List<AttributeSchema> attributeSchemaArrayList,
                                                          String requestedAttributes,
                                                          String requestedExcludingAttributes,
                                                          List<String> requestedAttributesList,
                                                          List<String> requestedExcludingAttributesList)
        throws CharonException {
        if (attributeSchema.getType().equals(SCIMDefinitions.DataType.COMPLEX)) {

            AttributeSchema realAttributeSchema = null;
            //need to get the right reference first as we are going to delete by reference.
            for (AttributeSchema schema : attributeSchemaArrayList) {
                if (schema.getName().equals(attributeSchema.getName())) {
                    realAttributeSchema = schema;
                    break;
                }
            }
            if (realAttributeSchema != null) {
                List<AttributeSchema> subAttributeList = attributeSchema.getSubAttributeSchemas();

                for (AttributeSchema subAttributeSchema : subAttributeList) {

                    //check for never/request attributes.
                    if (subAttributeSchema.getReturned().equals(SCIMDefinitions.Returned.NEVER)) {
                        realAttributeSchema.removeSubAttribute(subAttributeSchema.getName());
                    }
                    //if the returned property is request, need to check whether is it specifically requested by the
                    // user.
                    // If so return it.
                    if (requestedAttributes == null && requestedExcludingAttributes == null) {
                        if (subAttributeSchema.getReturned().equals(SCIMDefinitions.Returned.REQUEST)) {
                            realAttributeSchema.removeSubAttribute(subAttributeSchema.getName());
                        }
                    } else {
                        //A request should only contains either attributes or exclude attribute params. Not both
                        if (requestedAttributes != null) {
                            //if attributes are set, delete all the request and default attributes
                            //and add only the requested attributes
                            if ((subAttributeSchema.getReturned().equals(SCIMDefinitions.Returned.DEFAULT) ||
                                subAttributeSchema.getReturned().equals(SCIMDefinitions.Returned.REQUEST)) &&
                                (!requestedAttributesList.contains(
                                    attributeSchema.getName() + "." + subAttributeSchema.getName()) &&
                                    !isSubSubAttributeExistsInList(requestedAttributesList, attributeSchema,
                                        subAttributeSchema)) && (!requestedAttributesList.contains(
                                attributeSchema.getName()))) {
                                realAttributeSchema.removeSubAttribute(subAttributeSchema.getName());
                            }
                        } else if (requestedExcludingAttributes != null) {
                            //removing attributes which has returned as request. This is because no request is made
                            if (subAttributeSchema.getReturned().equals(SCIMDefinitions.Returned.REQUEST)) {
                                realAttributeSchema.removeSubAttribute(subAttributeSchema.getName());
                            }
                            //if exclude attribute is set, set of exclude attributes need to be
                            // removed from the default set of attributes
                            if ((subAttributeSchema.getReturned().equals(SCIMDefinitions.Returned.DEFAULT)) &&
                                requestedExcludingAttributesList.contains(
                                    attributeSchema.getName() + "." + subAttributeSchema.getName())) {
                                realAttributeSchema.removeSubAttribute(subAttributeSchema.getName());
                            }
                        }
                    }
                    getOnlyRequiredSubSubAttributesURIs(attributeSchema, subAttributeSchema, attributeSchemaArrayList,
                        requestedAttributes, requestedExcludingAttributes, requestedAttributesList,
                        requestedExcludingAttributesList);
                }
            }
        }
    }

    /*
     * this method is to get the uri list of the sub sub attributes which need to retrieved from the databases.
     * Note that we should consider the 'attributes' and 'excludedAttributes' parameters for this process.
     *
     * @param attribute
     * @param subAttribute
     * @param attributeSchemaArrayList
     * @param requestedAttributes
     * @param requestedExcludingAttributes
     * @param requestedAttributesList
     * @param requestedExcludingAttributesList
     * @throws CharonException
     */
    private static void getOnlyRequiredSubSubAttributesURIs (AttributeSchema attribute,
                                                             AttributeSchema subAttribute,
                                                             List<AttributeSchema> attributeSchemaArrayList,
                                                             String requestedAttributes,
                                                             String requestedExcludingAttributes,
                                                             List<String> requestedAttributesList,
                                                             List<String> requestedExcludingAttributesList)
        throws CharonException {

        if (subAttribute.getType().equals(SCIMDefinitions.DataType.COMPLEX)) {

            AttributeSchema realAttributeSchema = null;
            //need to get the right reference first as we are going to delete by reference
            for (AttributeSchema schema : attributeSchemaArrayList) {
                List<AttributeSchema> subSchemas = schema.getSubAttributeSchemas();
                if (subSchemas != null) {
                    for (AttributeSchema subSchema : subSchemas) {
                        if (subSchema.getURI().equals(subAttribute.getURI())) {
                            realAttributeSchema = subSchema;
                            break;
                        }
                    }
                }
            }
            if (realAttributeSchema != null) {
                List<AttributeSchema> subSubAttributeList = subAttribute.getSubAttributeSchemas();

                for (AttributeSchema subSubAttributeSchema : subSubAttributeList) {

                    //check for never/request attributes.
                    if (subSubAttributeSchema.getReturned().equals(SCIMDefinitions.Returned.NEVER)) {
                        realAttributeSchema.removeSubAttribute(subSubAttributeSchema.getName());
                    }
                    //if the returned property is request, need to check whether is it specifically requested by the
                    // user.
                    // If so return it.
                    if (requestedAttributes == null && requestedExcludingAttributes == null) {
                        if (subSubAttributeSchema.getReturned().equals(SCIMDefinitions.Returned.REQUEST)) {
                            realAttributeSchema.removeSubAttribute(subSubAttributeSchema.getName());
                        }
                    } else {
                        //A request should only contains either attributes or exclude attribute params. Not both
                        if (requestedAttributes != null) {
                            //if attributes are set, delete all the request and default attributes
                            //and add only the requested attributes
                            if ((subSubAttributeSchema.getReturned().equals(SCIMDefinitions.Returned.DEFAULT) ||
                                subSubAttributeSchema.getReturned().equals(SCIMDefinitions.Returned.REQUEST)) &&
                                (!requestedAttributesList.contains(
                                    attribute.getName() + "." + subAttribute.getName() + "." +
                                        subSubAttributeSchema.getName())) && (!requestedAttributesList.contains(
                                attribute.getName())) && (!requestedAttributesList.contains(
                                attribute.getName() + "." + subAttribute.getName()))) {
                                realAttributeSchema.removeSubAttribute(subSubAttributeSchema.getName());
                            }
                        } else if (requestedExcludingAttributes != null) {
                            //removing attributes which has returned as request. This is because no request is made
                            if (subSubAttributeSchema.getReturned().equals(SCIMDefinitions.Returned.REQUEST)) {
                                realAttributeSchema.removeSubAttribute(subSubAttributeSchema.getName());
                            }
                            //if exclude attribute is set, set of exclude attributes need to be
                            // removed from the default set of attributes
                            if ((subSubAttributeSchema.getReturned().equals(SCIMDefinitions.Returned.DEFAULT)) &&
                                requestedExcludingAttributesList.contains(
                                    attribute.getName() + "." + subAttribute.getName() + "." +
                                        subSubAttributeSchema.getName())) {
                                realAttributeSchema.removeSubAttribute(subSubAttributeSchema.getName());
                            }
                        }
                    }
                }
            }
        }
    }

    /*
     * this checks whether the sub attribute or sub sub attribute is exist in the given list.
     *
     * @param requestedAttributes
     * @param attributeSchema
     * @return
     */
    private static boolean isSubAttributeExistsInList (List<String> requestedAttributes,
                                                       AttributeSchema attributeSchema) {
        if (attributeSchema.getType().equals(SCIMDefinitions.DataType.COMPLEX)) {
            List<AttributeSchema> subAttributeSchemas = attributeSchema.getSubAttributeSchemas();

            for (AttributeSchema subAttributeSchema : subAttributeSchemas) {
                if (requestedAttributes.contains(attributeSchema.getName() + "." + subAttributeSchema.getName())) {
                    return true;
                }

                if (subAttributeSchema.getType().equals(SCIMDefinitions.DataType.COMPLEX)) {
                    List<AttributeSchema> subSubAttributeSchemas = subAttributeSchema.getSubAttributeSchemas();

                    for (AttributeSchema subSubAttributeSchema : subSubAttributeSchemas) {
                        if (requestedAttributes.contains(
                            attributeSchema.getName() + "." + subAttributeSchema.getName() + "." +
                                subSubAttributeSchema.getName())) {
                            return true;
                        }
                    }
                }
            }
            return false;
        } else {
            return false;
        }
    }

    /*
     * this checks whether sub attribute is exist in the given list.
     *
     * @param requestedAttributes
     * @param attributeSchema
     * @param subAttributeSchema
     * @return
     */
    private static boolean isSubSubAttributeExistsInList (List<String> requestedAttributes,
                                                          AttributeSchema attributeSchema,
                                                          AttributeSchema subAttributeSchema) {

        if (subAttributeSchema.getType().equals(SCIMDefinitions.DataType.COMPLEX)) {
            List<AttributeSchema> subSubAttributeSchemas = subAttributeSchema.getSubAttributeSchemas();

            for (AttributeSchema subSubAttributeSchema : subSubAttributeSchemas) {
                if (requestedAttributes.contains(attributeSchema.getName() + "." + subAttributeSchema.getName() + "." +
                    subSubAttributeSchema.getName())) {
                    return true;
                }
            }
            return false;
        } else {
            return false;
        }
    }

    /*
     * this makes a list of URIs from the list of schemas.
     *
     * @param schemas
     * @return
     */
    private static Map<String, Boolean> convertSchemasToURIs (List<AttributeSchema> schemas) {

        Map<String, Boolean> uriList = new HashMap<>();
        for (AttributeSchema schema : schemas) {
            if (schema.getType().equals(SCIMDefinitions.DataType.COMPLEX)) {
                List<AttributeSchema> subAttributeSchemas = schema.getSubAttributeSchemas();
                for (AttributeSchema subAttributeSchema : subAttributeSchemas) {
                    if (subAttributeSchema.getType().equals(SCIMDefinitions.DataType.COMPLEX)) {
                        List<AttributeSchema> subSubAttributeSchemas = subAttributeSchema.getSubAttributeSchemas();
                        for (AttributeSchema subSubAttributeSchema : subSubAttributeSchemas) {
                            uriList.put(subSubAttributeSchema.getURI(), subAttributeSchema.getMultiValued());
                        }
                    } else {
                        uriList.put(subAttributeSchema.getURI(), schema.getMultiValued());
                    }
                }
            } else {
                uriList.put(schema.getURI(), schema.getMultiValued());
            }
        }
        return uriList;
    }

    /*
     * this is to remove given attribute from the given list.
     *
     * @param attributeSchemaList
     * @param attributeName
     * @throws CharonException
     */
    private static void removeAttributesFromList (List<AttributeSchema> attributeSchemaList, String attributeName)
        throws CharonException {
        List<AttributeSchema> tempList = (List<AttributeSchema>) CopyUtil.deepCopy(attributeSchemaList);
        int count = 0;
        for (AttributeSchema attributeSchema : tempList) {
            if (attributeSchema.getName().equals(attributeName)) {
                attributeSchemaList.remove(count);
            }
            count++;
        }
    }

    public static Map<String, Boolean> getAllAttributeURIs (SCIMResourceTypeSchema schema) throws CharonException {
        return getOnlyRequiredAttributesURIs(schema, null, null);
    }

    /**
<<<<<<< HEAD
     * Process count value according to SCIM 2.0 specification.
=======
     * Process count value according to SCIM 2.0 specification
>>>>>>> fa1562a8
     *
     * @param countStr
     *
     * @return
     *
     * @throws BadRequestException
     */
    public static int processCount (String countStr) throws BadRequestException {

        if (countStr == null || countStr.isEmpty()) {
            return CharonConfiguration.getInstance().getFilter().getMaxResults();
        }

        int count;
        try {
            count = Integer.parseInt(countStr);
        } catch (NumberFormatException e) {
            throw new BadRequestException("Value of parameter count is Invalid");
        }

        if (count < 0) {
            count = 0;
        }

        final int maximumResults = CharonConfiguration.getInstance().getFilter().getMaxResults();
        if (count > maximumResults) {
            count = maximumResults;
        }

        return count;
    }

    /**
<<<<<<< HEAD
     * Process startIndex value according to SCIM 2.0 specification.
     *
=======
     * Process count value according to SCIM 2.0 specification.
     *
     * @param countInt The count value in the request
     * @return Integer according to the passed value. (NOTE: return NULL when the COUNT is not specified in the
     * request)
     */
    public static Integer processCount(Integer countInt) {

        if (countInt == null || countInt.toString().isEmpty()) {
            return null;
        } else {
            // All the negative values are interpreted as zero according to the specification.
            if (countInt <= 0) {
                return 0;
            } else {
                return countInt;
            }
        }
    }

    /**
     * Process startIndex value according to SCIM 2.0 specification
     *
     * @param startIndex Starting index in the request.
     * @return Integer as the starting index.
     */
    public static Integer processStartIndex(Integer startIndex) {

        if (startIndex == null) {
            // According to SCIM2 spec, default value of startIndex should be one.
            return 1;
        } else if (startIndex >= 1) {
            return startIndex;
        } else {
            // Any value lesser than 1 is interpreted as 1.
            return 1;
        }
    }

    /**
     * Process startIndex value according to SCIM 2.0 specification
>>>>>>> fa1562a8
     * @param startIndexStr
     *
     * @return
     *
     * @throws BadRequestException
     */
    public static int processStartIndex (String startIndexStr) throws BadRequestException {

        int startIndex = 1;
        if (startIndexStr == null) {
            return startIndex;
        }

        try {
            startIndex = Integer.parseInt(startIndexStr);
        } catch (NumberFormatException e) {
            throw new BadRequestException("Value of parameter startIndex is Invalid");
        }

        if (startIndex < 1) {
            startIndex = 1;
        }

        return startIndex;
    }
}<|MERGE_RESOLUTION|>--- conflicted
+++ resolved
@@ -389,11 +389,7 @@
     }
 
     /**
-<<<<<<< HEAD
      * Process count value according to SCIM 2.0 specification.
-=======
-     * Process count value according to SCIM 2.0 specification
->>>>>>> fa1562a8
      *
      * @param countStr
      *
@@ -427,10 +423,6 @@
     }
 
     /**
-<<<<<<< HEAD
-     * Process startIndex value according to SCIM 2.0 specification.
-     *
-=======
      * Process count value according to SCIM 2.0 specification.
      *
      * @param countInt The count value in the request
@@ -452,7 +444,7 @@
     }
 
     /**
-     * Process startIndex value according to SCIM 2.0 specification
+     * Process startIndex value according to SCIM 2.0 specification.
      *
      * @param startIndex Starting index in the request.
      * @return Integer as the starting index.
@@ -471,8 +463,8 @@
     }
 
     /**
-     * Process startIndex value according to SCIM 2.0 specification
->>>>>>> fa1562a8
+     * Process startIndex value according to SCIM 2.0 specification.
+     *
      * @param startIndexStr
      *
      * @return
