/*
 * Copyright (c) 2016, WSO2 Inc. (http://www.wso2.org) All Rights Reserved.
 *
 * Licensed under the Apache License, Version 2.0 (the "License");
 * you may not use this file except in compliance with the License.
 * You may obtain a copy of the License at
 *
 * http://www.apache.org/licenses/LICENSE-2.0
 *
 * Unless required by applicable law or agreed to in writing, software
 * distributed under the License is distributed on an "AS IS" BASIS,
 * WITHOUT WARRANTIES OR CONDITIONS OF ANY KIND, either express or implied.
 * See the License for the specific language governing permissions and
 * limitations under the License.
 */

package org.wso2.charon3.core.utils;

import org.wso2.charon3.core.config.CharonConfiguration;
import org.wso2.charon3.core.exceptions.BadRequestException;
import org.wso2.charon3.core.exceptions.CharonException;
import org.wso2.charon3.core.schema.AttributeSchema;
import org.wso2.charon3.core.schema.SCIMDefinitions;
import org.wso2.charon3.core.schema.SCIMResourceTypeSchema;

import java.util.Arrays;
import java.util.HashMap;
import java.util.List;
import java.util.Map;

/**
 * This class will act as a support class for endpoints.
 */
public class ResourceManagerUtil {

    /*
     * this method is to get the uri list of the attributes which need to retrieved from the databases.
     * Note that we should consider the 'attributes' and 'excludedAttributes' parameters for this process.
     *
     * @param schema
     * @param requestedAttributes
     * @param requestedExcludingAttributes
     * @return
     * @throws CharonException
     */
<<<<<<< HEAD
    public static Map<String, Boolean> getOnlyRequiredAttributesURIs(SCIMResourceTypeSchema schema,
                                                                     String requestedAttributes,
                                                                     String requestedExcludingAttributes)
        throws CharonException {

        ArrayList<AttributeSchema> attributeSchemaArrayList = (ArrayList<AttributeSchema>) CopyUtil.deepCopy(
=======
    public static Map<String, Boolean> getOnlyRequiredAttributesURIs (SCIMResourceTypeSchema schema,
                                                                      String requestedAttributes,
                                                                      String requestedExcludingAttributes)
        throws CharonException {

        List<AttributeSchema> attributeSchemaArrayList = (List<AttributeSchema>) CopyUtil.deepCopy(
>>>>>>> 4bec1488
            schema.getAttributesList());

        List<String> requestedAttributesList = null;
        List<String> requestedExcludingAttributesList = null;

        if (requestedAttributes != null) {
            //make a list from the comma separated requestedAttributes
            requestedAttributesList = Arrays.asList(requestedAttributes.split(","));
        }
        if (requestedExcludingAttributes != null) {
            //make a list from the comma separated requestedExcludingAttributes
            requestedExcludingAttributesList = Arrays.asList(requestedExcludingAttributes.split(","));
        }

        List<AttributeSchema> attributeList = schema.getAttributesList();

        for (AttributeSchema attributeSchema : attributeList) {
            //check for never/request attributes.
            if (attributeSchema.getReturned().equals(SCIMDefinitions.Returned.NEVER)) {
                removeAttributesFromList(attributeSchemaArrayList, attributeSchema.getName());
            }
            //if the returned property is request, need to check whether is it specifically requested by the user.
            // If so return it.
            if (requestedAttributes == null && requestedExcludingAttributes == null) {
                if (attributeSchema.getReturned().equals(SCIMDefinitions.Returned.REQUEST)) {
                    removeAttributesFromList(attributeSchemaArrayList, attributeSchema.getName());
                }
            } else {
                //A request should only contains either attributes or exclude attribute params. Not both
                if (requestedAttributes != null) {
                    //if attributes are set, delete all the request and default attributes
                    //and add only the requested attributes
                    if ((attributeSchema.getReturned().equals(SCIMDefinitions.Returned.DEFAULT) ||
<<<<<<< HEAD
                             attributeSchema.getReturned().equals(SCIMDefinitions.Returned.REQUEST)) &&
                            (!requestedAttributesList.contains(attributeSchema.getName()) &&
                                 !isSubAttributeExistsInList(requestedAttributesList, attributeSchema))) {
=======
                        attributeSchema.getReturned().equals(SCIMDefinitions.Returned.REQUEST)) &&
                        (!requestedAttributesList.contains(attributeSchema.getName()) &&
                            !isSubAttributeExistsInList(requestedAttributesList, attributeSchema))) {
>>>>>>> 4bec1488
                        removeAttributesFromList(attributeSchemaArrayList, attributeSchema.getName());
                    }
                } else if (requestedExcludingAttributes != null) {
                    //removing attributes which has returned as request. This is because no request is made
                    if (attributeSchema.getReturned().equals(SCIMDefinitions.Returned.REQUEST)) {
                        removeAttributesFromList(attributeSchemaArrayList, attributeSchema.getName());
                    }
                    //if exclude attribute is set, set of exclude attributes need to be
                    // removed from the default set of attributes
                    if ((attributeSchema.getReturned().equals(SCIMDefinitions.Returned.DEFAULT)) &&
<<<<<<< HEAD
                            requestedExcludingAttributesList.contains(attributeSchema.getName())) {
=======
                        requestedExcludingAttributesList.contains(attributeSchema.getName())) {
>>>>>>> 4bec1488
                        removeAttributesFromList(attributeSchemaArrayList, attributeSchema.getName());
                    }
                }
            }
            getOnlyRequiredSubAttributesURIs(attributeSchema, attributeSchemaArrayList, requestedAttributes,
                requestedExcludingAttributes, requestedAttributesList, requestedExcludingAttributesList);
        }
        return convertSchemasToURIs(attributeSchemaArrayList);
    }

    /*
     * this method is to get the uri list of the sub attributes which need to retrieved from the databases.
     * Note that we should consider the 'attributes' and 'excludedAttributes' parameters for this process.
     *
     * @param attributeSchema
     * @param attributeSchemaArrayList
     * @param requestedAttributes
     * @param requestedExcludingAttributes
     * @param requestedAttributesList
     * @param requestedExcludingAttributesList
     * @throws CharonException
     */
<<<<<<< HEAD
    private static void getOnlyRequiredSubAttributesURIs(AttributeSchema attributeSchema,
                                                         ArrayList<AttributeSchema> attributeSchemaArrayList,
                                                         String requestedAttributes,
                                                         String requestedExcludingAttributes,
                                                         List<String> requestedAttributesList,
                                                         List<String> requestedExcludingAttributesList)
=======
    private static void getOnlyRequiredSubAttributesURIs (AttributeSchema attributeSchema,
                                                          List<AttributeSchema> attributeSchemaArrayList,
                                                          String requestedAttributes,
                                                          String requestedExcludingAttributes,
                                                          List<String> requestedAttributesList,
                                                          List<String> requestedExcludingAttributesList)
>>>>>>> 4bec1488
        throws CharonException {
        if (attributeSchema.getType().equals(SCIMDefinitions.DataType.COMPLEX)) {

            AttributeSchema realAttributeSchema = null;
            //need to get the right reference first as we are going to delete by reference.
            for (AttributeSchema schema : attributeSchemaArrayList) {
                if (schema.getName().equals(attributeSchema.getName())) {
                    realAttributeSchema = schema;
                    break;
                }
            }
            if (realAttributeSchema != null) {
                List<AttributeSchema> subAttributeList = attributeSchema.getSubAttributeSchemas();

                for (AttributeSchema subAttributeSchema : subAttributeList) {

                    //check for never/request attributes.
                    if (subAttributeSchema.getReturned().equals(SCIMDefinitions.Returned.NEVER)) {
                        realAttributeSchema.removeSubAttribute(subAttributeSchema.getName());
                    }
                    //if the returned property is request, need to check whether is it specifically requested by the
                    // user.
                    // If so return it.
                    if (requestedAttributes == null && requestedExcludingAttributes == null) {
                        if (subAttributeSchema.getReturned().equals(SCIMDefinitions.Returned.REQUEST)) {
                            realAttributeSchema.removeSubAttribute(subAttributeSchema.getName());
                        }
                    } else {
                        //A request should only contains either attributes or exclude attribute params. Not both
                        if (requestedAttributes != null) {
                            //if attributes are set, delete all the request and default attributes
                            //and add only the requested attributes
                            if ((subAttributeSchema.getReturned().equals(SCIMDefinitions.Returned.DEFAULT) ||
<<<<<<< HEAD
                                     subAttributeSchema.getReturned().equals(SCIMDefinitions.Returned.REQUEST)) &&
                                    (!requestedAttributesList.contains(
                                        attributeSchema.getName() + "." + subAttributeSchema.getName()) &&
                                         !isSubSubAttributeExistsInList(requestedAttributesList, attributeSchema,
                                             subAttributeSchema)) && (!requestedAttributesList.contains(
=======
                                subAttributeSchema.getReturned().equals(SCIMDefinitions.Returned.REQUEST)) &&
                                (!requestedAttributesList.contains(
                                    attributeSchema.getName() + "." + subAttributeSchema.getName()) &&
                                    !isSubSubAttributeExistsInList(requestedAttributesList, attributeSchema,
                                        subAttributeSchema)) && (!requestedAttributesList.contains(
>>>>>>> 4bec1488
                                attributeSchema.getName()))) {
                                realAttributeSchema.removeSubAttribute(subAttributeSchema.getName());
                            }
                        } else if (requestedExcludingAttributes != null) {
                            //removing attributes which has returned as request. This is because no request is made
                            if (subAttributeSchema.getReturned().equals(SCIMDefinitions.Returned.REQUEST)) {
                                realAttributeSchema.removeSubAttribute(subAttributeSchema.getName());
                            }
                            //if exclude attribute is set, set of exclude attributes need to be
                            // removed from the default set of attributes
                            if ((subAttributeSchema.getReturned().equals(SCIMDefinitions.Returned.DEFAULT)) &&
<<<<<<< HEAD
                                    requestedExcludingAttributesList.contains(
                                        attributeSchema.getName() + "." + subAttributeSchema.getName())) {
=======
                                requestedExcludingAttributesList.contains(
                                    attributeSchema.getName() + "." + subAttributeSchema.getName())) {
>>>>>>> 4bec1488
                                realAttributeSchema.removeSubAttribute(subAttributeSchema.getName());
                            }
                        }
                    }
                    getOnlyRequiredSubSubAttributesURIs(attributeSchema, subAttributeSchema, attributeSchemaArrayList,
                        requestedAttributes, requestedExcludingAttributes, requestedAttributesList,
                        requestedExcludingAttributesList);
                }
            }
        }
    }

    /*
     * this method is to get the uri list of the sub sub attributes which need to retrieved from the databases.
     * Note that we should consider the 'attributes' and 'excludedAttributes' parameters for this process.
     *
     * @param attribute
     * @param subAttribute
     * @param attributeSchemaArrayList
     * @param requestedAttributes
     * @param requestedExcludingAttributes
     * @param requestedAttributesList
     * @param requestedExcludingAttributesList
     * @throws CharonException
     */
<<<<<<< HEAD
    private static void getOnlyRequiredSubSubAttributesURIs(AttributeSchema attribute,
                                                            AttributeSchema subAttribute,
                                                            ArrayList<AttributeSchema> attributeSchemaArrayList,
                                                            String requestedAttributes,
                                                            String requestedExcludingAttributes,
                                                            List<String> requestedAttributesList,
                                                            List<String> requestedExcludingAttributesList)
=======
    private static void getOnlyRequiredSubSubAttributesURIs (AttributeSchema attribute,
                                                             AttributeSchema subAttribute,
                                                             List<AttributeSchema> attributeSchemaArrayList,
                                                             String requestedAttributes,
                                                             String requestedExcludingAttributes,
                                                             List<String> requestedAttributesList,
                                                             List<String> requestedExcludingAttributesList)
>>>>>>> 4bec1488
        throws CharonException {

        if (subAttribute.getType().equals(SCIMDefinitions.DataType.COMPLEX)) {

            AttributeSchema realAttributeSchema = null;
            //need to get the right reference first as we are going to delete by reference
            for (AttributeSchema schema : attributeSchemaArrayList) {
                List<AttributeSchema> subSchemas = schema.getSubAttributeSchemas();
                if (subSchemas != null) {
                    for (AttributeSchema subSchema : subSchemas) {
                        if (subSchema.getURI().equals(subAttribute.getURI())) {
                            realAttributeSchema = subSchema;
                            break;
                        }
                    }
                }
            }
            if (realAttributeSchema != null) {
                List<AttributeSchema> subSubAttributeList = subAttribute.getSubAttributeSchemas();

                for (AttributeSchema subSubAttributeSchema : subSubAttributeList) {

                    //check for never/request attributes.
                    if (subSubAttributeSchema.getReturned().equals(SCIMDefinitions.Returned.NEVER)) {
                        realAttributeSchema.removeSubAttribute(subSubAttributeSchema.getName());
                    }
                    //if the returned property is request, need to check whether is it specifically requested by the
                    // user.
                    // If so return it.
                    if (requestedAttributes == null && requestedExcludingAttributes == null) {
                        if (subSubAttributeSchema.getReturned().equals(SCIMDefinitions.Returned.REQUEST)) {
                            realAttributeSchema.removeSubAttribute(subSubAttributeSchema.getName());
                        }
                    } else {
                        //A request should only contains either attributes or exclude attribute params. Not both
                        if (requestedAttributes != null) {
                            //if attributes are set, delete all the request and default attributes
                            //and add only the requested attributes
                            if ((subSubAttributeSchema.getReturned().equals(SCIMDefinitions.Returned.DEFAULT) ||
<<<<<<< HEAD
                                     subSubAttributeSchema.getReturned().equals(SCIMDefinitions.Returned.REQUEST)) &&
                                    (!requestedAttributesList.contains(
                                        attribute.getName() + "." + subAttribute.getName() + "." +
                                            subSubAttributeSchema.getName())) && (!requestedAttributesList.contains(
=======
                                subSubAttributeSchema.getReturned().equals(SCIMDefinitions.Returned.REQUEST)) &&
                                (!requestedAttributesList.contains(
                                    attribute.getName() + "." + subAttribute.getName() + "." +
                                        subSubAttributeSchema.getName())) && (!requestedAttributesList.contains(
>>>>>>> 4bec1488
                                attribute.getName())) && (!requestedAttributesList.contains(
                                attribute.getName() + "." + subAttribute.getName()))) {
                                realAttributeSchema.removeSubAttribute(subSubAttributeSchema.getName());
                            }
                        } else if (requestedExcludingAttributes != null) {
                            //removing attributes which has returned as request. This is because no request is made
                            if (subSubAttributeSchema.getReturned().equals(SCIMDefinitions.Returned.REQUEST)) {
                                realAttributeSchema.removeSubAttribute(subSubAttributeSchema.getName());
                            }
                            //if exclude attribute is set, set of exclude attributes need to be
                            // removed from the default set of attributes
                            if ((subSubAttributeSchema.getReturned().equals(SCIMDefinitions.Returned.DEFAULT)) &&
<<<<<<< HEAD
                                    requestedExcludingAttributesList.contains(
                                        attribute.getName() + "." + subAttribute.getName() + "." +
                                            subSubAttributeSchema.getName())) {
=======
                                requestedExcludingAttributesList.contains(
                                    attribute.getName() + "." + subAttribute.getName() + "." +
                                        subSubAttributeSchema.getName())) {
>>>>>>> 4bec1488
                                realAttributeSchema.removeSubAttribute(subSubAttributeSchema.getName());
                            }
                        }
                    }
                }
            }
        }
    }

    /*
     * this checks whether the sub attribute or sub sub attribute is exist in the given list.
     *
     * @param requestedAttributes
     * @param attributeSchema
     * @return
     */
<<<<<<< HEAD
    private static boolean isSubAttributeExistsInList(List<String> requestedAttributes,
                                                      AttributeSchema attributeSchema) {
=======
    private static boolean isSubAttributeExistsInList (List<String> requestedAttributes,
                                                       AttributeSchema attributeSchema) {
>>>>>>> 4bec1488
        if (attributeSchema.getType().equals(SCIMDefinitions.DataType.COMPLEX)) {
            List<AttributeSchema> subAttributeSchemas = attributeSchema.getSubAttributeSchemas();

            for (AttributeSchema subAttributeSchema : subAttributeSchemas) {
                if (requestedAttributes.contains(attributeSchema.getName() + "." + subAttributeSchema.getName())) {
                    return true;
                }

                if (subAttributeSchema.getType().equals(SCIMDefinitions.DataType.COMPLEX)) {
                    List<AttributeSchema> subSubAttributeSchemas = subAttributeSchema.getSubAttributeSchemas();

                    for (AttributeSchema subSubAttributeSchema : subSubAttributeSchemas) {
                        if (requestedAttributes.contains(
                            attributeSchema.getName() + "." + subAttributeSchema.getName() + "." +
                                subSubAttributeSchema.getName())) {
                            return true;
                        }
                    }
                }
            }
            return false;
        } else {
            return false;
        }
    }

    /*
     * this checks whether sub attribute is exist in the given list.
     *
     * @param requestedAttributes
     * @param attributeSchema
     * @param subAttributeSchema
     * @return
     */
    private static boolean isSubSubAttributeExistsInList (List<String> requestedAttributes,
                                                          AttributeSchema attributeSchema,
                                                          AttributeSchema subAttributeSchema) {

        if (subAttributeSchema.getType().equals(SCIMDefinitions.DataType.COMPLEX)) {
            List<AttributeSchema> subSubAttributeSchemas = subAttributeSchema.getSubAttributeSchemas();

            for (AttributeSchema subSubAttributeSchema : subSubAttributeSchemas) {
                if (requestedAttributes.contains(attributeSchema.getName() + "." + subAttributeSchema.getName() + "." +
<<<<<<< HEAD
                                                     subSubAttributeSchema.getName())) {
=======
                    subSubAttributeSchema.getName())) {
>>>>>>> 4bec1488
                    return true;
                }
            }
            return false;
        } else {
            return false;
        }
    }

    /*
     * this makes a list of URIs from the list of schemas.
     *
     * @param schemas
     * @return
     */
    private static Map<String, Boolean> convertSchemasToURIs (List<AttributeSchema> schemas) {

        Map<String, Boolean> uriList = new HashMap<>();
        for (AttributeSchema schema : schemas) {
            if (schema.getType().equals(SCIMDefinitions.DataType.COMPLEX)) {
                List<AttributeSchema> subAttributeSchemas = schema.getSubAttributeSchemas();
                for (AttributeSchema subAttributeSchema : subAttributeSchemas) {
                    if (subAttributeSchema.getType().equals(SCIMDefinitions.DataType.COMPLEX)) {
                        List<AttributeSchema> subSubAttributeSchemas = subAttributeSchema.getSubAttributeSchemas();
                        for (AttributeSchema subSubAttributeSchema : subSubAttributeSchemas) {
                            uriList.put(subSubAttributeSchema.getURI(), subAttributeSchema.getMultiValued());
                        }
                    } else {
                        uriList.put(subAttributeSchema.getURI(), schema.getMultiValued());
                    }
                }
            } else {
                uriList.put(schema.getURI(), schema.getMultiValued());
            }
        }
        return uriList;
    }

    /*
     * this is to remove given attribute from the given list.
     *
     * @param attributeSchemaList
     * @param attributeName
     * @throws CharonException
     */
<<<<<<< HEAD
    private static void removeAttributesFromList(List<AttributeSchema> attributeSchemaList, String attributeName)
=======
    private static void removeAttributesFromList (List<AttributeSchema> attributeSchemaList, String attributeName)
>>>>>>> 4bec1488
        throws CharonException {
        List<AttributeSchema> tempList = (List<AttributeSchema>) CopyUtil.deepCopy(attributeSchemaList);
        int count = 0;
        for (AttributeSchema attributeSchema : tempList) {
            if (attributeSchema.getName().equals(attributeName)) {
                attributeSchemaList.remove(count);
            }
            count++;
        }
    }

    public static Map<String, Boolean> getAllAttributeURIs (SCIMResourceTypeSchema schema) throws CharonException {
        return getOnlyRequiredAttributesURIs(schema, null, null);
    }

    /**
     * Process count value according to SCIM 2.0 specification.
     *
     * @param countStr
     *
     * @return
     *
     * @throws BadRequestException
     */
    public static int processCount (String countStr) throws BadRequestException {

        if (countStr == null || countStr.isEmpty()) {
            return CharonConfiguration.getInstance().getFilter().getMaxResults();
        }

        int count;
        try {
            count = Integer.parseInt(countStr);
        } catch (NumberFormatException e) {
            throw new BadRequestException("Value of parameter count is Invalid");
        }

        if (count < 0) {
            count = 0;
        }

        final int maximumResults = CharonConfiguration.getInstance().getFilter().getMaxResults();
        if (count > maximumResults) {
            count = maximumResults;
        }

        return count;
    }

    /**
     * Process count value according to SCIM 2.0 specification.
     *
     * @param countInt The count value in the request
     * @return Integer according to the passed value. (NOTE: return NULL when the COUNT is not specified in the
     * request)
     */
    public static Integer processCount(Integer countInt) {

        if (countInt == null || countInt.toString().isEmpty()) {
            return null;
        } else {
            // All the negative values are interpreted as zero according to the specification.
            if (countInt <= 0) {
                return 0;
            } else {
                return countInt;
            }
        }
    }

    /**
     * Process startIndex value according to SCIM 2.0 specification.
     *
     * @param startIndex Starting index in the request.
     * @return Integer as the starting index.
     */
    public static Integer processStartIndex(Integer startIndex) {

        if (startIndex == null) {
            // According to SCIM2 spec, default value of startIndex should be one.
            return 1;
        } else if (startIndex >= 1) {
            return startIndex;
        } else {
            // Any value lesser than 1 is interpreted as 1.
            return 1;
        }
    }

    /**
     * Process startIndex value according to SCIM 2.0 specification.
     *
     * @param startIndexStr
     *
     * @return
     *
     * @throws BadRequestException
     */
    public static int processStartIndex (String startIndexStr) throws BadRequestException {

        int startIndex = 1;
        if (startIndexStr == null) {
            return startIndex;
        }

        try {
            startIndex = Integer.parseInt(startIndexStr);
        } catch (NumberFormatException e) {
            throw new BadRequestException("Value of parameter startIndex is Invalid");
        }

        if (startIndex < 1) {
            startIndex = 1;
        }

        return startIndex;
    }
}<|MERGE_RESOLUTION|>--- conflicted
+++ resolved
@@ -43,21 +43,12 @@
      * @return
      * @throws CharonException
      */
-<<<<<<< HEAD
-    public static Map<String, Boolean> getOnlyRequiredAttributesURIs(SCIMResourceTypeSchema schema,
-                                                                     String requestedAttributes,
-                                                                     String requestedExcludingAttributes)
-        throws CharonException {
-
-        ArrayList<AttributeSchema> attributeSchemaArrayList = (ArrayList<AttributeSchema>) CopyUtil.deepCopy(
-=======
     public static Map<String, Boolean> getOnlyRequiredAttributesURIs (SCIMResourceTypeSchema schema,
                                                                       String requestedAttributes,
                                                                       String requestedExcludingAttributes)
         throws CharonException {
 
         List<AttributeSchema> attributeSchemaArrayList = (List<AttributeSchema>) CopyUtil.deepCopy(
->>>>>>> 4bec1488
             schema.getAttributesList());
 
         List<String> requestedAttributesList = null;
@@ -91,15 +82,9 @@
                     //if attributes are set, delete all the request and default attributes
                     //and add only the requested attributes
                     if ((attributeSchema.getReturned().equals(SCIMDefinitions.Returned.DEFAULT) ||
-<<<<<<< HEAD
-                             attributeSchema.getReturned().equals(SCIMDefinitions.Returned.REQUEST)) &&
-                            (!requestedAttributesList.contains(attributeSchema.getName()) &&
-                                 !isSubAttributeExistsInList(requestedAttributesList, attributeSchema))) {
-=======
                         attributeSchema.getReturned().equals(SCIMDefinitions.Returned.REQUEST)) &&
                         (!requestedAttributesList.contains(attributeSchema.getName()) &&
                             !isSubAttributeExistsInList(requestedAttributesList, attributeSchema))) {
->>>>>>> 4bec1488
                         removeAttributesFromList(attributeSchemaArrayList, attributeSchema.getName());
                     }
                 } else if (requestedExcludingAttributes != null) {
@@ -110,11 +95,7 @@
                     //if exclude attribute is set, set of exclude attributes need to be
                     // removed from the default set of attributes
                     if ((attributeSchema.getReturned().equals(SCIMDefinitions.Returned.DEFAULT)) &&
-<<<<<<< HEAD
-                            requestedExcludingAttributesList.contains(attributeSchema.getName())) {
-=======
                         requestedExcludingAttributesList.contains(attributeSchema.getName())) {
->>>>>>> 4bec1488
                         removeAttributesFromList(attributeSchemaArrayList, attributeSchema.getName());
                     }
                 }
@@ -137,21 +118,12 @@
      * @param requestedExcludingAttributesList
      * @throws CharonException
      */
-<<<<<<< HEAD
-    private static void getOnlyRequiredSubAttributesURIs(AttributeSchema attributeSchema,
-                                                         ArrayList<AttributeSchema> attributeSchemaArrayList,
-                                                         String requestedAttributes,
-                                                         String requestedExcludingAttributes,
-                                                         List<String> requestedAttributesList,
-                                                         List<String> requestedExcludingAttributesList)
-=======
     private static void getOnlyRequiredSubAttributesURIs (AttributeSchema attributeSchema,
                                                           List<AttributeSchema> attributeSchemaArrayList,
                                                           String requestedAttributes,
                                                           String requestedExcludingAttributes,
                                                           List<String> requestedAttributesList,
                                                           List<String> requestedExcludingAttributesList)
->>>>>>> 4bec1488
         throws CharonException {
         if (attributeSchema.getType().equals(SCIMDefinitions.DataType.COMPLEX)) {
 
@@ -185,19 +157,11 @@
                             //if attributes are set, delete all the request and default attributes
                             //and add only the requested attributes
                             if ((subAttributeSchema.getReturned().equals(SCIMDefinitions.Returned.DEFAULT) ||
-<<<<<<< HEAD
-                                     subAttributeSchema.getReturned().equals(SCIMDefinitions.Returned.REQUEST)) &&
-                                    (!requestedAttributesList.contains(
-                                        attributeSchema.getName() + "." + subAttributeSchema.getName()) &&
-                                         !isSubSubAttributeExistsInList(requestedAttributesList, attributeSchema,
-                                             subAttributeSchema)) && (!requestedAttributesList.contains(
-=======
                                 subAttributeSchema.getReturned().equals(SCIMDefinitions.Returned.REQUEST)) &&
                                 (!requestedAttributesList.contains(
                                     attributeSchema.getName() + "." + subAttributeSchema.getName()) &&
                                     !isSubSubAttributeExistsInList(requestedAttributesList, attributeSchema,
                                         subAttributeSchema)) && (!requestedAttributesList.contains(
->>>>>>> 4bec1488
                                 attributeSchema.getName()))) {
                                 realAttributeSchema.removeSubAttribute(subAttributeSchema.getName());
                             }
@@ -209,13 +173,8 @@
                             //if exclude attribute is set, set of exclude attributes need to be
                             // removed from the default set of attributes
                             if ((subAttributeSchema.getReturned().equals(SCIMDefinitions.Returned.DEFAULT)) &&
-<<<<<<< HEAD
-                                    requestedExcludingAttributesList.contains(
-                                        attributeSchema.getName() + "." + subAttributeSchema.getName())) {
-=======
                                 requestedExcludingAttributesList.contains(
                                     attributeSchema.getName() + "." + subAttributeSchema.getName())) {
->>>>>>> 4bec1488
                                 realAttributeSchema.removeSubAttribute(subAttributeSchema.getName());
                             }
                         }
@@ -241,15 +200,6 @@
      * @param requestedExcludingAttributesList
      * @throws CharonException
      */
-<<<<<<< HEAD
-    private static void getOnlyRequiredSubSubAttributesURIs(AttributeSchema attribute,
-                                                            AttributeSchema subAttribute,
-                                                            ArrayList<AttributeSchema> attributeSchemaArrayList,
-                                                            String requestedAttributes,
-                                                            String requestedExcludingAttributes,
-                                                            List<String> requestedAttributesList,
-                                                            List<String> requestedExcludingAttributesList)
-=======
     private static void getOnlyRequiredSubSubAttributesURIs (AttributeSchema attribute,
                                                              AttributeSchema subAttribute,
                                                              List<AttributeSchema> attributeSchemaArrayList,
@@ -257,7 +207,6 @@
                                                              String requestedExcludingAttributes,
                                                              List<String> requestedAttributesList,
                                                              List<String> requestedExcludingAttributesList)
->>>>>>> 4bec1488
         throws CharonException {
 
         if (subAttribute.getType().equals(SCIMDefinitions.DataType.COMPLEX)) {
@@ -297,17 +246,10 @@
                             //if attributes are set, delete all the request and default attributes
                             //and add only the requested attributes
                             if ((subSubAttributeSchema.getReturned().equals(SCIMDefinitions.Returned.DEFAULT) ||
-<<<<<<< HEAD
-                                     subSubAttributeSchema.getReturned().equals(SCIMDefinitions.Returned.REQUEST)) &&
-                                    (!requestedAttributesList.contains(
-                                        attribute.getName() + "." + subAttribute.getName() + "." +
-                                            subSubAttributeSchema.getName())) && (!requestedAttributesList.contains(
-=======
                                 subSubAttributeSchema.getReturned().equals(SCIMDefinitions.Returned.REQUEST)) &&
                                 (!requestedAttributesList.contains(
                                     attribute.getName() + "." + subAttribute.getName() + "." +
                                         subSubAttributeSchema.getName())) && (!requestedAttributesList.contains(
->>>>>>> 4bec1488
                                 attribute.getName())) && (!requestedAttributesList.contains(
                                 attribute.getName() + "." + subAttribute.getName()))) {
                                 realAttributeSchema.removeSubAttribute(subSubAttributeSchema.getName());
@@ -320,15 +262,9 @@
                             //if exclude attribute is set, set of exclude attributes need to be
                             // removed from the default set of attributes
                             if ((subSubAttributeSchema.getReturned().equals(SCIMDefinitions.Returned.DEFAULT)) &&
-<<<<<<< HEAD
-                                    requestedExcludingAttributesList.contains(
-                                        attribute.getName() + "." + subAttribute.getName() + "." +
-                                            subSubAttributeSchema.getName())) {
-=======
                                 requestedExcludingAttributesList.contains(
                                     attribute.getName() + "." + subAttribute.getName() + "." +
                                         subSubAttributeSchema.getName())) {
->>>>>>> 4bec1488
                                 realAttributeSchema.removeSubAttribute(subSubAttributeSchema.getName());
                             }
                         }
@@ -345,13 +281,8 @@
      * @param attributeSchema
      * @return
      */
-<<<<<<< HEAD
-    private static boolean isSubAttributeExistsInList(List<String> requestedAttributes,
-                                                      AttributeSchema attributeSchema) {
-=======
     private static boolean isSubAttributeExistsInList (List<String> requestedAttributes,
                                                        AttributeSchema attributeSchema) {
->>>>>>> 4bec1488
         if (attributeSchema.getType().equals(SCIMDefinitions.DataType.COMPLEX)) {
             List<AttributeSchema> subAttributeSchemas = attributeSchema.getSubAttributeSchemas();
 
@@ -395,11 +326,7 @@
 
             for (AttributeSchema subSubAttributeSchema : subSubAttributeSchemas) {
                 if (requestedAttributes.contains(attributeSchema.getName() + "." + subAttributeSchema.getName() + "." +
-<<<<<<< HEAD
-                                                     subSubAttributeSchema.getName())) {
-=======
                     subSubAttributeSchema.getName())) {
->>>>>>> 4bec1488
                     return true;
                 }
             }
@@ -445,11 +372,7 @@
      * @param attributeName
      * @throws CharonException
      */
-<<<<<<< HEAD
-    private static void removeAttributesFromList(List<AttributeSchema> attributeSchemaList, String attributeName)
-=======
     private static void removeAttributesFromList (List<AttributeSchema> attributeSchemaList, String attributeName)
->>>>>>> 4bec1488
         throws CharonException {
         List<AttributeSchema> tempList = (List<AttributeSchema>) CopyUtil.deepCopy(attributeSchemaList);
         int count = 0;
