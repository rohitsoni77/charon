/*
 * Copyright (c) 2016, WSO2 Inc. (http://www.wso2.org) All Rights Reserved.
 *
 * Licensed under the Apache License, Version 2.0 (the "License");
 * you may not use this file except in compliance with the License.
 * You may obtain a copy of the License at
 *
 * http://www.apache.org/licenses/LICENSE-2.0
 *
 * Unless required by applicable law or agreed to in writing, software
 * distributed under the License is distributed on an "AS IS" BASIS,
 * WITHOUT WARRANTIES OR CONDITIONS OF ANY KIND, either express or implied.
 * See the License for the specific language governing permissions and
 * limitations under the License.
 */

package org.wso2.charon3.core.utils;

import org.wso2.charon3.core.config.CharonConfiguration;
import org.wso2.charon3.core.exceptions.BadRequestException;
import org.wso2.charon3.core.exceptions.CharonException;
import org.wso2.charon3.core.schema.AttributeSchema;
import org.wso2.charon3.core.schema.SCIMDefinitions;
import org.wso2.charon3.core.schema.SCIMResourceTypeSchema;

import java.util.Arrays;
import java.util.HashMap;
import java.util.List;
import java.util.Map;

/**
 * This class will act as a support class for endpoints..
 */
public class ResourceManagerUtil {

    /*
     * this method is to get the uri list of the attributes which need to retrieved from the databases.
     * Note that we should consider the 'attributes' and 'excludedAttributes' parameters for this process.
     *
     * @param schema
     * @param requestedAttributes
     * @param requestedExcludingAttributes
     * @return
     * @throws CharonException
     */
    public static Map<String, Boolean> getOnlyRequiredAttributesURIs(SCIMResourceTypeSchema schema,
                                                                     String requestedAttributes,
                                                                     String requestedExcludingAttributes)
        throws CharonException {

        List<AttributeSchema> attributeSchemaArrayList = (List<AttributeSchema>) CopyUtil.deepCopy(
            schema.getAttributesList());

        List<String> requestedAttributesList = null;
        List<String> requestedExcludingAttributesList = null;

        if (requestedAttributes != null) {
            //make a list from the comma separated requestedAttributes
            requestedAttributesList = Arrays.asList(requestedAttributes.split(","));
        }
        if (requestedExcludingAttributes != null) {
            //make a list from the comma separated requestedExcludingAttributes
            requestedExcludingAttributesList = Arrays.asList(requestedExcludingAttributes.split(","));
        }

        List<AttributeSchema> attributeList = schema.getAttributesList();

        for (AttributeSchema attributeSchema : attributeList) {
            //check for never/request attributes.
            if (attributeSchema.getReturned().equals(SCIMDefinitions.Returned.NEVER)) {
                removeAttributesFromList(attributeSchemaArrayList, attributeSchema.getName());
            }
            //if the returned property is request, need to check whether is it specifically requested by the user.
            // If so return it.
            if (requestedAttributes == null && requestedExcludingAttributes == null) {
                if (attributeSchema.getReturned().equals(SCIMDefinitions.Returned.REQUEST)) {
                    removeAttributesFromList(attributeSchemaArrayList, attributeSchema.getName());
                }
            } else {
                //A request should only contains either attributes or exclude attribute params. Not both
                if (requestedAttributes != null) {
                    //if attributes are set, delete all the request and default attributes
                    //and add only the requested attributes
                    if ((attributeSchema.getReturned().equals(SCIMDefinitions.Returned.DEFAULT) ||
                        attributeSchema.getReturned().equals(SCIMDefinitions.Returned.REQUEST)) &&
                        (!requestedAttributesList.contains(attributeSchema.getName()) &&
                            !isSubAttributeExistsInList(requestedAttributesList, attributeSchema))) {
                        removeAttributesFromList(attributeSchemaArrayList, attributeSchema.getName());
                    }
                } else if (requestedExcludingAttributes != null) {
                    //removing attributes which has returned as request. This is because no request is made
                    if (attributeSchema.getReturned().equals(SCIMDefinitions.Returned.REQUEST)) {
                        removeAttributesFromList(attributeSchemaArrayList, attributeSchema.getName());
                    }
                    //if exclude attribute is set, set of exclude attributes need to be
                    // removed from the default set of attributes
                    if ((attributeSchema.getReturned().equals(SCIMDefinitions.Returned.DEFAULT)) &&
                        requestedExcludingAttributesList.contains(attributeSchema.getName())) {
                        removeAttributesFromList(attributeSchemaArrayList, attributeSchema.getName());
                    }
                }
            }
            getOnlyRequiredSubAttributesURIs(attributeSchema, attributeSchemaArrayList, requestedAttributes,
                requestedExcludingAttributes, requestedAttributesList, requestedExcludingAttributesList);
        }
        return convertSchemasToURIs(attributeSchemaArrayList);
    }

    /*
     * this method is to get the uri list of the sub attributes which need to retrieved from the databases.
     * Note that we should consider the 'attributes' and 'excludedAttributes' parameters for this process.
     *
     * @param attributeSchema
     * @param attributeSchemaArrayList
     * @param requestedAttributes
     * @param requestedExcludingAttributes
     * @param requestedAttributesList
     * @param requestedExcludingAttributesList
     * @throws CharonException
     */
    private static void getOnlyRequiredSubAttributesURIs(AttributeSchema attributeSchema,
                                                         List<AttributeSchema> attributeSchemaArrayList,
                                                         String requestedAttributes,
                                                         String requestedExcludingAttributes,
                                                         List<String> requestedAttributesList,
                                                         List<String> requestedExcludingAttributesList)
        throws CharonException {
        if (attributeSchema.getType().equals(SCIMDefinitions.DataType.COMPLEX)) {

            AttributeSchema realAttributeSchema = null;
            //need to get the right reference first as we are going to delete by reference.
            for (AttributeSchema schema : attributeSchemaArrayList) {
                if (schema.getName().equals(attributeSchema.getName())) {
                    realAttributeSchema = schema;
                    break;
                }
            }
            if (realAttributeSchema != null) {
                List<AttributeSchema> subAttributeList = attributeSchema.getSubAttributeSchemas();

                for (AttributeSchema subAttributeSchema : subAttributeList) {

                    //check for never/request attributes.
                    if (subAttributeSchema.getReturned().equals(SCIMDefinitions.Returned.NEVER)) {
                        realAttributeSchema.removeSubAttribute(subAttributeSchema.getName());
                    }
                    //if the returned property is request, need to check whether is it specifically requested by the
                    // user.
                    // If so return it.
                    if (requestedAttributes == null && requestedExcludingAttributes == null) {
                        if (subAttributeSchema.getReturned().equals(SCIMDefinitions.Returned.REQUEST)) {
                            realAttributeSchema.removeSubAttribute(subAttributeSchema.getName());
                        }
                    } else {
                        //A request should only contains either attributes or exclude attribute params. Not both
                        if (requestedAttributes != null) {
                            //if attributes are set, delete all the request and default attributes
                            //and add only the requested attributes
                            if ((subAttributeSchema.getReturned().equals(SCIMDefinitions.Returned.DEFAULT) ||
                                subAttributeSchema.getReturned().equals(SCIMDefinitions.Returned.REQUEST)) &&
                                (!requestedAttributesList.contains(
                                    attributeSchema.getName() + "." + subAttributeSchema.getName()) &&
                                    !isSubSubAttributeExistsInList(requestedAttributesList, attributeSchema,
                                        subAttributeSchema)) && (!requestedAttributesList.contains(
                                attributeSchema.getName()))) {
                                realAttributeSchema.removeSubAttribute(subAttributeSchema.getName());
                            }
                        } else if (requestedExcludingAttributes != null) {
                            //removing attributes which has returned as request. This is because no request is made
                            if (subAttributeSchema.getReturned().equals(SCIMDefinitions.Returned.REQUEST)) {
                                realAttributeSchema.removeSubAttribute(subAttributeSchema.getName());
                            }
                            //if exclude attribute is set, set of exclude attributes need to be
                            // removed from the default set of attributes
                            if ((subAttributeSchema.getReturned().equals(SCIMDefinitions.Returned.DEFAULT)) &&
                                requestedExcludingAttributesList.contains(
                                    attributeSchema.getName() + "." + subAttributeSchema.getName())) {
                                realAttributeSchema.removeSubAttribute(subAttributeSchema.getName());
                            }
                        }
                    }
                    getOnlyRequiredSubSubAttributesURIs(attributeSchema, subAttributeSchema, attributeSchemaArrayList,
                        requestedAttributes, requestedExcludingAttributes, requestedAttributesList,
                        requestedExcludingAttributesList);
                }
            }
        }
    }

    /*
     * this method is to get the uri list of the sub sub attributes which need to retrieved from the databases.
     * Note that we should consider the 'attributes' and 'excludedAttributes' parameters for this process.
     *
     * @param attribute
     * @param subAttribute
     * @param attributeSchemaArrayList
     * @param requestedAttributes
     * @param requestedExcludingAttributes
     * @param requestedAttributesList
     * @param requestedExcludingAttributesList
     * @throws CharonException
     */
    private static void getOnlyRequiredSubSubAttributesURIs(AttributeSchema attribute,
                                                            AttributeSchema subAttribute,
                                                            List<AttributeSchema> attributeSchemaArrayList,
                                                            String requestedAttributes,
                                                            String requestedExcludingAttributes,
                                                            List<String> requestedAttributesList,
                                                            List<String> requestedExcludingAttributesList)
        throws CharonException {

        if (subAttribute.getType().equals(SCIMDefinitions.DataType.COMPLEX)) {

            AttributeSchema realAttributeSchema = null;
            //need to get the right reference first as we are going to delete by reference
            for (AttributeSchema schema : attributeSchemaArrayList) {
                List<AttributeSchema> subSchemas = schema.getSubAttributeSchemas();
                if (subSchemas != null) {
                    for (AttributeSchema subSchema : subSchemas) {
                        if (subSchema.getURI().equals(subAttribute.getURI())) {
                            realAttributeSchema = subSchema;
                            break;
                        }
                    }
                }
            }
            if (realAttributeSchema != null) {
                List<AttributeSchema> subSubAttributeList = subAttribute.getSubAttributeSchemas();

                for (AttributeSchema subSubAttributeSchema : subSubAttributeList) {

                    //check for never/request attributes.
                    if (subSubAttributeSchema.getReturned().equals(SCIMDefinitions.Returned.NEVER)) {
                        realAttributeSchema.removeSubAttribute(subSubAttributeSchema.getName());
                    }
                    //if the returned property is request, need to check whether is it specifically requested by the
                    // user.
                    // If so return it.
                    if (requestedAttributes == null && requestedExcludingAttributes == null) {
                        if (subSubAttributeSchema.getReturned().equals(SCIMDefinitions.Returned.REQUEST)) {
                            realAttributeSchema.removeSubAttribute(subSubAttributeSchema.getName());
                        }
                    } else {
                        //A request should only contains either attributes or exclude attribute params. Not both
                        if (requestedAttributes != null) {
                            //if attributes are set, delete all the request and default attributes
                            //and add only the requested attributes
                            if ((subSubAttributeSchema.getReturned().equals(SCIMDefinitions.Returned.DEFAULT) ||
                                subSubAttributeSchema.getReturned().equals(SCIMDefinitions.Returned.REQUEST)) &&
                                (!requestedAttributesList.contains(
                                    attribute.getName() + "." + subAttribute.getName() + "." +
                                        subSubAttributeSchema.getName())) && (!requestedAttributesList.contains(
                                attribute.getName())) && (!requestedAttributesList.contains(
                                attribute.getName() + "." + subAttribute.getName()))) {
                                realAttributeSchema.removeSubAttribute(subSubAttributeSchema.getName());
                            }
                        } else if (requestedExcludingAttributes != null) {
                            //removing attributes which has returned as request. This is because no request is made
                            if (subSubAttributeSchema.getReturned().equals(SCIMDefinitions.Returned.REQUEST)) {
                                realAttributeSchema.removeSubAttribute(subSubAttributeSchema.getName());
                            }
                            //if exclude attribute is set, set of exclude attributes need to be
                            // removed from the default set of attributes
                            if ((subSubAttributeSchema.getReturned().equals(SCIMDefinitions.Returned.DEFAULT)) &&
                                requestedExcludingAttributesList.contains(
                                    attribute.getName() + "." + subAttribute.getName() + "." +
                                        subSubAttributeSchema.getName())) {
                                realAttributeSchema.removeSubAttribute(subSubAttributeSchema.getName());
                            }
                        }
                    }
                }
            }
        }
    }

    /*
     * this checks whether the sub attribute or sub sub attribute is exist in the given list.
     *
     * @param requestedAttributes
     * @param attributeSchema
     * @return
     */
    private static boolean isSubAttributeExistsInList(List<String> requestedAttributes,
                                                      AttributeSchema attributeSchema) {
        if (attributeSchema.getType().equals(SCIMDefinitions.DataType.COMPLEX)) {
            List<AttributeSchema> subAttributeSchemas = attributeSchema.getSubAttributeSchemas();

            for (AttributeSchema subAttributeSchema : subAttributeSchemas) {
                if (requestedAttributes.contains(attributeSchema.getName() + "." + subAttributeSchema.getName())) {
                    return true;
                }

                if (subAttributeSchema.getType().equals(SCIMDefinitions.DataType.COMPLEX)) {
                    List<AttributeSchema> subSubAttributeSchemas = subAttributeSchema.getSubAttributeSchemas();

                    for (AttributeSchema subSubAttributeSchema : subSubAttributeSchemas) {
                        if (requestedAttributes.contains(
                            attributeSchema.getName() + "." + subAttributeSchema.getName() + "." +
                                subSubAttributeSchema.getName())) {
                            return true;
                        }
                    }
                }
            }
            return false;
        } else {
            return false;
        }
    }

    /*
     * this checks whether sub attribute is exist in the given list.
     *
     * @param requestedAttributes
     * @param attributeSchema
     * @param subAttributeSchema
     * @return
     */
    private static boolean isSubSubAttributeExistsInList(List<String> requestedAttributes,
                                                         AttributeSchema attributeSchema,
                                                         AttributeSchema subAttributeSchema) {

        if (subAttributeSchema.getType().equals(SCIMDefinitions.DataType.COMPLEX)) {
            List<AttributeSchema> subSubAttributeSchemas = subAttributeSchema.getSubAttributeSchemas();

            for (AttributeSchema subSubAttributeSchema : subSubAttributeSchemas) {
                if (requestedAttributes.contains(attributeSchema.getName() + "." + subAttributeSchema.getName() + "." +
                    subSubAttributeSchema.getName())) {
                    return true;
                }
            }
            return false;
        } else {
            return false;
        }
    }

    /*
     * this makes a list of URIs from the list of schemas.
     *
     * @param schemas
     * @return
     */
    private static Map<String, Boolean> convertSchemasToURIs(List<AttributeSchema> schemas) {

        Map<String, Boolean> uriList = new HashMap<>();
        for (AttributeSchema schema : schemas) {
            if (schema.getType().equals(SCIMDefinitions.DataType.COMPLEX)) {
                List<AttributeSchema> subAttributeSchemas = schema.getSubAttributeSchemas();
                for (AttributeSchema subAttributeSchema : subAttributeSchemas) {
                    if (subAttributeSchema.getType().equals(SCIMDefinitions.DataType.COMPLEX)) {
                        List<AttributeSchema> subSubAttributeSchemas = subAttributeSchema.getSubAttributeSchemas();
                        for (AttributeSchema subSubAttributeSchema : subSubAttributeSchemas) {
                            uriList.put(subSubAttributeSchema.getURI(), subAttributeSchema.getMultiValued());
                        }
                    } else {
                        uriList.put(subAttributeSchema.getURI(), schema.getMultiValued());
                    }
                }
            } else {
                uriList.put(schema.getURI(), schema.getMultiValued());
            }
        }
        return uriList;
    }

    /*
     * this is to remove given attribute from the given list.
     *
     * @param attributeSchemaList
     * @param attributeName
     * @throws CharonException
     */
    private static void removeAttributesFromList(List<AttributeSchema> attributeSchemaList, String attributeName)
        throws CharonException {
        List<AttributeSchema> tempList = (List<AttributeSchema>) CopyUtil.deepCopy(attributeSchemaList);
        int count = 0;
        for (AttributeSchema attributeSchema : tempList) {
            if (attributeSchema.getName().equals(attributeName)) {
                attributeSchemaList.remove(count);
            }
            count++;
        }
    }

    public static Map<String, Boolean> getAllAttributeURIs(SCIMResourceTypeSchema schema) throws CharonException {
        return getOnlyRequiredAttributesURIs(schema, null, null);
    }

    /**
     * Process count value according to SCIM 2.0 specification.
     *
     * @param countStr
     *
     * @return
     *
     * @throws BadRequestException
     */
    public static int processCount(String countStr) throws BadRequestException {

        if (countStr == null || countStr.isEmpty() || !countStr.matches("\\d+")) {
            return CharonConfiguration.getInstance().getFilter().getMaxResults();
        }

        int count;
<<<<<<< HEAD
        if (countStr == null || countStr.trim().isEmpty() || !countStr.matches("\\d+")) {
            count = CharonConfiguration.getInstance().getCountValueForPagination();
        } else {
            try {
                count = Integer.parseInt(countStr);
            } catch (NumberFormatException e) {
                throw new BadRequestException("Value of parameter count is Invalid");
            }
=======
        try {
            count = Integer.parseInt(countStr);
        } catch (NumberFormatException e) {
            throw new BadRequestException("Value of parameter count is Invalid");
>>>>>>> 513f60b3
        }

        if (count < 0) {
            count = 0;
        }

<<<<<<< HEAD
        return count;
    }

    /**
     * Process count value according to SCIM 2.0 specification..
     *
     * @param countInt The count value in the request
     * @return Integer according to the passed value. (NOTE: return NULL when the COUNT is not specified in the
     * request)
     */
    public static Integer processCount(Integer countInt) {

        if (countInt == null || countInt.toString().isEmpty()) {
            return null;
        } else {
            // All the negative values are interpreted as zero according to the specification.
            if (countInt <= 0) {
                return 0;
            } else {
                return countInt;
            }
=======
        final int maximumResults = CharonConfiguration.getInstance().getFilter().getMaxResults();
        if (count > maximumResults) {
            count = maximumResults;
>>>>>>> 513f60b3
        }

<<<<<<< HEAD
    /**
     * Process startIndex value according to SCIM 2.0 specification.
     *
     * @param startIndex Starting index in the request.
     * @return Integer as the starting index.
     */
    public static Integer processStartIndex(Integer startIndex) {

        if (startIndex == null) {
            // According to SCIM2 spec, default value of startIndex should be one.
            return 1;
        } else if (startIndex >= 1) {
            return startIndex;
        } else {
            // Any value lesser than 1 is interpreted as 1.
            return 1;
        }
=======
        return count;
>>>>>>> 513f60b3
    }

    /**
     * Process startIndex value according to SCIM 2.0 specification.
<<<<<<< HEAD
=======
     *
>>>>>>> 513f60b3
     * @param startIndexStr
     *
     * @return
     *
     * @throws BadRequestException
     */
    public static int processStartIndex(String startIndexStr) throws BadRequestException {

        int startIndex = 1;
<<<<<<< HEAD
        if (startIndexStr == null || startIndexStr.trim().isEmpty() || !startIndexStr.matches("\\d+")) {
=======
        if (startIndexStr == null || startIndexStr.isEmpty() || !startIndexStr.matches("\\d+")) {
>>>>>>> 513f60b3
            return startIndex;
        }

        try {
            startIndex = Integer.parseInt(startIndexStr);
        } catch (NumberFormatException e) {
            throw new BadRequestException("Value of parameter startIndex is Invalid");
        }

        if (startIndex < 1) {
            startIndex = 1;
        }

        return startIndex;
    }
}<|MERGE_RESOLUTION|>--- conflicted
+++ resolved
@@ -29,7 +29,7 @@
 import java.util.Map;
 
 /**
- * This class will act as a support class for endpoints..
+ * This class will act as a support class for endpoints.
  */
 public class ResourceManagerUtil {
 
@@ -404,85 +404,27 @@
         }
 
         int count;
-<<<<<<< HEAD
-        if (countStr == null || countStr.trim().isEmpty() || !countStr.matches("\\d+")) {
-            count = CharonConfiguration.getInstance().getCountValueForPagination();
-        } else {
-            try {
-                count = Integer.parseInt(countStr);
-            } catch (NumberFormatException e) {
-                throw new BadRequestException("Value of parameter count is Invalid");
-            }
-=======
         try {
             count = Integer.parseInt(countStr);
         } catch (NumberFormatException e) {
             throw new BadRequestException("Value of parameter count is Invalid");
->>>>>>> 513f60b3
         }
 
         if (count < 0) {
             count = 0;
         }
 
-<<<<<<< HEAD
-        return count;
-    }
-
-    /**
-     * Process count value according to SCIM 2.0 specification..
-     *
-     * @param countInt The count value in the request
-     * @return Integer according to the passed value. (NOTE: return NULL when the COUNT is not specified in the
-     * request)
-     */
-    public static Integer processCount(Integer countInt) {
-
-        if (countInt == null || countInt.toString().isEmpty()) {
-            return null;
-        } else {
-            // All the negative values are interpreted as zero according to the specification.
-            if (countInt <= 0) {
-                return 0;
-            } else {
-                return countInt;
-            }
-=======
         final int maximumResults = CharonConfiguration.getInstance().getFilter().getMaxResults();
         if (count > maximumResults) {
             count = maximumResults;
->>>>>>> 513f60b3
-        }
-
-<<<<<<< HEAD
+        }
+
+        return count;
+    }
+
     /**
      * Process startIndex value according to SCIM 2.0 specification.
      *
-     * @param startIndex Starting index in the request.
-     * @return Integer as the starting index.
-     */
-    public static Integer processStartIndex(Integer startIndex) {
-
-        if (startIndex == null) {
-            // According to SCIM2 spec, default value of startIndex should be one.
-            return 1;
-        } else if (startIndex >= 1) {
-            return startIndex;
-        } else {
-            // Any value lesser than 1 is interpreted as 1.
-            return 1;
-        }
-=======
-        return count;
->>>>>>> 513f60b3
-    }
-
-    /**
-     * Process startIndex value according to SCIM 2.0 specification.
-<<<<<<< HEAD
-=======
-     *
->>>>>>> 513f60b3
      * @param startIndexStr
      *
      * @return
@@ -492,11 +434,7 @@
     public static int processStartIndex(String startIndexStr) throws BadRequestException {
 
         int startIndex = 1;
-<<<<<<< HEAD
         if (startIndexStr == null || startIndexStr.trim().isEmpty() || !startIndexStr.matches("\\d+")) {
-=======
-        if (startIndexStr == null || startIndexStr.isEmpty() || !startIndexStr.matches("\\d+")) {
->>>>>>> 513f60b3
             return startIndex;
         }
 
